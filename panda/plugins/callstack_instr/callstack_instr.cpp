--- conflicted
+++ resolved
@@ -194,11 +194,7 @@
     stackid cursi;
 
     // We can short-circuit the search in most cases
-<<<<<<< HEAD
-    if (std::abs((target_long)(sp - cached_sp)) < MAX_STACK_DIFF) {
-=======
     if (std::imaxabs(sp - cached_sp) < MAX_STACK_DIFF) {
->>>>>>> 3e6fc72f
         cursi = std::make_tuple(asid, cached_sp, 0);
     } else {
         auto &stackset = stacks_seen[asid];
@@ -213,13 +209,8 @@
             target_ulong stack1 = *lb;
             lb--;
             target_ulong stack2 = *lb;
-<<<<<<< HEAD
-            target_ulong stack = (std::abs((target_long)(stack1 - sp)) < std::abs((target_long)(stack2 - sp))) ? stack1 : stack2;
-            int diff = std::abs((target_long)(stack-sp));
-=======
             target_ulong stack = (std::imaxabs(stack1 - sp) < std::imaxabs(stack2 - sp)) ? stack1 : stack2;
             int diff = std::imaxabs(stack-sp);
->>>>>>> 3e6fc72f
             if (diff < MAX_STACK_DIFF) {
                 cursi = std::make_tuple(asid, stack, 0);
             }
