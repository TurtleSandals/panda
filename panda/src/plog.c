/*
  The Pandalog has three sections.

  Section 1: The header
  ---------------------
  Bytes 0 .. PL_HEADER_SIZE-1

  Currently, the header consists of just three ints

  u32 version      (a version number)
  u64 dir_pos     (file position of directory)
  u32 chunk_size  (size of an uncompressed chunk for this log)

  That's just 16 bytes.  Header is currently 128 so lots of room


  Section 2: The chunks
  ---------------------
  Byte PL_HEADER_SIZE .. dir_pos-1

  This is where the compressed chunks go.  As we write the pandalog,
  we fill a buffer with raw, uncompressed entries.  When we have gone
  over the chunk_size and done with all entries for an instruction, we
  compress that chunk of pandalog and write it to the file, keeping
  track in an array the file position of the start of each chunk.  The
  next compressed chunk data will go right after the previous
  compressed chunk data.

  CHUNKS section is just a sequence of compressed chunk data, varying
  in length.  Only way to tell where one compressed chunk starts and
  next ends is via the DIRECTORY.


  Section 3: The directory
  ------------------------
  Byte dir_pos .. end of file

  The directory goes here.  It contains a map which one can use to
  locate the compressed chunk corresponding to a particular
  instruction in the CHUNKS section of the pandalog file.

  uint32_t num_chunks               How many chunks are in CHUNKS sec
  uint64_t start_instr_chunk_0      First instruction in chunk 0
  uint64_t start_pos_chunk_0        File position of beginning of chunk 0
  uint64_t start_instr_chunk_1      ... for chunk 1
  uint64_t start_pos_chunk_1        ... for chunk 1
  ...
  uint64_t start_instr_chunk_n      ... for chunk n, where n == num_chunks-1
  uint64_t start_pos_chunk_n        ... for chunk n

*/

#ifndef PLOG_READER

#include "qemu/osdep.h"

#include "panda/common.h"
#include "panda/rr/rr_log.h"
#endif

#include <math.h>
#include <stdbool.h>
#include <stdlib.h>
#include <string.h>
#include <zlib.h>

#include "panda/plog.h"

<<<<<<< HEAD
extern void pandalog_write_packed(size_t entry_size, unsigned char* buf);
=======
// Externed functions that are wrappers around the C++ pandalog functions
extern void pandalog_write_packed(size_t entry_size, unsigned char* buf);
extern unsigned char* pandalog_read_packed(void);
extern void pandalog_cc_init_read(const char* path);
extern void pandalog_cc_init_write(const char* path);
extern void pandalog_cc_init_read_bwd(const char* path);
extern void pandalog_cc_seek(uint64_t);
void pandalog_cc_close(void);
>>>>>>> c7988364

void pandalog_open_read(const char *path, uint32_t pl_mode);


void pandalog_write_entry(Panda__LogEntry *entry) {
	// Pack this entry and pass it on to a C++ interface
		
	size_t packed_size = panda__log_entry__get_packed_size(entry);
	unsigned char* buf = malloc(packed_size);
	panda__log_entry__pack(entry, buf);

	pandalog_write_packed(packed_size, buf);
<<<<<<< HEAD

    //if (panda_in_main_loop) {
        //entry->pc = panda_current_pc(first_cpu);
        //entry->instr = rr_get_guest_instr_count ();
    //}
    //else {
        //entry->pc = -1;
        //entry->instr = -1;
    //}
    //size_t n = panda__log_entry__get_packed_size(entry);
    //// possibly compress and write current chunk and move on to next chunk
    //// but dont do so if it would spread log entries for same instruction between chunks
    //// invariant: all log entries for an instruction belong in a single chunk
    //if ((instr_last_entry != -1)  // first entry written
        //&& (instr_last_entry != entry->instr)
        //&& (thePandalog->chunk.buf_p + n >= thePandalog->chunk.buf + thePandalog->chunk.size)) {
        //// entry  won't fit in current chunk
        //// and new entry is a different instr from last entry written
        //write_current_chunk();
    //}

    //// sanity check.  If this fails, that means a large number of pandalog entries
    //// for same instr went off the end of a chunk, which was already allocated bigger than needed.
    //// possible.  but I'd rather assert its not and understand why before adding auto realloc here.
    //// TRL 2016-05-10: Ok here's a time when this legit happens.  When you pandalog in uninit_plugin
    //// this can be a lot of entries for the same instr (the very last one in the trace).
    //// So no more assert.
    //if (thePandalog->chunk.buf_p + sizeof(uint32_t) + n
        //>= thePandalog->chunk.buf + ((int)(floor(thePandalog->chunk.size)))) {
        //uint32_t offset = thePandalog->chunk.buf_p - thePandalog->chunk.buf;
        //uint32_t new_size = offset * 2;
        //thePandalog->chunk.buf = (unsigned char *) realloc(thePandalog->chunk.buf, new_size);
        //thePandalog->chunk.buf_p = thePandalog->chunk.buf + offset;
        //assert (thePandalog->chunk.buf != NULL);
    //}
    //// now write the entry itself to the buffer.  size then entry itself
    //*((uint32_t *) thePandalog->chunk.buf_p) = n;
    //thePandalog->chunk.buf_p += sizeof(uint32_t);
    //// and then the entry itself (packed)
    //panda__log_entry__pack(entry, thePandalog->chunk.buf_p);
    //thePandalog->chunk.buf_p += n;
    //// remember instr for last entry
    //instr_last_entry = entry->instr;
    //thePandalog->chunk.ind_entry ++;
}

int pandalog_close_write(void) {
    // finish current chunk then write directory info and header
    write_current_chunk();
    // Not a mistake!
    // this will add one more dir entry for last instr and file pos
    add_dir_entry(thePandalog->chunk_num);
    write_dir();
    return 0;
}

#endif

uint8_t in_read_mode(void) {
    if (thePandalog->mode == PL_MODE_READ_FWD
        || thePandalog->mode == PL_MODE_READ_BWD)
        return 1;
    return 0;
}

// read header out of pandalog and return it
PlHeader *read_header(void) {
    assert (thePandalog->file != NULL);
    // header is at start of logfile
    fseek(thePandalog->file, 0, SEEK_SET);
    PlHeader *plh = (PlHeader *) malloc(sizeof(PlHeader));
    int n = fread(plh, 1, sizeof(*plh), thePandalog->file);
    assert (n == sizeof(*plh));
    return plh;
}
=======
>>>>>>> c7988364

}

void pandalog_open_read(const char *path, uint32_t pl_mode) {
    // NB: 0 chunk size for now -- read_dir will figure this out
    //pandalog_create(0);
    //thePandalog->mode = (PlMode) pl_mode;
    //assert (in_read_mode());
    //thePandalog->filename = strdup(path);
    //thePandalog->file = fopen(path, "r");
    //// read directory (and header)
    //read_dir();
    //thePandalog->chunk_num = 0;
	if (pl_mode == PL_MODE_READ_FWD) {

		pandalog_cc_init_read(path);
	} else if (pl_mode == PL_MODE_READ_BWD) {
		pandalog_cc_init_read_bwd(path);
	}
}

void pandalog_open_read_fwd(const char *path) {
	pandalog_cc_init_read(path);
}

void pandalog_open_read_bwd(const char *path) {
	pandalog_cc_init_read_bwd(path);
}

void pandalog_open(const char *path, const char *mode) {
    if (0==strcmp(mode, "w")) {
#ifndef PLOG_READER
        pandalog_cc_init_write((const char *) path);
#endif
    }
    if (0==strcmp(mode, "r")) {
        pandalog_cc_init_read(path);
    }
}

void pandalog_close(void) {
	pandalog_cc_close();
}


// Reads an entry from the pandalog in fwd or bwd direction, updating chunk and index 
// Returns NULL if all entries have been read 
Panda__LogEntry *pandalog_read_entry(void) {
	unsigned char* buf = pandalog_read_packed();
	size_t n = *((size_t *) buf);

	Panda__LogEntry *ple = panda__log_entry__unpack(NULL, n, buf);
	return ple;

    //assert (in_read_mode());
    //PandalogChunk *plc = &(thePandalog->chunk);
    //uint32_t new_chunk_num;
    //Panda__LogEntry *returnEntry;

    //if (thePandalog->mode == PL_MODE_READ_FWD) {
        //if (plc->ind_entry > plc->num_entries-1) {
            //if (thePandalog->chunk_num == thePandalog->dir.max_chunks-1) return NULL;

            //new_chunk_num = thePandalog->chunk_num+1;
            //thePandalog->chunk_num = new_chunk_num;

            //unmarshall_chunk(new_chunk_num);
            //plc = &(thePandalog->chunk);
            ////reset ind_entry and return first element of new chunk
            //plc->ind_entry = 0;
            //returnEntry = plc->entry[plc->ind_entry];
            //plc->ind_entry++;
        //} else {
            ////more to read in this chunk
            //returnEntry = plc->entry[plc->ind_entry];
            //plc->ind_entry++;
        //}
        //return returnEntry;
    //}

    //if (thePandalog->mode == PL_MODE_READ_BWD) {
        //if(plc->ind_entry == -1) {
            //if(thePandalog->chunk_num == 0) return NULL;

            //new_chunk_num = thePandalog->chunk_num-1;
            //thePandalog->chunk_num = new_chunk_num;

            //unmarshall_chunk(new_chunk_num);
            //plc->ind_entry = thePandalog->dir.num_entries[new_chunk_num]-1;
            //returnEntry = plc->entry[plc->ind_entry];
            //plc->ind_entry--;
        //} else {
            //returnEntry = plc->entry[plc->ind_entry];
            //plc->ind_entry--;
        //}
        
        //return returnEntry;
    //}
    
    //printf("Read not in valid mode\n");
    //exit(1);
}


void pandalog_seek(uint64_t instr) {
	pandalog_cc_seek(instr);
}
<|MERGE_RESOLUTION|>--- conflicted
+++ resolved
@@ -66,9 +66,6 @@
 
 #include "panda/plog.h"
 
-<<<<<<< HEAD
-extern void pandalog_write_packed(size_t entry_size, unsigned char* buf);
-=======
 // Externed functions that are wrappers around the C++ pandalog functions
 extern void pandalog_write_packed(size_t entry_size, unsigned char* buf);
 extern unsigned char* pandalog_read_packed(void);
@@ -77,7 +74,6 @@
 extern void pandalog_cc_init_read_bwd(const char* path);
 extern void pandalog_cc_seek(uint64_t);
 void pandalog_cc_close(void);
->>>>>>> c7988364
 
 void pandalog_open_read(const char *path, uint32_t pl_mode);
 
@@ -90,84 +86,6 @@
 	panda__log_entry__pack(entry, buf);
 
 	pandalog_write_packed(packed_size, buf);
-<<<<<<< HEAD
-
-    //if (panda_in_main_loop) {
-        //entry->pc = panda_current_pc(first_cpu);
-        //entry->instr = rr_get_guest_instr_count ();
-    //}
-    //else {
-        //entry->pc = -1;
-        //entry->instr = -1;
-    //}
-    //size_t n = panda__log_entry__get_packed_size(entry);
-    //// possibly compress and write current chunk and move on to next chunk
-    //// but dont do so if it would spread log entries for same instruction between chunks
-    //// invariant: all log entries for an instruction belong in a single chunk
-    //if ((instr_last_entry != -1)  // first entry written
-        //&& (instr_last_entry != entry->instr)
-        //&& (thePandalog->chunk.buf_p + n >= thePandalog->chunk.buf + thePandalog->chunk.size)) {
-        //// entry  won't fit in current chunk
-        //// and new entry is a different instr from last entry written
-        //write_current_chunk();
-    //}
-
-    //// sanity check.  If this fails, that means a large number of pandalog entries
-    //// for same instr went off the end of a chunk, which was already allocated bigger than needed.
-    //// possible.  but I'd rather assert its not and understand why before adding auto realloc here.
-    //// TRL 2016-05-10: Ok here's a time when this legit happens.  When you pandalog in uninit_plugin
-    //// this can be a lot of entries for the same instr (the very last one in the trace).
-    //// So no more assert.
-    //if (thePandalog->chunk.buf_p + sizeof(uint32_t) + n
-        //>= thePandalog->chunk.buf + ((int)(floor(thePandalog->chunk.size)))) {
-        //uint32_t offset = thePandalog->chunk.buf_p - thePandalog->chunk.buf;
-        //uint32_t new_size = offset * 2;
-        //thePandalog->chunk.buf = (unsigned char *) realloc(thePandalog->chunk.buf, new_size);
-        //thePandalog->chunk.buf_p = thePandalog->chunk.buf + offset;
-        //assert (thePandalog->chunk.buf != NULL);
-    //}
-    //// now write the entry itself to the buffer.  size then entry itself
-    //*((uint32_t *) thePandalog->chunk.buf_p) = n;
-    //thePandalog->chunk.buf_p += sizeof(uint32_t);
-    //// and then the entry itself (packed)
-    //panda__log_entry__pack(entry, thePandalog->chunk.buf_p);
-    //thePandalog->chunk.buf_p += n;
-    //// remember instr for last entry
-    //instr_last_entry = entry->instr;
-    //thePandalog->chunk.ind_entry ++;
-}
-
-int pandalog_close_write(void) {
-    // finish current chunk then write directory info and header
-    write_current_chunk();
-    // Not a mistake!
-    // this will add one more dir entry for last instr and file pos
-    add_dir_entry(thePandalog->chunk_num);
-    write_dir();
-    return 0;
-}
-
-#endif
-
-uint8_t in_read_mode(void) {
-    if (thePandalog->mode == PL_MODE_READ_FWD
-        || thePandalog->mode == PL_MODE_READ_BWD)
-        return 1;
-    return 0;
-}
-
-// read header out of pandalog and return it
-PlHeader *read_header(void) {
-    assert (thePandalog->file != NULL);
-    // header is at start of logfile
-    fseek(thePandalog->file, 0, SEEK_SET);
-    PlHeader *plh = (PlHeader *) malloc(sizeof(PlHeader));
-    int n = fread(plh, 1, sizeof(*plh), thePandalog->file);
-    assert (n == sizeof(*plh));
-    return plh;
-}
-=======
->>>>>>> c7988364
 
 }
 
