--- conflicted
+++ resolved
@@ -41,12 +41,8 @@
 #if defined(__i386__)
 #define LIBRARY_DIR "/i386-softmmu/libpanda-i386.so"
 #define PLUGIN_DIR "/i386-softmmu/panda/plugins/"
-<<<<<<< HEAD
 #endif
 #if defined(__x86_64__)
-=======
-#elif defined(TARGET_X86_64)
->>>>>>> fc469fbf
 #define LIBRARY_DIR "/x86_64-softmmu/libpanda-x86_64.so"
 #define PLUGIN_DIR "/x86_64-softmmu/panda/plugins/"
 #endif
@@ -185,12 +181,8 @@
 #ifndef LIBRARY_DIR
       assert(0 && "Library dir unset but library mode is enabled - Unsupported architecture?");
 	  printf("Library dir not set");
-#else
-	  printf("Library dir is set\n");
 #endif
       const char *lib_dir = g_getenv("PANDA_DIR");
-	  printf("PANDA_DIR %s\n", lib_dir);
-	  printf("LIBRARY_DIR %s\n", LIBRARY_DIR);
       char *library_path;
       if (lib_dir != NULL) {
         library_path = g_strdup_printf("%s%s", lib_dir, LIBRARY_DIR);
