--- conflicted
+++ resolved
@@ -1,11 +1,4 @@
-<<<<<<< HEAD
-
-# Enable verbose compile options
-#V=1
-
-=======
-#V=1
->>>>>>> 20c6b9aa
+
 COMMA := ,
 
 # Don't use implicit rules or variables
