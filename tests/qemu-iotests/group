--- conflicted
+++ resolved
@@ -174,9 +174,6 @@
 174 auto
 175 auto quick
 176 rw auto backing
-<<<<<<< HEAD
-177 rw auto quick
-=======
 177 rw auto quick
 178 auto
 179 rw auto quick
@@ -190,5 +187,4 @@
 189 rw auto
 190 rw auto quick
 192 rw auto quick
-194 rw auto migration quick
->>>>>>> ba87166e
+194 rw auto migration quick