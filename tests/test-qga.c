#include "qemu/osdep.h"
#include <locale.h>
#include <glib/gstdio.h>
#include <sys/socket.h>
#include <sys/un.h>

#include "libqtest.h"

typedef struct {
    char *test_dir;
    GMainLoop *loop;
    int fd;
    GPid pid;
} TestFixture;

static int connect_qga(char *path)
{
    int s, ret, len, i = 0;
    struct sockaddr_un remote;

    s = socket(AF_UNIX, SOCK_STREAM, 0);
    g_assert(s != -1);

    remote.sun_family = AF_UNIX;
    do {
        strcpy(remote.sun_path, path);
        len = strlen(remote.sun_path) + sizeof(remote.sun_family);
        ret = connect(s, (struct sockaddr *)&remote, len);
        if (ret == -1) {
            g_usleep(G_USEC_PER_SEC);
        }
        if (i++ == 10) {
            return -1;
        }
    } while (ret == -1);

    return s;
}

static void qga_watch(GPid pid, gint status, gpointer user_data)
{
    TestFixture *fixture = user_data;

    g_assert_cmpint(status, ==, 0);
    g_main_loop_quit(fixture->loop);
}

static void
fixture_setup(TestFixture *fixture, gconstpointer data, gchar **envp)
{
    const gchar *extra_arg = data;
    GError *error = NULL;
    gchar *cwd, *path, *cmd, **argv = NULL;

    fixture->loop = g_main_loop_new(NULL, FALSE);

    fixture->test_dir = g_strdup("/tmp/qgatest.XXXXXX");
    g_assert_nonnull(mkdtemp(fixture->test_dir));

    path = g_build_filename(fixture->test_dir, "sock", NULL);
    cwd = g_get_current_dir();
    cmd = g_strdup_printf("%s%cqemu-ga -m unix-listen -t %s -p %s %s %s",
                          cwd, G_DIR_SEPARATOR,
                          fixture->test_dir, path,
                          getenv("QTEST_LOG") ? "-v" : "",
                          extra_arg ?: "");
    g_shell_parse_argv(cmd, NULL, &argv, &error);
    g_assert_no_error(error);

    g_spawn_async(fixture->test_dir, argv, envp,
                  G_SPAWN_SEARCH_PATH|G_SPAWN_DO_NOT_REAP_CHILD,
                  NULL, NULL, &fixture->pid, &error);
    g_assert_no_error(error);

    g_child_watch_add(fixture->pid, qga_watch, fixture);

    fixture->fd = connect_qga(path);
    g_assert_cmpint(fixture->fd, !=, -1);

    g_strfreev(argv);
    g_free(cmd);
    g_free(cwd);
    g_free(path);
}

static void
fixture_tear_down(TestFixture *fixture, gconstpointer data)
{
    gchar *tmp;

    kill(fixture->pid, SIGTERM);

    g_main_loop_run(fixture->loop);
    g_main_loop_unref(fixture->loop);

    g_spawn_close_pid(fixture->pid);

    tmp = g_build_filename(fixture->test_dir, "foo", NULL);
    g_unlink(tmp);
    g_free(tmp);

    tmp = g_build_filename(fixture->test_dir, "qga.state", NULL);
    g_unlink(tmp);
    g_free(tmp);

    tmp = g_build_filename(fixture->test_dir, "sock", NULL);
    g_unlink(tmp);
    g_free(tmp);

    g_rmdir(fixture->test_dir);
    g_free(fixture->test_dir);
}

static void qmp_assertion_message_error(const char     *domain,
                                        const char     *file,
                                        int             line,
                                        const char     *func,
                                        const char     *expr,
                                        QDict          *dict)
{
    const char *class, *desc;
    char *s;
    QDict *error;

    error = qdict_get_qdict(dict, "error");
    class = qdict_get_try_str(error, "class");
    desc = qdict_get_try_str(error, "desc");

    s = g_strdup_printf("assertion failed %s: %s %s", expr, class, desc);
    g_assertion_message(domain, file, line, func, s);
    g_free(s);
}

#define qmp_assert_no_error(err) do {                                   \
    if (qdict_haskey(err, "error")) {                                   \
        qmp_assertion_message_error(G_LOG_DOMAIN, __FILE__, __LINE__,   \
                                    G_STRFUNC, #err, err);              \
    }                                                                   \
} while (0)

static void test_qga_sync_delimited(gconstpointer fix)
{
    const TestFixture *fixture = fix;
    guint32 v, r = g_random_int();
    unsigned char c;
    QDict *ret;
    gchar *cmd;

    cmd = g_strdup_printf("\xff{'execute': 'guest-sync-delimited',"
                          " 'arguments': {'id': %u } }", r);
    qmp_fd_send(fixture->fd, cmd);
    g_free(cmd);

    /*
     * Read and ignore garbage until resynchronized.
     *
     * Note that the full reset sequence would involve checking the
     * response of guest-sync-delimited and repeating the loop if
     * 'id' field of the response does not match the 'id' field of
     * the request. Testing this fully would require inserting
     * garbage in the response stream and is left as a future test
     * to implement.
     *
     * TODO: The server shouldn't emit so much garbage (among other
     * things, it loudly complains about the client's \xff being
     * invalid JSON, even though it is a documented part of the
     * handshake.
     */
    do {
        v = read(fixture->fd, &c, 1);
        g_assert_cmpint(v, ==, 1);
    } while (c != 0xff);

    ret = qmp_fd_receive(fixture->fd);
    g_assert_nonnull(ret);
    qmp_assert_no_error(ret);

    v = qdict_get_int(ret, "return");
    g_assert_cmpint(r, ==, v);

    QDECREF(ret);
}

static void test_qga_sync(gconstpointer fix)
{
    const TestFixture *fixture = fix;
    guint32 v, r = g_random_int();
    QDict *ret;
    gchar *cmd;

    /*
     * TODO guest-sync is inherently limited: we cannot distinguish
     * failure caused by reacting to garbage on the wire prior to this
     * command, from failure of this actual command. Clients are
     * supposed to be able to send a raw '\xff' byte to at least
     * re-synchronize the server's parser prior to this command, but
     * we are not in a position to test that here because (at least
     * for now) it causes the server to issue an error message about
     * invalid JSON. Testing of '\xff' handling is done in
     * guest-sync-delimited instead.
     */
    cmd = g_strdup_printf("{'execute': 'guest-sync',"
                          " 'arguments': {'id': %u } }", r);
    ret = qmp_fd(fixture->fd, cmd);
    g_free(cmd);

    g_assert_nonnull(ret);
    qmp_assert_no_error(ret);

    v = qdict_get_int(ret, "return");
    g_assert_cmpint(r, ==, v);

    QDECREF(ret);
}

static void test_qga_ping(gconstpointer fix)
{
    const TestFixture *fixture = fix;
    QDict *ret;

    ret = qmp_fd(fixture->fd, "{'execute': 'guest-ping'}");
    g_assert_nonnull(ret);
    qmp_assert_no_error(ret);

    QDECREF(ret);
}

static void test_qga_invalid_args(gconstpointer fix)
{
    const TestFixture *fixture = fix;
    QDict *ret, *error;
    const gchar *class, *desc;

    ret = qmp_fd(fixture->fd, "{'execute': 'guest-ping', "
                 "'arguments': {'foo': 42 }}");
    g_assert_nonnull(ret);

    error = qdict_get_qdict(ret, "error");
    class = qdict_get_try_str(error, "class");
    desc = qdict_get_try_str(error, "desc");

    g_assert_cmpstr(class, ==, "GenericError");
    g_assert_cmpstr(desc, ==, "Parameter 'foo' is unexpected");

    QDECREF(ret);
}

static void test_qga_invalid_cmd(gconstpointer fix)
{
    const TestFixture *fixture = fix;
    QDict *ret, *error;
    const gchar *class, *desc;

    ret = qmp_fd(fixture->fd, "{'execute': 'guest-invalid-cmd'}");
    g_assert_nonnull(ret);

    error = qdict_get_qdict(ret, "error");
    class = qdict_get_try_str(error, "class");
    desc = qdict_get_try_str(error, "desc");

    g_assert_cmpstr(class, ==, "CommandNotFound");
    g_assert_cmpint(strlen(desc), >, 0);

    QDECREF(ret);
}

static void test_qga_info(gconstpointer fix)
{
    const TestFixture *fixture = fix;
    QDict *ret, *val;
    const gchar *version;

    ret = qmp_fd(fixture->fd, "{'execute': 'guest-info'}");
    g_assert_nonnull(ret);
    qmp_assert_no_error(ret);

    val = qdict_get_qdict(ret, "return");
    version = qdict_get_try_str(val, "version");
    g_assert_cmpstr(version, ==, QEMU_VERSION);

    QDECREF(ret);
}

static void test_qga_get_vcpus(gconstpointer fix)
{
    const TestFixture *fixture = fix;
    QDict *ret;
    QList *list;
    const QListEntry *entry;

    ret = qmp_fd(fixture->fd, "{'execute': 'guest-get-vcpus'}");
    g_assert_nonnull(ret);
    qmp_assert_no_error(ret);

    /* check there is at least a cpu */
    list = qdict_get_qlist(ret, "return");
    entry = qlist_first(list);
    g_assert(qdict_haskey(qobject_to_qdict(entry->value), "online"));
    g_assert(qdict_haskey(qobject_to_qdict(entry->value), "logical-id"));

    QDECREF(ret);
}

static void test_qga_get_fsinfo(gconstpointer fix)
{
    const TestFixture *fixture = fix;
    QDict *ret;
    QList *list;
    const QListEntry *entry;

    ret = qmp_fd(fixture->fd, "{'execute': 'guest-get-fsinfo'}");
    g_assert_nonnull(ret);
    qmp_assert_no_error(ret);

    /* sanity-check the response if there are any filesystems */
    list = qdict_get_qlist(ret, "return");
    entry = qlist_first(list);
    if (entry) {
        g_assert(qdict_haskey(qobject_to_qdict(entry->value), "name"));
        g_assert(qdict_haskey(qobject_to_qdict(entry->value), "mountpoint"));
        g_assert(qdict_haskey(qobject_to_qdict(entry->value), "type"));
        g_assert(qdict_haskey(qobject_to_qdict(entry->value), "disk"));
    }

    QDECREF(ret);
}

static void test_qga_get_memory_block_info(gconstpointer fix)
{
    const TestFixture *fixture = fix;
    QDict *ret, *val;
    int64_t size;

    ret = qmp_fd(fixture->fd, "{'execute': 'guest-get-memory-block-info'}");
    g_assert_nonnull(ret);

    /* some systems might not expose memory block info in sysfs */
    if (!qdict_haskey(ret, "error")) {
        /* check there is at least some memory */
        val = qdict_get_qdict(ret, "return");
        size = qdict_get_int(val, "size");
        g_assert_cmpint(size, >, 0);
    }

    QDECREF(ret);
}

static void test_qga_get_memory_blocks(gconstpointer fix)
{
    const TestFixture *fixture = fix;
    QDict *ret;
    QList *list;
    const QListEntry *entry;

    ret = qmp_fd(fixture->fd, "{'execute': 'guest-get-memory-blocks'}");
    g_assert_nonnull(ret);

    /* some systems might not expose memory block info in sysfs */
    if (!qdict_haskey(ret, "error")) {
        list = qdict_get_qlist(ret, "return");
        entry = qlist_first(list);
        /* newer versions of qga may return empty list without error */
        if (entry) {
            g_assert(qdict_haskey(qobject_to_qdict(entry->value), "phys-index"));
            g_assert(qdict_haskey(qobject_to_qdict(entry->value), "online"));
        }
    }

    QDECREF(ret);
}

static void test_qga_network_get_interfaces(gconstpointer fix)
{
    const TestFixture *fixture = fix;
    QDict *ret;
    QList *list;
    const QListEntry *entry;

    ret = qmp_fd(fixture->fd, "{'execute': 'guest-network-get-interfaces'}");
    g_assert_nonnull(ret);
    qmp_assert_no_error(ret);

    /* check there is at least an interface */
    list = qdict_get_qlist(ret, "return");
    entry = qlist_first(list);
    g_assert(qdict_haskey(qobject_to_qdict(entry->value), "name"));

    QDECREF(ret);
}

static void test_qga_file_ops(gconstpointer fix)
{
    const TestFixture *fixture = fix;
    const unsigned char helloworld[] = "Hello World!\n";
    const char *b64;
    gchar *cmd, *path, *enc;
    unsigned char *dec;
    QDict *ret, *val;
    int64_t id, eof;
    gsize count;
    FILE *f;
    char tmp[100];

    /* open */
    ret = qmp_fd(fixture->fd, "{'execute': 'guest-file-open',"
                 " 'arguments': { 'path': 'foo', 'mode': 'w+' } }");
    g_assert_nonnull(ret);
    qmp_assert_no_error(ret);
    id = qdict_get_int(ret, "return");
    QDECREF(ret);

    enc = g_base64_encode(helloworld, sizeof(helloworld));
    /* write */
    cmd = g_strdup_printf("{'execute': 'guest-file-write',"
                          " 'arguments': { 'handle': %" PRId64 ","
                          " 'buf-b64': '%s' } }", id, enc);
    ret = qmp_fd(fixture->fd, cmd);
    g_assert_nonnull(ret);
    qmp_assert_no_error(ret);

    val = qdict_get_qdict(ret, "return");
    count = qdict_get_int(val, "count");
    eof = qdict_get_bool(val, "eof");
    g_assert_cmpint(count, ==, sizeof(helloworld));
    g_assert_cmpint(eof, ==, 0);
    QDECREF(ret);
    g_free(cmd);

    /* flush */
    cmd = g_strdup_printf("{'execute': 'guest-file-flush',"
                          " 'arguments': {'handle': %" PRId64 "} }",
                          id);
    ret = qmp_fd(fixture->fd, cmd);
    QDECREF(ret);
    g_free(cmd);

    /* close */
    cmd = g_strdup_printf("{'execute': 'guest-file-close',"
                          " 'arguments': {'handle': %" PRId64 "} }",
                          id);
    ret = qmp_fd(fixture->fd, cmd);
    QDECREF(ret);
    g_free(cmd);

    /* check content */
    path = g_build_filename(fixture->test_dir, "foo", NULL);
    f = fopen(path, "r");
    g_free(path);
    g_assert_nonnull(f);
    count = fread(tmp, 1, sizeof(tmp), f);
    g_assert_cmpint(count, ==, sizeof(helloworld));
    tmp[count] = 0;
    g_assert_cmpstr(tmp, ==, (char *)helloworld);
    fclose(f);

    /* open */
    ret = qmp_fd(fixture->fd, "{'execute': 'guest-file-open',"
                 " 'arguments': { 'path': 'foo', 'mode': 'r' } }");
    g_assert_nonnull(ret);
    qmp_assert_no_error(ret);
    id = qdict_get_int(ret, "return");
    QDECREF(ret);

    /* read */
    cmd = g_strdup_printf("{'execute': 'guest-file-read',"
                          " 'arguments': { 'handle': %" PRId64 "} }",
                          id);
    ret = qmp_fd(fixture->fd, cmd);
    val = qdict_get_qdict(ret, "return");
    count = qdict_get_int(val, "count");
    eof = qdict_get_bool(val, "eof");
    b64 = qdict_get_str(val, "buf-b64");
    g_assert_cmpint(count, ==, sizeof(helloworld));
    g_assert(eof);
    g_assert_cmpstr(b64, ==, enc);

    QDECREF(ret);
    g_free(cmd);
    g_free(enc);

    /* read eof */
    cmd = g_strdup_printf("{'execute': 'guest-file-read',"
                          " 'arguments': { 'handle': %" PRId64 "} }",
                          id);
    ret = qmp_fd(fixture->fd, cmd);
    val = qdict_get_qdict(ret, "return");
    count = qdict_get_int(val, "count");
    eof = qdict_get_bool(val, "eof");
    b64 = qdict_get_str(val, "buf-b64");
    g_assert_cmpint(count, ==, 0);
    g_assert(eof);
    g_assert_cmpstr(b64, ==, "");
    QDECREF(ret);
    g_free(cmd);

    /* seek */
    cmd = g_strdup_printf("{'execute': 'guest-file-seek',"
                          " 'arguments': { 'handle': %" PRId64 ", "
                          " 'offset': %d, 'whence': '%s' } }",
                          id, 6, "set");
    ret = qmp_fd(fixture->fd, cmd);
    qmp_assert_no_error(ret);
    val = qdict_get_qdict(ret, "return");
    count = qdict_get_int(val, "position");
    eof = qdict_get_bool(val, "eof");
    g_assert_cmpint(count, ==, 6);
    g_assert(!eof);
    QDECREF(ret);
    g_free(cmd);

    /* partial read */
    cmd = g_strdup_printf("{'execute': 'guest-file-read',"
                          " 'arguments': { 'handle': %" PRId64 "} }",
                          id);
    ret = qmp_fd(fixture->fd, cmd);
    val = qdict_get_qdict(ret, "return");
    count = qdict_get_int(val, "count");
    eof = qdict_get_bool(val, "eof");
    b64 = qdict_get_str(val, "buf-b64");
    g_assert_cmpint(count, ==, sizeof(helloworld) - 6);
    g_assert(eof);
    dec = g_base64_decode(b64, &count);
    g_assert_cmpint(count, ==, sizeof(helloworld) - 6);
    g_assert_cmpmem(dec, count, helloworld + 6, sizeof(helloworld) - 6);
    g_free(dec);

    QDECREF(ret);
    g_free(cmd);

    /* close */
    cmd = g_strdup_printf("{'execute': 'guest-file-close',"
                          " 'arguments': {'handle': %" PRId64 "} }",
                          id);
    ret = qmp_fd(fixture->fd, cmd);
    QDECREF(ret);
    g_free(cmd);
}

static void test_qga_file_write_read(gconstpointer fix)
{
    const TestFixture *fixture = fix;
    const unsigned char helloworld[] = "Hello World!\n";
    const char *b64;
    gchar *cmd, *enc;
    QDict *ret, *val;
    int64_t id, eof;
    gsize count;

    /* open */
    ret = qmp_fd(fixture->fd, "{'execute': 'guest-file-open',"
                 " 'arguments': { 'path': 'foo', 'mode': 'w+' } }");
    g_assert_nonnull(ret);
    qmp_assert_no_error(ret);
    id = qdict_get_int(ret, "return");
    QDECREF(ret);

    enc = g_base64_encode(helloworld, sizeof(helloworld));
    /* write */
    cmd = g_strdup_printf("{'execute': 'guest-file-write',"
                          " 'arguments': { 'handle': %" PRId64 ","
                          " 'buf-b64': '%s' } }", id, enc);
    ret = qmp_fd(fixture->fd, cmd);
    g_assert_nonnull(ret);
    qmp_assert_no_error(ret);

    val = qdict_get_qdict(ret, "return");
    count = qdict_get_int(val, "count");
    eof = qdict_get_bool(val, "eof");
    g_assert_cmpint(count, ==, sizeof(helloworld));
    g_assert_cmpint(eof, ==, 0);
    QDECREF(ret);
    g_free(cmd);

    /* read (check implicit flush) */
    cmd = g_strdup_printf("{'execute': 'guest-file-read',"
                          " 'arguments': { 'handle': %" PRId64 "} }",
                          id);
    ret = qmp_fd(fixture->fd, cmd);
    val = qdict_get_qdict(ret, "return");
    count = qdict_get_int(val, "count");
    eof = qdict_get_bool(val, "eof");
    b64 = qdict_get_str(val, "buf-b64");
    g_assert_cmpint(count, ==, 0);
    g_assert(eof);
    g_assert_cmpstr(b64, ==, "");
    QDECREF(ret);
    g_free(cmd);

    /* seek to 0 */
    cmd = g_strdup_printf("{'execute': 'guest-file-seek',"
                          " 'arguments': { 'handle': %" PRId64 ", "
                          " 'offset': %d, 'whence': '%s' } }",
                          id, 0, "set");
    ret = qmp_fd(fixture->fd, cmd);
    qmp_assert_no_error(ret);
    val = qdict_get_qdict(ret, "return");
    count = qdict_get_int(val, "position");
    eof = qdict_get_bool(val, "eof");
    g_assert_cmpint(count, ==, 0);
    g_assert(!eof);
    QDECREF(ret);
    g_free(cmd);

    /* read */
    cmd = g_strdup_printf("{'execute': 'guest-file-read',"
                          " 'arguments': { 'handle': %" PRId64 "} }",
                          id);
    ret = qmp_fd(fixture->fd, cmd);
    val = qdict_get_qdict(ret, "return");
    count = qdict_get_int(val, "count");
    eof = qdict_get_bool(val, "eof");
    b64 = qdict_get_str(val, "buf-b64");
    g_assert_cmpint(count, ==, sizeof(helloworld));
    g_assert(eof);
    g_assert_cmpstr(b64, ==, enc);
    QDECREF(ret);
    g_free(cmd);
    g_free(enc);

    /* close */
    cmd = g_strdup_printf("{'execute': 'guest-file-close',"
                          " 'arguments': {'handle': %" PRId64 "} }",
                          id);
    ret = qmp_fd(fixture->fd, cmd);
    QDECREF(ret);
    g_free(cmd);
}

static void test_qga_get_time(gconstpointer fix)
{
    const TestFixture *fixture = fix;
    QDict *ret;
    int64_t time;

    ret = qmp_fd(fixture->fd, "{'execute': 'guest-get-time'}");
    g_assert_nonnull(ret);
    qmp_assert_no_error(ret);

    time = qdict_get_int(ret, "return");
    g_assert_cmpint(time, >, 0);

    QDECREF(ret);
}

static void test_qga_set_time(gconstpointer fix)
{
    const TestFixture *fixture = fix;
    QDict *ret;
    int64_t current, time;
    gchar *cmd;

    /* get current time */
    ret = qmp_fd(fixture->fd, "{'execute': 'guest-get-time'}");
    g_assert_nonnull(ret);
    qmp_assert_no_error(ret);
    current = qdict_get_int(ret, "return");
    g_assert_cmpint(current, >, 0);
    QDECREF(ret);

    /* set some old time */
    ret = qmp_fd(fixture->fd, "{'execute': 'guest-set-time',"
                 " 'arguments': { 'time': 1000 } }");
    g_assert_nonnull(ret);
    qmp_assert_no_error(ret);
    QDECREF(ret);

    /* check old time */
    ret = qmp_fd(fixture->fd, "{'execute': 'guest-get-time'}");
    g_assert_nonnull(ret);
    qmp_assert_no_error(ret);
    time = qdict_get_int(ret, "return");
    g_assert_cmpint(time / 1000, <, G_USEC_PER_SEC * 10);
    QDECREF(ret);

    /* set back current time */
    cmd = g_strdup_printf("{'execute': 'guest-set-time',"
                          " 'arguments': { 'time': %" PRId64 " } }",
                          current + time * 1000);
    ret = qmp_fd(fixture->fd, cmd);
    g_free(cmd);
    g_assert_nonnull(ret);
    qmp_assert_no_error(ret);
    QDECREF(ret);
}

static void test_qga_fstrim(gconstpointer fix)
{
    const TestFixture *fixture = fix;
    QDict *ret;
    QList *list;
    const QListEntry *entry;

    ret = qmp_fd(fixture->fd, "{'execute': 'guest-fstrim',"
                 " arguments: { minimum: 4194304 } }");
    g_assert_nonnull(ret);
    qmp_assert_no_error(ret);
    list = qdict_get_qlist(ret, "return");
    entry = qlist_first(list);
    g_assert(qdict_haskey(qobject_to_qdict(entry->value), "paths"));

    QDECREF(ret);
}

static void test_qga_blacklist(gconstpointer data)
{
    TestFixture fix;
    QDict *ret, *error;
    const gchar *class, *desc;

    fixture_setup(&fix, "-b guest-ping,guest-get-time", NULL);

    /* check blacklist */
    ret = qmp_fd(fix.fd, "{'execute': 'guest-ping'}");
    g_assert_nonnull(ret);
    error = qdict_get_qdict(ret, "error");
    class = qdict_get_try_str(error, "class");
    desc = qdict_get_try_str(error, "desc");
    g_assert_cmpstr(class, ==, "GenericError");
    g_assert_nonnull(g_strstr_len(desc, -1, "has been disabled"));
    QDECREF(ret);

    ret = qmp_fd(fix.fd, "{'execute': 'guest-get-time'}");
    g_assert_nonnull(ret);
    error = qdict_get_qdict(ret, "error");
    class = qdict_get_try_str(error, "class");
    desc = qdict_get_try_str(error, "desc");
    g_assert_cmpstr(class, ==, "GenericError");
    g_assert_nonnull(g_strstr_len(desc, -1, "has been disabled"));
    QDECREF(ret);

    /* check something work */
    ret = qmp_fd(fix.fd, "{'execute': 'guest-get-fsinfo'}");
    qmp_assert_no_error(ret);
    QDECREF(ret);

    fixture_tear_down(&fix, NULL);
}

static void test_qga_config(gconstpointer data)
{
    GError *error = NULL;
    char *cwd, *cmd, *out, *err, *str, **strv, **argv = NULL;
    char *env[2];
    int status;
    gsize n;
    GKeyFile *kf;

    cwd = g_get_current_dir();
    cmd = g_strdup_printf("%s%cqemu-ga -D",
                          cwd, G_DIR_SEPARATOR);
    g_free(cwd);
    g_shell_parse_argv(cmd, NULL, &argv, &error);
    g_free(cmd);
    g_assert_no_error(error);

    env[0] = g_strdup_printf("QGA_CONF=tests%cdata%ctest-qga-config",
                             G_DIR_SEPARATOR, G_DIR_SEPARATOR);
    env[1] = NULL;
    g_spawn_sync(NULL, argv, env, 0,
                 NULL, NULL, &out, &err, &status, &error);
    g_strfreev(argv);

    g_assert_no_error(error);
    g_assert_cmpstr(err, ==, "");
    g_assert_cmpint(status, ==, 0);

    kf = g_key_file_new();
    g_key_file_load_from_data(kf, out, -1, G_KEY_FILE_NONE, &error);
    g_assert_no_error(error);

    str = g_key_file_get_start_group(kf);
    g_assert_cmpstr(str, ==, "general");
    g_free(str);

    g_assert_false(g_key_file_get_boolean(kf, "general", "daemon", &error));
    g_assert_no_error(error);

    str = g_key_file_get_string(kf, "general", "method", &error);
    g_assert_no_error(error);
    g_assert_cmpstr(str, ==, "virtio-serial");
    g_free(str);

    str = g_key_file_get_string(kf, "general", "path", &error);
    g_assert_no_error(error);
    g_assert_cmpstr(str, ==, "/path/to/org.qemu.guest_agent.0");
    g_free(str);

    str = g_key_file_get_string(kf, "general", "pidfile", &error);
    g_assert_no_error(error);
    g_assert_cmpstr(str, ==, "/var/foo/qemu-ga.pid");
    g_free(str);

    str = g_key_file_get_string(kf, "general", "statedir", &error);
    g_assert_no_error(error);
    g_assert_cmpstr(str, ==, "/var/state");
    g_free(str);

    g_assert_true(g_key_file_get_boolean(kf, "general", "verbose", &error));
    g_assert_no_error(error);

    strv = g_key_file_get_string_list(kf, "general", "blacklist", &n, &error);
    g_assert_cmpint(n, ==, 2);
#if GLIB_CHECK_VERSION(2, 44, 0)
    g_assert_true(g_strv_contains((const char * const *)strv,
                                  "guest-ping"));
    g_assert_true(g_strv_contains((const char * const *)strv,
                                  "guest-get-time"));
#endif
    g_assert_no_error(error);
    g_strfreev(strv);

    g_free(out);
    g_free(err);
    g_free(env[0]);
    g_key_file_free(kf);
}

static void test_qga_fsfreeze_status(gconstpointer fix)
{
    const TestFixture *fixture = fix;
    QDict *ret;
    const gchar *status;

    ret = qmp_fd(fixture->fd, "{'execute': 'guest-fsfreeze-status'}");
    g_assert_nonnull(ret);
    qmp_assert_no_error(ret);

    status = qdict_get_try_str(ret, "return");
    g_assert_cmpstr(status, ==, "thawed");

    QDECREF(ret);
}

static void test_qga_fsfreeze_and_thaw(gconstpointer fix)
{
    const TestFixture *fixture = fix;
    QDict *ret;
    const gchar *status;

    ret = qmp_fd(fixture->fd, "{'execute': 'guest-fsfreeze-freeze'}");
    g_assert_nonnull(ret);
    qmp_assert_no_error(ret);
    QDECREF(ret);

    ret = qmp_fd(fixture->fd, "{'execute': 'guest-fsfreeze-status'}");
    g_assert_nonnull(ret);
    qmp_assert_no_error(ret);
    status = qdict_get_try_str(ret, "return");
    g_assert_cmpstr(status, ==, "frozen");
    QDECREF(ret);

    ret = qmp_fd(fixture->fd, "{'execute': 'guest-fsfreeze-thaw'}");
    g_assert_nonnull(ret);
    qmp_assert_no_error(ret);
    QDECREF(ret);
}

static void test_qga_guest_exec(gconstpointer fix)
{
    const TestFixture *fixture = fix;
    QDict *ret, *val;
    const gchar *out;
    guchar *decoded;
    int64_t pid, now, exitcode;
    gsize len;
    bool exited;
    char *cmd;

    /* exec 'echo foo bar' */
    ret = qmp_fd(fixture->fd, "{'execute': 'guest-exec', 'arguments': {"
                 " 'path': '/bin/echo', 'arg': [ '-n', '\" test_str \"' ],"
                 " 'capture-output': true } }");
    g_assert_nonnull(ret);
    qmp_assert_no_error(ret);
    val = qdict_get_qdict(ret, "return");
    pid = qdict_get_int(val, "pid");
    g_assert_cmpint(pid, >, 0);
    QDECREF(ret);

    /* wait for completion */
    now = g_get_monotonic_time();
    cmd = g_strdup_printf("{'execute': 'guest-exec-status',"
                          " 'arguments': { 'pid': %" PRId64 " } }", pid);
    do {
        ret = qmp_fd(fixture->fd, cmd);
        g_assert_nonnull(ret);
        val = qdict_get_qdict(ret, "return");
        exited = qdict_get_bool(val, "exited");
        if (!exited) {
            QDECREF(ret);
        }
    } while (!exited &&
             g_get_monotonic_time() < now + 5 * G_TIME_SPAN_SECOND);
    g_assert(exited);
    g_free(cmd);

    /* check stdout */
    exitcode = qdict_get_int(val, "exitcode");
    g_assert_cmpint(exitcode, ==, 0);
    out = qdict_get_str(val, "out-data");
    decoded = g_base64_decode(out, &len);
    g_assert_cmpint(len, ==, 12);
    g_assert_cmpstr((char *)decoded, ==, "\" test_str \"");
    g_free(decoded);
    QDECREF(ret);
}

static void test_qga_guest_exec_invalid(gconstpointer fix)
{
    const TestFixture *fixture = fix;
    QDict *ret, *error;
    const gchar *class, *desc;

    /* invalid command */
    ret = qmp_fd(fixture->fd, "{'execute': 'guest-exec', 'arguments': {"
                 " 'path': '/bin/invalid-cmd42' } }");
    g_assert_nonnull(ret);
    error = qdict_get_qdict(ret, "error");
    g_assert_nonnull(error);
    class = qdict_get_str(error, "class");
    desc = qdict_get_str(error, "desc");
    g_assert_cmpstr(class, ==, "GenericError");
    g_assert_cmpint(strlen(desc), >, 0);
    QDECREF(ret);

    /* invalid pid */
    ret = qmp_fd(fixture->fd, "{'execute': 'guest-exec-status',"
                 " 'arguments': { 'pid': 0 } }");
    g_assert_nonnull(ret);
    error = qdict_get_qdict(ret, "error");
    g_assert_nonnull(error);
    class = qdict_get_str(error, "class");
    desc = qdict_get_str(error, "desc");
    g_assert_cmpstr(class, ==, "GenericError");
    g_assert_cmpint(strlen(desc), >, 0);
    QDECREF(ret);
}

static void test_qga_guest_get_osinfo(gconstpointer data)
{
    TestFixture fixture;
    const gchar *str;
    gchar *cwd, *env[2];
    QDict *ret, *val;

    cwd = g_get_current_dir();
    env[0] = g_strdup_printf(
        "QGA_OS_RELEASE=%s%ctests%cdata%ctest-qga-os-release",
        cwd, G_DIR_SEPARATOR, G_DIR_SEPARATOR, G_DIR_SEPARATOR);
    env[1] = NULL;
    g_free(cwd);
    fixture_setup(&fixture, NULL, env);

    ret = qmp_fd(fixture.fd, "{'execute': 'guest-get-osinfo'}");
    g_assert_nonnull(ret);
    qmp_assert_no_error(ret);

    val = qdict_get_qdict(ret, "return");

    str = qdict_get_try_str(val, "id");
    g_assert_nonnull(str);
    g_assert_cmpstr(str, ==, "qemu-ga-test");

    str = qdict_get_try_str(val, "name");
    g_assert_nonnull(str);
    g_assert_cmpstr(str, ==, "QEMU-GA");

    str = qdict_get_try_str(val, "pretty-name");
    g_assert_nonnull(str);
    g_assert_cmpstr(str, ==, "QEMU Guest Agent test");

    str = qdict_get_try_str(val, "version");
    g_assert_nonnull(str);
    g_assert_cmpstr(str, ==, "Test 1");

    str = qdict_get_try_str(val, "version-id");
    g_assert_nonnull(str);
    g_assert_cmpstr(str, ==, "1");

    str = qdict_get_try_str(val, "variant");
    g_assert_nonnull(str);
    g_assert_cmpstr(str, ==, "Unit test \"'$`\\ and \\\\ etc.");

    str = qdict_get_try_str(val, "variant-id");
    g_assert_nonnull(str);
    g_assert_cmpstr(str, ==, "unit-test");

    QDECREF(ret);
    g_free(env[0]);
    fixture_tear_down(&fixture, NULL);
}

int main(int argc, char **argv)
{
    TestFixture fix;
    int ret;

    setlocale (LC_ALL, "");
    g_test_init(&argc, &argv, NULL);
    fixture_setup(&fix, NULL, NULL);

    g_test_add_data_func("/qga/sync-delimited", &fix, test_qga_sync_delimited);
    g_test_add_data_func("/qga/sync", &fix, test_qga_sync);
    g_test_add_data_func("/qga/ping", &fix, test_qga_ping);
    g_test_add_data_func("/qga/info", &fix, test_qga_info);
    g_test_add_data_func("/qga/network-get-interfaces", &fix,
                         test_qga_network_get_interfaces);
<<<<<<< HEAD
    g_test_add_data_func("/qga/get-vcpus", &fix, test_qga_get_vcpus);
    g_test_add_data_func("/subprocess/qga/get-fsinfo", &fix, test_qga_get_fsinfo);
=======
    if (!access("/sys/devices/system/cpu/cpu0", F_OK)) {
        g_test_add_data_func("/qga/get-vcpus", &fix, test_qga_get_vcpus);
    }
    g_test_add_data_func("/qga/get-fsinfo", &fix, test_qga_get_fsinfo);
>>>>>>> 54affb3a
    g_test_add_data_func("/qga/get-memory-block-info", &fix,
                         test_qga_get_memory_block_info);
    g_test_add_data_func("/qga/get-memory-blocks", &fix,
                         test_qga_get_memory_blocks);
    g_test_add_data_func("/qga/file-ops", &fix, test_qga_file_ops);
    g_test_add_data_func("/qga/file-write-read", &fix, test_qga_file_write_read);
    g_test_add_data_func("/qga/get-time", &fix, test_qga_get_time);
    g_test_add_data_func("/qga/invalid-cmd", &fix, test_qga_invalid_cmd);
    g_test_add_data_func("/qga/invalid-args", &fix, test_qga_invalid_args);
    g_test_add_data_func("/qga/fsfreeze-status", &fix,
                         test_qga_fsfreeze_status);

    g_test_add_data_func("/subprocess/qga/blacklist", NULL, test_qga_blacklist);
    g_test_add_data_func("/qga/config", NULL, test_qga_config);
    g_test_add_data_func("/qga/guest-exec", &fix, test_qga_guest_exec);
    g_test_add_data_func("/subprocess/qga/guest-exec-invalid", &fix,
                         test_qga_guest_exec_invalid);
    g_test_add_data_func("/qga/guest-get-osinfo", &fix,
                         test_qga_guest_get_osinfo);

    if (g_getenv("QGA_TEST_SIDE_EFFECTING")) {
        g_test_add_data_func("/qga/fsfreeze-and-thaw", &fix,
                             test_qga_fsfreeze_and_thaw);
        g_test_add_data_func("/qga/set-time", &fix, test_qga_set_time);
        g_test_add_data_func("/qga/fstrim", &fix, test_qga_fstrim);
    }

    ret = g_test_run();

    fixture_tear_down(&fix, NULL);

    return ret;
}<|MERGE_RESOLUTION|>--- conflicted
+++ resolved
@@ -1005,15 +1005,10 @@
     g_test_add_data_func("/qga/info", &fix, test_qga_info);
     g_test_add_data_func("/qga/network-get-interfaces", &fix,
                          test_qga_network_get_interfaces);
-<<<<<<< HEAD
-    g_test_add_data_func("/qga/get-vcpus", &fix, test_qga_get_vcpus);
-    g_test_add_data_func("/subprocess/qga/get-fsinfo", &fix, test_qga_get_fsinfo);
-=======
     if (!access("/sys/devices/system/cpu/cpu0", F_OK)) {
         g_test_add_data_func("/qga/get-vcpus", &fix, test_qga_get_vcpus);
     }
     g_test_add_data_func("/qga/get-fsinfo", &fix, test_qga_get_fsinfo);
->>>>>>> 54affb3a
     g_test_add_data_func("/qga/get-memory-block-info", &fix,
                          test_qga_get_memory_block_info);
     g_test_add_data_func("/qga/get-memory-blocks", &fix,
