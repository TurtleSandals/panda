/*
 * QEMU System Emulator block driver
 *
 * Copyright (c) 2003 Fabrice Bellard
 *
 * Permission is hereby granted, free of charge, to any person obtaining a copy
 * of this software and associated documentation files (the "Software"), to deal
 * in the Software without restriction, including without limitation the rights
 * to use, copy, modify, merge, publish, distribute, sublicense, and/or sell
 * copies of the Software, and to permit persons to whom the Software is
 * furnished to do so, subject to the following conditions:
 *
 * The above copyright notice and this permission notice shall be included in
 * all copies or substantial portions of the Software.
 *
 * THE SOFTWARE IS PROVIDED "AS IS", WITHOUT WARRANTY OF ANY KIND, EXPRESS OR
 * IMPLIED, INCLUDING BUT NOT LIMITED TO THE WARRANTIES OF MERCHANTABILITY,
 * FITNESS FOR A PARTICULAR PURPOSE AND NONINFRINGEMENT. IN NO EVENT SHALL
 * THE AUTHORS OR COPYRIGHT HOLDERS BE LIABLE FOR ANY CLAIM, DAMAGES OR OTHER
 * LIABILITY, WHETHER IN AN ACTION OF CONTRACT, TORT OR OTHERWISE, ARISING FROM,
 * OUT OF OR IN CONNECTION WITH THE SOFTWARE OR THE USE OR OTHER DEALINGS IN
 * THE SOFTWARE.
 */
#include "qemu/osdep.h"
#include "block/trace.h"
#include "block/block_int.h"
#include "block/blockjob.h"
#include "block/nbd.h"
#include "qemu/error-report.h"
#include "module_block.h"
#include "qemu/module.h"
#include "qapi/qmp/qerror.h"
#include "qapi/qmp/qbool.h"
#include "qapi/qmp/qjson.h"
#include "sysemu/block-backend.h"
#include "sysemu/sysemu.h"
#include "qemu/notify.h"
#include "qemu/coroutine.h"
#include "block/qapi.h"
#include "qmp-commands.h"
#include "qemu/timer.h"
#include "qapi-event.h"
#include "qemu/cutils.h"
#include "qemu/id.h"
#include "qapi/util.h"

#ifdef CONFIG_BSD
#include <sys/ioctl.h>
#include <sys/queue.h>
#ifndef __DragonFly__
#include <sys/disk.h>
#endif
#endif

#ifdef _WIN32
#include <windows.h>
#endif

#define NOT_DONE 0x7fffffff /* used while emulated sync operation in progress */

static QTAILQ_HEAD(, BlockDriverState) graph_bdrv_states =
    QTAILQ_HEAD_INITIALIZER(graph_bdrv_states);

static QTAILQ_HEAD(, BlockDriverState) all_bdrv_states =
    QTAILQ_HEAD_INITIALIZER(all_bdrv_states);

static QLIST_HEAD(, BlockDriver) bdrv_drivers =
    QLIST_HEAD_INITIALIZER(bdrv_drivers);

static BlockDriverState *bdrv_open_inherit(const char *filename,
                                           const char *reference,
                                           QDict *options, int flags,
                                           BlockDriverState *parent,
                                           const BdrvChildRole *child_role,
                                           Error **errp);

/* If non-zero, use only whitelisted block drivers */
static int use_bdrv_whitelist;

#ifdef _WIN32
static int is_windows_drive_prefix(const char *filename)
{
    return (((filename[0] >= 'a' && filename[0] <= 'z') ||
             (filename[0] >= 'A' && filename[0] <= 'Z')) &&
            filename[1] == ':');
}

int is_windows_drive(const char *filename)
{
    if (is_windows_drive_prefix(filename) &&
        filename[2] == '\0')
        return 1;
    if (strstart(filename, "\\\\.\\", NULL) ||
        strstart(filename, "//./", NULL))
        return 1;
    return 0;
}
#endif

size_t bdrv_opt_mem_align(BlockDriverState *bs)
{
    if (!bs || !bs->drv) {
        /* page size or 4k (hdd sector size) should be on the safe side */
        return MAX(4096, getpagesize());
    }

    return bs->bl.opt_mem_alignment;
}

size_t bdrv_min_mem_align(BlockDriverState *bs)
{
    if (!bs || !bs->drv) {
        /* page size or 4k (hdd sector size) should be on the safe side */
        return MAX(4096, getpagesize());
    }

    return bs->bl.min_mem_alignment;
}

/* check if the path starts with "<protocol>:" */
int path_has_protocol(const char *path)
{
    const char *p;

#ifdef _WIN32
    if (is_windows_drive(path) ||
        is_windows_drive_prefix(path)) {
        return 0;
    }
    p = path + strcspn(path, ":/\\");
#else
    p = path + strcspn(path, ":/");
#endif

    return *p == ':';
}

int path_is_absolute(const char *path)
{
#ifdef _WIN32
    /* specific case for names like: "\\.\d:" */
    if (is_windows_drive(path) || is_windows_drive_prefix(path)) {
        return 1;
    }
    return (*path == '/' || *path == '\\');
#else
    return (*path == '/');
#endif
}

/* if filename is absolute, just copy it to dest. Otherwise, build a
   path to it by considering it is relative to base_path. URL are
   supported. */
void path_combine(char *dest, int dest_size,
                  const char *base_path,
                  const char *filename)
{
    const char *p, *p1;
    int len;

    if (dest_size <= 0)
        return;
    if (path_is_absolute(filename)) {
        pstrcpy(dest, dest_size, filename);
    } else {
        const char *protocol_stripped = NULL;

        if (path_has_protocol(base_path)) {
            protocol_stripped = strchr(base_path, ':');
            if (protocol_stripped) {
                protocol_stripped++;
            }
        }
        p = protocol_stripped ?: base_path;

        p1 = strrchr(base_path, '/');
#ifdef _WIN32
        {
            const char *p2;
            p2 = strrchr(base_path, '\\');
            if (!p1 || p2 > p1)
                p1 = p2;
        }
#endif
        if (p1)
            p1++;
        else
            p1 = base_path;
        if (p1 > p)
            p = p1;
        len = p - base_path;
        if (len > dest_size - 1)
            len = dest_size - 1;
        memcpy(dest, base_path, len);
        dest[len] = '\0';
        pstrcat(dest, dest_size, filename);
    }
}

/*
 * Helper function for bdrv_parse_filename() implementations to remove optional
 * protocol prefixes (especially "file:") from a filename and for putting the
 * stripped filename into the options QDict if there is such a prefix.
 */
void bdrv_parse_filename_strip_prefix(const char *filename, const char *prefix,
                                      QDict *options)
{
    if (strstart(filename, prefix, &filename)) {
        /* Stripping the explicit protocol prefix may result in a protocol
         * prefix being (wrongly) detected (if the filename contains a colon) */
        if (path_has_protocol(filename)) {
            QString *fat_filename;

            /* This means there is some colon before the first slash; therefore,
             * this cannot be an absolute path */
            assert(!path_is_absolute(filename));

            /* And we can thus fix the protocol detection issue by prefixing it
             * by "./" */
            fat_filename = qstring_from_str("./");
            qstring_append(fat_filename, filename);

            assert(!path_has_protocol(qstring_get_str(fat_filename)));

            qdict_put(options, "filename", fat_filename);
        } else {
            /* If no protocol prefix was detected, we can use the shortened
             * filename as-is */
            qdict_put_str(options, "filename", filename);
        }
    }
}


/* Returns whether the image file is opened as read-only. Note that this can
 * return false and writing to the image file is still not possible because the
 * image is inactivated. */
bool bdrv_is_read_only(BlockDriverState *bs)
{
    return bs->read_only;
}

/* Returns whether the image file can be written to right now */
bool bdrv_is_writable(BlockDriverState *bs)
{
    return !bdrv_is_read_only(bs) && !(bs->open_flags & BDRV_O_INACTIVE);
}

int bdrv_can_set_read_only(BlockDriverState *bs, bool read_only,
                           bool ignore_allow_rdw, Error **errp)
{
    /* Do not set read_only if copy_on_read is enabled */
    if (bs->copy_on_read && read_only) {
        error_setg(errp, "Can't set node '%s' to r/o with copy-on-read enabled",
                   bdrv_get_device_or_node_name(bs));
        return -EINVAL;
    }

    /* Do not clear read_only if it is prohibited */
    if (!read_only && !(bs->open_flags & BDRV_O_ALLOW_RDWR) &&
        !ignore_allow_rdw)
    {
        error_setg(errp, "Node '%s' is read only",
                   bdrv_get_device_or_node_name(bs));
        return -EPERM;
    }

    return 0;
}

int bdrv_set_read_only(BlockDriverState *bs, bool read_only, Error **errp)
{
    int ret = 0;

    ret = bdrv_can_set_read_only(bs, read_only, false, errp);
    if (ret < 0) {
        return ret;
    }

    bs->read_only = read_only;
    return 0;
}

void bdrv_get_full_backing_filename_from_filename(const char *backed,
                                                  const char *backing,
                                                  char *dest, size_t sz,
                                                  Error **errp)
{
    if (backing[0] == '\0' || path_has_protocol(backing) ||
        path_is_absolute(backing))
    {
        pstrcpy(dest, sz, backing);
    } else if (backed[0] == '\0' || strstart(backed, "json:", NULL)) {
        error_setg(errp, "Cannot use relative backing file names for '%s'",
                   backed);
    } else {
        path_combine(dest, sz, backed, backing);
    }
}

void bdrv_get_full_backing_filename(BlockDriverState *bs, char *dest, size_t sz,
                                    Error **errp)
{
    char *backed = bs->exact_filename[0] ? bs->exact_filename : bs->filename;

    bdrv_get_full_backing_filename_from_filename(backed, bs->backing_file,
                                                 dest, sz, errp);
}

void bdrv_register(BlockDriver *bdrv)
{
    QLIST_INSERT_HEAD(&bdrv_drivers, bdrv, list);
}

BlockDriverState *bdrv_new(void)
{
    BlockDriverState *bs;
    int i;

    bs = g_new0(BlockDriverState, 1);
    QLIST_INIT(&bs->dirty_bitmaps);
    for (i = 0; i < BLOCK_OP_TYPE_MAX; i++) {
        QLIST_INIT(&bs->op_blockers[i]);
    }
    notifier_with_return_list_init(&bs->before_write_notifiers);
    qemu_co_mutex_init(&bs->reqs_lock);
    qemu_mutex_init(&bs->dirty_bitmap_mutex);
    bs->refcnt = 1;
    bs->aio_context = qemu_get_aio_context();

    qemu_co_queue_init(&bs->flush_queue);

    QTAILQ_INSERT_TAIL(&all_bdrv_states, bs, bs_list);

    return bs;
}

static BlockDriver *bdrv_do_find_format(const char *format_name)
{
    BlockDriver *drv1;

    QLIST_FOREACH(drv1, &bdrv_drivers, list) {
        if (!strcmp(drv1->format_name, format_name)) {
            return drv1;
        }
    }

    return NULL;
}

BlockDriver *bdrv_find_format(const char *format_name)
{
    BlockDriver *drv1;
    int i;

    drv1 = bdrv_do_find_format(format_name);
    if (drv1) {
        return drv1;
    }

    /* The driver isn't registered, maybe we need to load a module */
    for (i = 0; i < (int)ARRAY_SIZE(block_driver_modules); ++i) {
        if (!strcmp(block_driver_modules[i].format_name, format_name)) {
            block_module_load_one(block_driver_modules[i].library_name);
            break;
        }
    }

    return bdrv_do_find_format(format_name);
}

static int bdrv_is_whitelisted(BlockDriver *drv, bool read_only)
{
    static const char *whitelist_rw[] = {
        CONFIG_BDRV_RW_WHITELIST
    };
    static const char *whitelist_ro[] = {
        CONFIG_BDRV_RO_WHITELIST
    };
    const char **p;

    if (!whitelist_rw[0] && !whitelist_ro[0]) {
        return 1;               /* no whitelist, anything goes */
    }

    for (p = whitelist_rw; *p; p++) {
        if (!strcmp(drv->format_name, *p)) {
            return 1;
        }
    }
    if (read_only) {
        for (p = whitelist_ro; *p; p++) {
            if (!strcmp(drv->format_name, *p)) {
                return 1;
            }
        }
    }
    return 0;
}

bool bdrv_uses_whitelist(void)
{
    return use_bdrv_whitelist;
}

typedef struct CreateCo {
    BlockDriver *drv;
    char *filename;
    QemuOpts *opts;
    int ret;
    Error *err;
} CreateCo;

static void coroutine_fn bdrv_create_co_entry(void *opaque)
{
    Error *local_err = NULL;
    int ret;

    CreateCo *cco = opaque;
    assert(cco->drv);

    ret = cco->drv->bdrv_create(cco->filename, cco->opts, &local_err);
    error_propagate(&cco->err, local_err);
    cco->ret = ret;
}

int bdrv_create(BlockDriver *drv, const char* filename,
                QemuOpts *opts, Error **errp)
{
    int ret;

    Coroutine *co;
    CreateCo cco = {
        .drv = drv,
        .filename = g_strdup(filename),
        .opts = opts,
        .ret = NOT_DONE,
        .err = NULL,
    };

    if (!drv->bdrv_create) {
        error_setg(errp, "Driver '%s' does not support image creation", drv->format_name);
        ret = -ENOTSUP;
        goto out;
    }

    if (qemu_in_coroutine()) {
        /* Fast-path if already in coroutine context */
        bdrv_create_co_entry(&cco);
    } else {
        co = qemu_coroutine_create(bdrv_create_co_entry, &cco);
        qemu_coroutine_enter(co);
        while (cco.ret == NOT_DONE) {
            aio_poll(qemu_get_aio_context(), true);
        }
    }

    ret = cco.ret;
    if (ret < 0) {
        if (cco.err) {
            error_propagate(errp, cco.err);
        } else {
            error_setg_errno(errp, -ret, "Could not create image");
        }
    }

out:
    g_free(cco.filename);
    return ret;
}

int bdrv_create_file(const char *filename, QemuOpts *opts, Error **errp)
{
    BlockDriver *drv;
    Error *local_err = NULL;
    int ret;

    drv = bdrv_find_protocol(filename, true, errp);
    if (drv == NULL) {
        return -ENOENT;
    }

    ret = bdrv_create(drv, filename, opts, &local_err);
    error_propagate(errp, local_err);
    return ret;
}

/**
 * Try to get @bs's logical and physical block size.
 * On success, store them in @bsz struct and return 0.
 * On failure return -errno.
 * @bs must not be empty.
 */
int bdrv_probe_blocksizes(BlockDriverState *bs, BlockSizes *bsz)
{
    BlockDriver *drv = bs->drv;

    if (drv && drv->bdrv_probe_blocksizes) {
        return drv->bdrv_probe_blocksizes(bs, bsz);
    }

    return -ENOTSUP;
}

/**
 * Try to get @bs's geometry (cyls, heads, sectors).
 * On success, store them in @geo struct and return 0.
 * On failure return -errno.
 * @bs must not be empty.
 */
int bdrv_probe_geometry(BlockDriverState *bs, HDGeometry *geo)
{
    BlockDriver *drv = bs->drv;

    if (drv && drv->bdrv_probe_geometry) {
        return drv->bdrv_probe_geometry(bs, geo);
    }

    return -ENOTSUP;
}

/*
 * Create a uniquely-named empty temporary file.
 * Return 0 upon success, otherwise a negative errno value.
 */
int get_tmp_filename(char *filename, int size)
{
#ifdef _WIN32
    char temp_dir[MAX_PATH];
    /* GetTempFileName requires that its output buffer (4th param)
       have length MAX_PATH or greater.  */
    assert(size >= MAX_PATH);
    return (GetTempPath(MAX_PATH, temp_dir)
            && GetTempFileName(temp_dir, "qem", 0, filename)
            ? 0 : -GetLastError());
#else
    int fd;
    const char *tmpdir;
    tmpdir = getenv("TMPDIR");
    if (!tmpdir) {
        tmpdir = "/var/tmp";
    }
    if (snprintf(filename, size, "%s/vl.XXXXXX", tmpdir) >= size) {
        return -EOVERFLOW;
    }
    fd = mkstemp(filename);
    if (fd < 0) {
        return -errno;
    }
    if (close(fd) != 0) {
        unlink(filename);
        return -errno;
    }
    return 0;
#endif
}

/*
 * Detect host devices. By convention, /dev/cdrom[N] is always
 * recognized as a host CDROM.
 */
static BlockDriver *find_hdev_driver(const char *filename)
{
    int score_max = 0, score;
    BlockDriver *drv = NULL, *d;

    QLIST_FOREACH(d, &bdrv_drivers, list) {
        if (d->bdrv_probe_device) {
            score = d->bdrv_probe_device(filename);
            if (score > score_max) {
                score_max = score;
                drv = d;
            }
        }
    }

    return drv;
}

static BlockDriver *bdrv_do_find_protocol(const char *protocol)
{
    BlockDriver *drv1;

    QLIST_FOREACH(drv1, &bdrv_drivers, list) {
        if (drv1->protocol_name && !strcmp(drv1->protocol_name, protocol)) {
            return drv1;
        }
    }

    return NULL;
}

BlockDriver *bdrv_find_protocol(const char *filename,
                                bool allow_protocol_prefix,
                                Error **errp)
{
    BlockDriver *drv1;
    char protocol[128];
    int len;
    const char *p;
    int i;

    /* TODO Drivers without bdrv_file_open must be specified explicitly */

    /*
     * XXX(hch): we really should not let host device detection
     * override an explicit protocol specification, but moving this
     * later breaks access to device names with colons in them.
     * Thanks to the brain-dead persistent naming schemes on udev-
     * based Linux systems those actually are quite common.
     */
    drv1 = find_hdev_driver(filename);
    if (drv1) {
        return drv1;
    }

    if (!path_has_protocol(filename) || !allow_protocol_prefix) {
        return &bdrv_file;
    }

    p = strchr(filename, ':');
    assert(p != NULL);
    len = p - filename;
    if (len > sizeof(protocol) - 1)
        len = sizeof(protocol) - 1;
    memcpy(protocol, filename, len);
    protocol[len] = '\0';

    drv1 = bdrv_do_find_protocol(protocol);
    if (drv1) {
        return drv1;
    }

    for (i = 0; i < (int)ARRAY_SIZE(block_driver_modules); ++i) {
        if (block_driver_modules[i].protocol_name &&
            !strcmp(block_driver_modules[i].protocol_name, protocol)) {
            block_module_load_one(block_driver_modules[i].library_name);
            break;
        }
    }

    drv1 = bdrv_do_find_protocol(protocol);
    if (!drv1) {
        error_setg(errp, "Unknown protocol '%s'", protocol);
    }
    return drv1;
}

/*
 * Guess image format by probing its contents.
 * This is not a good idea when your image is raw (CVE-2008-2004), but
 * we do it anyway for backward compatibility.
 *
 * @buf         contains the image's first @buf_size bytes.
 * @buf_size    is the buffer size in bytes (generally BLOCK_PROBE_BUF_SIZE,
 *              but can be smaller if the image file is smaller)
 * @filename    is its filename.
 *
 * For all block drivers, call the bdrv_probe() method to get its
 * probing score.
 * Return the first block driver with the highest probing score.
 */
BlockDriver *bdrv_probe_all(const uint8_t *buf, int buf_size,
                            const char *filename)
{
    int score_max = 0, score;
    BlockDriver *drv = NULL, *d;

    QLIST_FOREACH(d, &bdrv_drivers, list) {
        if (d->bdrv_probe) {
            score = d->bdrv_probe(buf, buf_size, filename);
            if (score > score_max) {
                score_max = score;
                drv = d;
            }
        }
    }

    return drv;
}

static int find_image_format(BlockBackend *file, const char *filename,
                             BlockDriver **pdrv, Error **errp)
{
    BlockDriver *drv;
    uint8_t buf[BLOCK_PROBE_BUF_SIZE];
    int ret = 0;

    /* Return the raw BlockDriver * to scsi-generic devices or empty drives */
    if (blk_is_sg(file) || !blk_is_inserted(file) || blk_getlength(file) == 0) {
        *pdrv = &bdrv_raw;
        return ret;
    }

    ret = blk_pread(file, 0, buf, sizeof(buf));
    if (ret < 0) {
        error_setg_errno(errp, -ret, "Could not read image for determining its "
                         "format");
        *pdrv = NULL;
        return ret;
    }

    drv = bdrv_probe_all(buf, ret, filename);
    if (!drv) {
        error_setg(errp, "Could not determine image format: No compatible "
                   "driver found");
        ret = -ENOENT;
    }
    *pdrv = drv;
    return ret;
}

/**
 * Set the current 'total_sectors' value
 * Return 0 on success, -errno on error.
 */
static int refresh_total_sectors(BlockDriverState *bs, int64_t hint)
{
    BlockDriver *drv = bs->drv;

    /* Do not attempt drv->bdrv_getlength() on scsi-generic devices */
    if (bdrv_is_sg(bs))
        return 0;

    /* query actual device if possible, otherwise just trust the hint */
    if (drv->bdrv_getlength) {
        int64_t length = drv->bdrv_getlength(bs);
        if (length < 0) {
            return length;
        }
        hint = DIV_ROUND_UP(length, BDRV_SECTOR_SIZE);
    }

    bs->total_sectors = hint;
    return 0;
}

/**
 * Combines a QDict of new block driver @options with any missing options taken
 * from @old_options, so that leaving out an option defaults to its old value.
 */
static void bdrv_join_options(BlockDriverState *bs, QDict *options,
                              QDict *old_options)
{
    if (bs->drv && bs->drv->bdrv_join_options) {
        bs->drv->bdrv_join_options(options, old_options);
    } else {
        qdict_join(options, old_options, false);
    }
}

/**
 * Set open flags for a given discard mode
 *
 * Return 0 on success, -1 if the discard mode was invalid.
 */
int bdrv_parse_discard_flags(const char *mode, int *flags)
{
    *flags &= ~BDRV_O_UNMAP;

    if (!strcmp(mode, "off") || !strcmp(mode, "ignore")) {
        /* do nothing */
    } else if (!strcmp(mode, "on") || !strcmp(mode, "unmap")) {
        *flags |= BDRV_O_UNMAP;
    } else {
        return -1;
    }

    return 0;
}

/**
 * Set open flags for a given cache mode
 *
 * Return 0 on success, -1 if the cache mode was invalid.
 */
int bdrv_parse_cache_mode(const char *mode, int *flags, bool *writethrough)
{
    *flags &= ~BDRV_O_CACHE_MASK;

    if (!strcmp(mode, "off") || !strcmp(mode, "none")) {
        *writethrough = false;
        *flags |= BDRV_O_NOCACHE;
    } else if (!strcmp(mode, "directsync")) {
        *writethrough = true;
        *flags |= BDRV_O_NOCACHE;
    } else if (!strcmp(mode, "writeback")) {
        *writethrough = false;
    } else if (!strcmp(mode, "unsafe")) {
        *writethrough = false;
        *flags |= BDRV_O_NO_FLUSH;
    } else if (!strcmp(mode, "writethrough")) {
        *writethrough = true;
    } else {
        return -1;
    }

    return 0;
}

static char *bdrv_child_get_parent_desc(BdrvChild *c)
{
    BlockDriverState *parent = c->opaque;
    return g_strdup(bdrv_get_device_or_node_name(parent));
}

static void bdrv_child_cb_drained_begin(BdrvChild *child)
{
    BlockDriverState *bs = child->opaque;
    bdrv_drained_begin(bs);
}

static void bdrv_child_cb_drained_end(BdrvChild *child)
{
    BlockDriverState *bs = child->opaque;
    bdrv_drained_end(bs);
}

static int bdrv_child_cb_inactivate(BdrvChild *child)
{
    BlockDriverState *bs = child->opaque;
    assert(bs->open_flags & BDRV_O_INACTIVE);
    return 0;
}

/*
 * Returns the options and flags that a temporary snapshot should get, based on
 * the originally requested flags (the originally requested image will have
 * flags like a backing file)
 */
static void bdrv_temp_snapshot_options(int *child_flags, QDict *child_options,
                                       int parent_flags, QDict *parent_options)
{
    *child_flags = (parent_flags & ~BDRV_O_SNAPSHOT) | BDRV_O_TEMPORARY;

    /* For temporary files, unconditional cache=unsafe is fine */
    qdict_set_default_str(child_options, BDRV_OPT_CACHE_DIRECT, "off");
    qdict_set_default_str(child_options, BDRV_OPT_CACHE_NO_FLUSH, "on");

    /* Copy the read-only option from the parent */
    qdict_copy_default(child_options, parent_options, BDRV_OPT_READ_ONLY);

    /* aio=native doesn't work for cache.direct=off, so disable it for the
     * temporary snapshot */
    *child_flags &= ~BDRV_O_NATIVE_AIO;
}

/*
 * Returns the options and flags that bs->file should get if a protocol driver
 * is expected, based on the given options and flags for the parent BDS
 */
static void bdrv_inherited_options(int *child_flags, QDict *child_options,
                                   int parent_flags, QDict *parent_options)
{
    int flags = parent_flags;

    /* Enable protocol handling, disable format probing for bs->file */
    flags |= BDRV_O_PROTOCOL;

    /* If the cache mode isn't explicitly set, inherit direct and no-flush from
     * the parent. */
    qdict_copy_default(child_options, parent_options, BDRV_OPT_CACHE_DIRECT);
    qdict_copy_default(child_options, parent_options, BDRV_OPT_CACHE_NO_FLUSH);
    qdict_copy_default(child_options, parent_options, BDRV_OPT_FORCE_SHARE);

    /* Inherit the read-only option from the parent if it's not set */
    qdict_copy_default(child_options, parent_options, BDRV_OPT_READ_ONLY);

    /* Our block drivers take care to send flushes and respect unmap policy,
     * so we can default to enable both on lower layers regardless of the
     * corresponding parent options. */
    qdict_set_default_str(child_options, BDRV_OPT_DISCARD, "unmap");

    /* Clear flags that only apply to the top layer */
    flags &= ~(BDRV_O_SNAPSHOT | BDRV_O_NO_BACKING | BDRV_O_COPY_ON_READ |
               BDRV_O_NO_IO);

    *child_flags = flags;
}

const BdrvChildRole child_file = {
    .get_parent_desc = bdrv_child_get_parent_desc,
    .inherit_options = bdrv_inherited_options,
    .drained_begin   = bdrv_child_cb_drained_begin,
    .drained_end     = bdrv_child_cb_drained_end,
    .inactivate      = bdrv_child_cb_inactivate,
};

/*
 * Returns the options and flags that bs->file should get if the use of formats
 * (and not only protocols) is permitted for it, based on the given options and
 * flags for the parent BDS
 */
static void bdrv_inherited_fmt_options(int *child_flags, QDict *child_options,
                                       int parent_flags, QDict *parent_options)
{
    child_file.inherit_options(child_flags, child_options,
                               parent_flags, parent_options);

    *child_flags &= ~(BDRV_O_PROTOCOL | BDRV_O_NO_IO);
}

const BdrvChildRole child_format = {
    .get_parent_desc = bdrv_child_get_parent_desc,
    .inherit_options = bdrv_inherited_fmt_options,
    .drained_begin   = bdrv_child_cb_drained_begin,
    .drained_end     = bdrv_child_cb_drained_end,
    .inactivate      = bdrv_child_cb_inactivate,
};

static void bdrv_backing_attach(BdrvChild *c)
{
    BlockDriverState *parent = c->opaque;
    BlockDriverState *backing_hd = c->bs;

    assert(!parent->backing_blocker);
    error_setg(&parent->backing_blocker,
               "node is used as backing hd of '%s'",
               bdrv_get_device_or_node_name(parent));

    parent->open_flags &= ~BDRV_O_NO_BACKING;
    pstrcpy(parent->backing_file, sizeof(parent->backing_file),
            backing_hd->filename);
    pstrcpy(parent->backing_format, sizeof(parent->backing_format),
            backing_hd->drv ? backing_hd->drv->format_name : "");

    bdrv_op_block_all(backing_hd, parent->backing_blocker);
    /* Otherwise we won't be able to commit or stream */
    bdrv_op_unblock(backing_hd, BLOCK_OP_TYPE_COMMIT_TARGET,
                    parent->backing_blocker);
    bdrv_op_unblock(backing_hd, BLOCK_OP_TYPE_STREAM,
                    parent->backing_blocker);
    /*
     * We do backup in 3 ways:
     * 1. drive backup
     *    The target bs is new opened, and the source is top BDS
     * 2. blockdev backup
     *    Both the source and the target are top BDSes.
     * 3. internal backup(used for block replication)
     *    Both the source and the target are backing file
     *
     * In case 1 and 2, neither the source nor the target is the backing file.
     * In case 3, we will block the top BDS, so there is only one block job
     * for the top BDS and its backing chain.
     */
    bdrv_op_unblock(backing_hd, BLOCK_OP_TYPE_BACKUP_SOURCE,
                    parent->backing_blocker);
    bdrv_op_unblock(backing_hd, BLOCK_OP_TYPE_BACKUP_TARGET,
                    parent->backing_blocker);
}

static void bdrv_backing_detach(BdrvChild *c)
{
    BlockDriverState *parent = c->opaque;

    assert(parent->backing_blocker);
    bdrv_op_unblock_all(c->bs, parent->backing_blocker);
    error_free(parent->backing_blocker);
    parent->backing_blocker = NULL;
}

/*
 * Returns the options and flags that bs->backing should get, based on the
 * given options and flags for the parent BDS
 */
static void bdrv_backing_options(int *child_flags, QDict *child_options,
                                 int parent_flags, QDict *parent_options)
{
    int flags = parent_flags;

    /* The cache mode is inherited unmodified for backing files; except WCE,
     * which is only applied on the top level (BlockBackend) */
    qdict_copy_default(child_options, parent_options, BDRV_OPT_CACHE_DIRECT);
    qdict_copy_default(child_options, parent_options, BDRV_OPT_CACHE_NO_FLUSH);
    qdict_copy_default(child_options, parent_options, BDRV_OPT_FORCE_SHARE);

    /* backing files always opened read-only */
    qdict_set_default_str(child_options, BDRV_OPT_READ_ONLY, "on");
    flags &= ~BDRV_O_COPY_ON_READ;

    /* snapshot=on is handled on the top layer */
    flags &= ~(BDRV_O_SNAPSHOT | BDRV_O_TEMPORARY);

    *child_flags = flags;
}

const BdrvChildRole child_backing = {
    .get_parent_desc = bdrv_child_get_parent_desc,
    .attach          = bdrv_backing_attach,
    .detach          = bdrv_backing_detach,
    .inherit_options = bdrv_backing_options,
    .drained_begin   = bdrv_child_cb_drained_begin,
    .drained_end     = bdrv_child_cb_drained_end,
    .inactivate      = bdrv_child_cb_inactivate,
};

static int bdrv_open_flags(BlockDriverState *bs, int flags)
{
    int open_flags = flags;

    /*
     * Clear flags that are internal to the block layer before opening the
     * image.
     */
    open_flags &= ~(BDRV_O_SNAPSHOT | BDRV_O_NO_BACKING | BDRV_O_PROTOCOL);

    /*
     * Snapshots should be writable.
     */
    if (flags & BDRV_O_TEMPORARY) {
        open_flags |= BDRV_O_RDWR;
    }

    return open_flags;
}

static void update_flags_from_options(int *flags, QemuOpts *opts)
{
    *flags &= ~BDRV_O_CACHE_MASK;

    assert(qemu_opt_find(opts, BDRV_OPT_CACHE_NO_FLUSH));
    if (qemu_opt_get_bool(opts, BDRV_OPT_CACHE_NO_FLUSH, false)) {
        *flags |= BDRV_O_NO_FLUSH;
    }

    assert(qemu_opt_find(opts, BDRV_OPT_CACHE_DIRECT));
    if (qemu_opt_get_bool(opts, BDRV_OPT_CACHE_DIRECT, false)) {
        *flags |= BDRV_O_NOCACHE;
    }

    *flags &= ~BDRV_O_RDWR;

    assert(qemu_opt_find(opts, BDRV_OPT_READ_ONLY));
    if (!qemu_opt_get_bool(opts, BDRV_OPT_READ_ONLY, false)) {
        *flags |= BDRV_O_RDWR;
    }

}

static void update_options_from_flags(QDict *options, int flags)
{
    if (!qdict_haskey(options, BDRV_OPT_CACHE_DIRECT)) {
        qdict_put_bool(options, BDRV_OPT_CACHE_DIRECT, flags & BDRV_O_NOCACHE);
    }
    if (!qdict_haskey(options, BDRV_OPT_CACHE_NO_FLUSH)) {
        qdict_put_bool(options, BDRV_OPT_CACHE_NO_FLUSH,
                       flags & BDRV_O_NO_FLUSH);
    }
    if (!qdict_haskey(options, BDRV_OPT_READ_ONLY)) {
        qdict_put_bool(options, BDRV_OPT_READ_ONLY, !(flags & BDRV_O_RDWR));
    }
}

static void bdrv_assign_node_name(BlockDriverState *bs,
                                  const char *node_name,
                                  Error **errp)
{
    char *gen_node_name = NULL;

    if (!node_name) {
        node_name = gen_node_name = id_generate(ID_BLOCK);
    } else if (!id_wellformed(node_name)) {
        /*
         * Check for empty string or invalid characters, but not if it is
         * generated (generated names use characters not available to the user)
         */
        error_setg(errp, "Invalid node name");
        return;
    }

    /* takes care of avoiding namespaces collisions */
    if (blk_by_name(node_name)) {
        error_setg(errp, "node-name=%s is conflicting with a device id",
                   node_name);
        goto out;
    }

    /* takes care of avoiding duplicates node names */
    if (bdrv_find_node(node_name)) {
        error_setg(errp, "Duplicate node name");
        goto out;
    }

    /* copy node name into the bs and insert it into the graph list */
    pstrcpy(bs->node_name, sizeof(bs->node_name), node_name);
    QTAILQ_INSERT_TAIL(&graph_bdrv_states, bs, node_list);
out:
    g_free(gen_node_name);
}

static int bdrv_open_driver(BlockDriverState *bs, BlockDriver *drv,
                            const char *node_name, QDict *options,
                            int open_flags, Error **errp)
{
    Error *local_err = NULL;
    int ret;

    bdrv_assign_node_name(bs, node_name, &local_err);
    if (local_err) {
        error_propagate(errp, local_err);
        return -EINVAL;
    }

    bs->drv = drv;
    bs->read_only = !(bs->open_flags & BDRV_O_RDWR);
    bs->opaque = g_malloc0(drv->instance_size);

    if (drv->bdrv_file_open) {
        assert(!drv->bdrv_needs_filename || bs->filename[0]);
        ret = drv->bdrv_file_open(bs, options, open_flags, &local_err);
    } else if (drv->bdrv_open) {
        ret = drv->bdrv_open(bs, options, open_flags, &local_err);
    } else {
        ret = 0;
    }

    if (ret < 0) {
        if (local_err) {
            error_propagate(errp, local_err);
        } else if (bs->filename[0]) {
            error_setg_errno(errp, -ret, "Could not open '%s'", bs->filename);
        } else {
            error_setg_errno(errp, -ret, "Could not open image");
        }
        goto open_failed;
    }

    ret = refresh_total_sectors(bs, bs->total_sectors);
    if (ret < 0) {
        error_setg_errno(errp, -ret, "Could not refresh total sector count");
        return ret;
    }

    bdrv_refresh_limits(bs, &local_err);
    if (local_err) {
        error_propagate(errp, local_err);
        return -EINVAL;
    }

    assert(bdrv_opt_mem_align(bs) != 0);
    assert(bdrv_min_mem_align(bs) != 0);
    assert(is_power_of_2(bs->bl.request_alignment));

    return 0;
open_failed:
    bs->drv = NULL;
    if (bs->file != NULL) {
        bdrv_unref_child(bs, bs->file);
        bs->file = NULL;
    }
    g_free(bs->opaque);
    bs->opaque = NULL;
    return ret;
}

BlockDriverState *bdrv_new_open_driver(BlockDriver *drv, const char *node_name,
                                       int flags, Error **errp)
{
    BlockDriverState *bs;
    int ret;

    bs = bdrv_new();
    bs->open_flags = flags;
    bs->explicit_options = qdict_new();
    bs->options = qdict_new();
    bs->opaque = NULL;

    update_options_from_flags(bs->options, flags);

    ret = bdrv_open_driver(bs, drv, node_name, bs->options, flags, errp);
    if (ret < 0) {
        QDECREF(bs->explicit_options);
        bs->explicit_options = NULL;
        QDECREF(bs->options);
        bs->options = NULL;
        bdrv_unref(bs);
        return NULL;
    }

    return bs;
}

QemuOptsList bdrv_runtime_opts = {
    .name = "bdrv_common",
    .head = QTAILQ_HEAD_INITIALIZER(bdrv_runtime_opts.head),
    .desc = {
        {
            .name = "node-name",
            .type = QEMU_OPT_STRING,
            .help = "Node name of the block device node",
        },
        {
            .name = "driver",
            .type = QEMU_OPT_STRING,
            .help = "Block driver to use for the node",
        },
        {
            .name = BDRV_OPT_CACHE_DIRECT,
            .type = QEMU_OPT_BOOL,
            .help = "Bypass software writeback cache on the host",
        },
        {
            .name = BDRV_OPT_CACHE_NO_FLUSH,
            .type = QEMU_OPT_BOOL,
            .help = "Ignore flush requests",
        },
        {
            .name = BDRV_OPT_READ_ONLY,
            .type = QEMU_OPT_BOOL,
            .help = "Node is opened in read-only mode",
        },
        {
            .name = "detect-zeroes",
            .type = QEMU_OPT_STRING,
            .help = "try to optimize zero writes (off, on, unmap)",
        },
        {
            .name = "discard",
            .type = QEMU_OPT_STRING,
            .help = "discard operation (ignore/off, unmap/on)",
        },
        {
            .name = BDRV_OPT_FORCE_SHARE,
            .type = QEMU_OPT_BOOL,
            .help = "always accept other writers (default: off)",
        },
        { /* end of list */ }
    },
};

/*
 * Common part for opening disk images and files
 *
 * Removes all processed options from *options.
 */
static int bdrv_open_common(BlockDriverState *bs, BlockBackend *file,
                            QDict *options, Error **errp)
{
    int ret, open_flags;
    const char *filename;
    const char *driver_name = NULL;
    const char *node_name = NULL;
    const char *discard;
    const char *detect_zeroes;
    QemuOpts *opts;
    BlockDriver *drv;
    Error *local_err = NULL;

    assert(bs->file == NULL);
    assert(options != NULL && bs->options != options);

    opts = qemu_opts_create(&bdrv_runtime_opts, NULL, 0, &error_abort);
    qemu_opts_absorb_qdict(opts, options, &local_err);
    if (local_err) {
        error_propagate(errp, local_err);
        ret = -EINVAL;
        goto fail_opts;
    }

    update_flags_from_options(&bs->open_flags, opts);

    driver_name = qemu_opt_get(opts, "driver");
    drv = bdrv_find_format(driver_name);
    assert(drv != NULL);

    bs->force_share = qemu_opt_get_bool(opts, BDRV_OPT_FORCE_SHARE, false);

    if (bs->force_share && (bs->open_flags & BDRV_O_RDWR)) {
        error_setg(errp,
                   BDRV_OPT_FORCE_SHARE
                   "=on can only be used with read-only images");
        ret = -EINVAL;
        goto fail_opts;
    }

    if (file != NULL) {
        filename = blk_bs(file)->filename;
    } else {
        /*
         * Caution: while qdict_get_try_str() is fine, getting
         * non-string types would require more care.  When @options
         * come from -blockdev or blockdev_add, its members are typed
         * according to the QAPI schema, but when they come from
         * -drive, they're all QString.
         */
        filename = qdict_get_try_str(options, "filename");
    }

    if (drv->bdrv_needs_filename && (!filename || !filename[0])) {
        error_setg(errp, "The '%s' block driver requires a file name",
                   drv->format_name);
        ret = -EINVAL;
        goto fail_opts;
    }

    trace_bdrv_open_common(bs, filename ?: "", bs->open_flags,
                           drv->format_name);

    bs->read_only = !(bs->open_flags & BDRV_O_RDWR);

    if (use_bdrv_whitelist && !bdrv_is_whitelisted(drv, bs->read_only)) {
        error_setg(errp,
                   !bs->read_only && bdrv_is_whitelisted(drv, true)
                        ? "Driver '%s' can only be used for read-only devices"
                        : "Driver '%s' is not whitelisted",
                   drv->format_name);
        ret = -ENOTSUP;
        goto fail_opts;
    }

    /* bdrv_new() and bdrv_close() make it so */
    assert(atomic_read(&bs->copy_on_read) == 0);

    if (bs->open_flags & BDRV_O_COPY_ON_READ) {
        if (!bs->read_only) {
            bdrv_enable_copy_on_read(bs);
        } else {
            error_setg(errp, "Can't use copy-on-read on read-only device");
            ret = -EINVAL;
            goto fail_opts;
        }
    }

    discard = qemu_opt_get(opts, "discard");
    if (discard != NULL) {
        if (bdrv_parse_discard_flags(discard, &bs->open_flags) != 0) {
            error_setg(errp, "Invalid discard option");
            ret = -EINVAL;
            goto fail_opts;
        }
    }

    detect_zeroes = qemu_opt_get(opts, "detect-zeroes");
    if (detect_zeroes) {
        BlockdevDetectZeroesOptions value =
            qapi_enum_parse(BlockdevDetectZeroesOptions_lookup,
                            detect_zeroes,
                            BLOCKDEV_DETECT_ZEROES_OPTIONS__MAX,
                            BLOCKDEV_DETECT_ZEROES_OPTIONS_OFF,
                            &local_err);
        if (local_err) {
            error_propagate(errp, local_err);
            ret = -EINVAL;
            goto fail_opts;
        }

        if (value == BLOCKDEV_DETECT_ZEROES_OPTIONS_UNMAP &&
            !(bs->open_flags & BDRV_O_UNMAP))
        {
            error_setg(errp, "setting detect-zeroes to unmap is not allowed "
                             "without setting discard operation to unmap");
            ret = -EINVAL;
            goto fail_opts;
        }

        bs->detect_zeroes = value;
    }

    if (filename != NULL) {
        pstrcpy(bs->filename, sizeof(bs->filename), filename);
    } else {
        bs->filename[0] = '\0';
    }
    pstrcpy(bs->exact_filename, sizeof(bs->exact_filename), bs->filename);

    /* Open the image, either directly or using a protocol */
    open_flags = bdrv_open_flags(bs, bs->open_flags);
    node_name = qemu_opt_get(opts, "node-name");

    assert(!drv->bdrv_file_open || file == NULL);
    ret = bdrv_open_driver(bs, drv, node_name, options, open_flags, errp);
    if (ret < 0) {
        goto fail_opts;
    }

    qemu_opts_del(opts);
    return 0;

fail_opts:
    qemu_opts_del(opts);
    return ret;
}

static QDict *parse_json_filename(const char *filename, Error **errp)
{
    QObject *options_obj;
    QDict *options;
    int ret;

    ret = strstart(filename, "json:", &filename);
    assert(ret);

    options_obj = qobject_from_json(filename, errp);
    if (!options_obj) {
        /* Work around qobject_from_json() lossage TODO fix that */
        if (errp && !*errp) {
            error_setg(errp, "Could not parse the JSON options");
            return NULL;
        }
        error_prepend(errp, "Could not parse the JSON options: ");
        return NULL;
    }

    options = qobject_to_qdict(options_obj);
    if (!options) {
        qobject_decref(options_obj);
        error_setg(errp, "Invalid JSON object given");
        return NULL;
    }

    qdict_flatten(options);

    return options;
}

static void parse_json_protocol(QDict *options, const char **pfilename,
                                Error **errp)
{
    QDict *json_options;
    Error *local_err = NULL;

    /* Parse json: pseudo-protocol */
    if (!*pfilename || !g_str_has_prefix(*pfilename, "json:")) {
        return;
    }

    json_options = parse_json_filename(*pfilename, &local_err);
    if (local_err) {
        error_propagate(errp, local_err);
        return;
    }

    /* Options given in the filename have lower priority than options
     * specified directly */
    qdict_join(options, json_options, false);
    QDECREF(json_options);
    *pfilename = NULL;
}

/*
 * Fills in default options for opening images and converts the legacy
 * filename/flags pair to option QDict entries.
 * The BDRV_O_PROTOCOL flag in *flags will be set or cleared accordingly if a
 * block driver has been specified explicitly.
 */
static int bdrv_fill_options(QDict **options, const char *filename,
                             int *flags, Error **errp)
{
    const char *drvname;
    bool protocol = *flags & BDRV_O_PROTOCOL;
    bool parse_filename = false;
    BlockDriver *drv = NULL;
    Error *local_err = NULL;

    /*
     * Caution: while qdict_get_try_str() is fine, getting non-string
     * types would require more care.  When @options come from
     * -blockdev or blockdev_add, its members are typed according to
     * the QAPI schema, but when they come from -drive, they're all
     * QString.
     */
    drvname = qdict_get_try_str(*options, "driver");
    if (drvname) {
        drv = bdrv_find_format(drvname);
        if (!drv) {
            error_setg(errp, "Unknown driver '%s'", drvname);
            return -ENOENT;
        }
        /* If the user has explicitly specified the driver, this choice should
         * override the BDRV_O_PROTOCOL flag */
        protocol = drv->bdrv_file_open;
    }

    if (protocol) {
        *flags |= BDRV_O_PROTOCOL;
    } else {
        *flags &= ~BDRV_O_PROTOCOL;
    }

    /* Translate cache options from flags into options */
    update_options_from_flags(*options, *flags);

    /* Fetch the file name from the options QDict if necessary */
    if (protocol && filename) {
        if (!qdict_haskey(*options, "filename")) {
            qdict_put_str(*options, "filename", filename);
            parse_filename = true;
        } else {
            error_setg(errp, "Can't specify 'file' and 'filename' options at "
                             "the same time");
            return -EINVAL;
        }
    }

    /* Find the right block driver */
    /* See cautionary note on accessing @options above */
    filename = qdict_get_try_str(*options, "filename");

    if (!drvname && protocol) {
        if (filename) {
            drv = bdrv_find_protocol(filename, parse_filename, errp);
            if (!drv) {
                return -EINVAL;
            }

            drvname = drv->format_name;
            qdict_put_str(*options, "driver", drvname);
        } else {
            error_setg(errp, "Must specify either driver or file");
            return -EINVAL;
        }
    }

    assert(drv || !protocol);

    /* Driver-specific filename parsing */
    if (drv && drv->bdrv_parse_filename && parse_filename) {
        drv->bdrv_parse_filename(filename, *options, &local_err);
        if (local_err) {
            error_propagate(errp, local_err);
            return -EINVAL;
        }

        if (!drv->bdrv_needs_filename) {
            qdict_del(*options, "filename");
        }
    }

    return 0;
}

static int bdrv_child_check_perm(BdrvChild *c, uint64_t perm, uint64_t shared,
                                 GSList *ignore_children, Error **errp);
static void bdrv_child_abort_perm_update(BdrvChild *c);
static void bdrv_child_set_perm(BdrvChild *c, uint64_t perm, uint64_t shared);

static void bdrv_child_perm(BlockDriverState *bs, BlockDriverState *child_bs,
                            BdrvChild *c,
                            const BdrvChildRole *role,
                            uint64_t parent_perm, uint64_t parent_shared,
                            uint64_t *nperm, uint64_t *nshared)
{
    if (bs->drv && bs->drv->bdrv_child_perm) {
        bs->drv->bdrv_child_perm(bs, c, role,
                                 parent_perm, parent_shared,
                                 nperm, nshared);
    }
    if (child_bs && child_bs->force_share) {
        *nshared = BLK_PERM_ALL;
    }
}

/*
 * Check whether permissions on this node can be changed in a way that
 * @cumulative_perms and @cumulative_shared_perms are the new cumulative
 * permissions of all its parents. This involves checking whether all necessary
 * permission changes to child nodes can be performed.
 *
 * A call to this function must always be followed by a call to bdrv_set_perm()
 * or bdrv_abort_perm_update().
 */
static int bdrv_check_perm(BlockDriverState *bs, uint64_t cumulative_perms,
                           uint64_t cumulative_shared_perms,
                           GSList *ignore_children, Error **errp)
{
    BlockDriver *drv = bs->drv;
    BdrvChild *c;
    int ret;

    /* Write permissions never work with read-only images */
    if ((cumulative_perms & (BLK_PERM_WRITE | BLK_PERM_WRITE_UNCHANGED)) &&
        !bdrv_is_writable(bs))
    {
        error_setg(errp, "Block node is read-only");
        return -EPERM;
    }

    /* Check this node */
    if (!drv) {
        return 0;
    }

    if (drv->bdrv_check_perm) {
        return drv->bdrv_check_perm(bs, cumulative_perms,
                                    cumulative_shared_perms, errp);
    }

    /* Drivers that never have children can omit .bdrv_child_perm() */
    if (!drv->bdrv_child_perm) {
        assert(QLIST_EMPTY(&bs->children));
        return 0;
    }

    /* Check all children */
    QLIST_FOREACH(c, &bs->children, next) {
        uint64_t cur_perm, cur_shared;
        bdrv_child_perm(bs, c->bs, c, c->role,
                        cumulative_perms, cumulative_shared_perms,
                        &cur_perm, &cur_shared);
        ret = bdrv_child_check_perm(c, cur_perm, cur_shared, ignore_children,
                                    errp);
        if (ret < 0) {
            return ret;
        }
    }

    return 0;
}

/*
 * Notifies drivers that after a previous bdrv_check_perm() call, the
 * permission update is not performed and any preparations made for it (e.g.
 * taken file locks) need to be undone.
 *
 * This function recursively notifies all child nodes.
 */
static void bdrv_abort_perm_update(BlockDriverState *bs)
{
    BlockDriver *drv = bs->drv;
    BdrvChild *c;

    if (!drv) {
        return;
    }

    if (drv->bdrv_abort_perm_update) {
        drv->bdrv_abort_perm_update(bs);
    }

    QLIST_FOREACH(c, &bs->children, next) {
        bdrv_child_abort_perm_update(c);
    }
}

static void bdrv_set_perm(BlockDriverState *bs, uint64_t cumulative_perms,
                          uint64_t cumulative_shared_perms)
{
    BlockDriver *drv = bs->drv;
    BdrvChild *c;

    if (!drv) {
        return;
    }

    /* Update this node */
    if (drv->bdrv_set_perm) {
        drv->bdrv_set_perm(bs, cumulative_perms, cumulative_shared_perms);
    }

    /* Drivers that never have children can omit .bdrv_child_perm() */
    if (!drv->bdrv_child_perm) {
        assert(QLIST_EMPTY(&bs->children));
        return;
    }

    /* Update all children */
    QLIST_FOREACH(c, &bs->children, next) {
        uint64_t cur_perm, cur_shared;
        bdrv_child_perm(bs, c->bs, c, c->role,
                        cumulative_perms, cumulative_shared_perms,
                        &cur_perm, &cur_shared);
        bdrv_child_set_perm(c, cur_perm, cur_shared);
    }
}

static void bdrv_get_cumulative_perm(BlockDriverState *bs, uint64_t *perm,
                                     uint64_t *shared_perm)
{
    BdrvChild *c;
    uint64_t cumulative_perms = 0;
    uint64_t cumulative_shared_perms = BLK_PERM_ALL;

    QLIST_FOREACH(c, &bs->parents, next_parent) {
        cumulative_perms |= c->perm;
        cumulative_shared_perms &= c->shared_perm;
    }

    *perm = cumulative_perms;
    *shared_perm = cumulative_shared_perms;
}

static char *bdrv_child_user_desc(BdrvChild *c)
{
    if (c->role->get_parent_desc) {
        return c->role->get_parent_desc(c);
    }

    return g_strdup("another user");
}

char *bdrv_perm_names(uint64_t perm)
{
    struct perm_name {
        uint64_t perm;
        const char *name;
    } permissions[] = {
        { BLK_PERM_CONSISTENT_READ, "consistent read" },
        { BLK_PERM_WRITE,           "write" },
        { BLK_PERM_WRITE_UNCHANGED, "write unchanged" },
        { BLK_PERM_RESIZE,          "resize" },
        { BLK_PERM_GRAPH_MOD,       "change children" },
        { 0, NULL }
    };

    char *result = g_strdup("");
    struct perm_name *p;

    for (p = permissions; p->name; p++) {
        if (perm & p->perm) {
            char *old = result;
            result = g_strdup_printf("%s%s%s", old, *old ? ", " : "", p->name);
            g_free(old);
        }
    }

    return result;
}

/*
 * Checks whether a new reference to @bs can be added if the new user requires
 * @new_used_perm/@new_shared_perm as its permissions. If @ignore_children is
 * set, the BdrvChild objects in this list are ignored in the calculations;
 * this allows checking permission updates for an existing reference.
 *
 * Needs to be followed by a call to either bdrv_set_perm() or
 * bdrv_abort_perm_update(). */
static int bdrv_check_update_perm(BlockDriverState *bs, uint64_t new_used_perm,
                                  uint64_t new_shared_perm,
                                  GSList *ignore_children, Error **errp)
{
    BdrvChild *c;
    uint64_t cumulative_perms = new_used_perm;
    uint64_t cumulative_shared_perms = new_shared_perm;

    /* There is no reason why anyone couldn't tolerate write_unchanged */
    assert(new_shared_perm & BLK_PERM_WRITE_UNCHANGED);

    QLIST_FOREACH(c, &bs->parents, next_parent) {
        if (g_slist_find(ignore_children, c)) {
            continue;
        }

        if ((new_used_perm & c->shared_perm) != new_used_perm) {
            char *user = bdrv_child_user_desc(c);
            char *perm_names = bdrv_perm_names(new_used_perm & ~c->shared_perm);
            error_setg(errp, "Conflicts with use by %s as '%s', which does not "
                             "allow '%s' on %s",
                       user, c->name, perm_names, bdrv_get_node_name(c->bs));
            g_free(user);
            g_free(perm_names);
            return -EPERM;
        }

        if ((c->perm & new_shared_perm) != c->perm) {
            char *user = bdrv_child_user_desc(c);
            char *perm_names = bdrv_perm_names(c->perm & ~new_shared_perm);
            error_setg(errp, "Conflicts with use by %s as '%s', which uses "
                             "'%s' on %s",
                       user, c->name, perm_names, bdrv_get_node_name(c->bs));
            g_free(user);
            g_free(perm_names);
            return -EPERM;
        }

        cumulative_perms |= c->perm;
        cumulative_shared_perms &= c->shared_perm;
    }

    return bdrv_check_perm(bs, cumulative_perms, cumulative_shared_perms,
                           ignore_children, errp);
}

/* Needs to be followed by a call to either bdrv_child_set_perm() or
 * bdrv_child_abort_perm_update(). */
static int bdrv_child_check_perm(BdrvChild *c, uint64_t perm, uint64_t shared,
                                 GSList *ignore_children, Error **errp)
{
    int ret;

    ignore_children = g_slist_prepend(g_slist_copy(ignore_children), c);
    ret = bdrv_check_update_perm(c->bs, perm, shared, ignore_children, errp);
    g_slist_free(ignore_children);

    return ret;
}

static void bdrv_child_set_perm(BdrvChild *c, uint64_t perm, uint64_t shared)
{
    uint64_t cumulative_perms, cumulative_shared_perms;

    c->perm = perm;
    c->shared_perm = shared;

    bdrv_get_cumulative_perm(c->bs, &cumulative_perms,
                             &cumulative_shared_perms);
    bdrv_set_perm(c->bs, cumulative_perms, cumulative_shared_perms);
}

static void bdrv_child_abort_perm_update(BdrvChild *c)
{
    bdrv_abort_perm_update(c->bs);
}

int bdrv_child_try_set_perm(BdrvChild *c, uint64_t perm, uint64_t shared,
                            Error **errp)
{
    int ret;

    ret = bdrv_child_check_perm(c, perm, shared, NULL, errp);
    if (ret < 0) {
        bdrv_child_abort_perm_update(c);
        return ret;
    }

    bdrv_child_set_perm(c, perm, shared);

    return 0;
}

#define DEFAULT_PERM_PASSTHROUGH (BLK_PERM_CONSISTENT_READ \
                                 | BLK_PERM_WRITE \
                                 | BLK_PERM_WRITE_UNCHANGED \
                                 | BLK_PERM_RESIZE)
#define DEFAULT_PERM_UNCHANGED (BLK_PERM_ALL & ~DEFAULT_PERM_PASSTHROUGH)

void bdrv_filter_default_perms(BlockDriverState *bs, BdrvChild *c,
                               const BdrvChildRole *role,
                               uint64_t perm, uint64_t shared,
                               uint64_t *nperm, uint64_t *nshared)
{
    if (c == NULL) {
        *nperm = perm & DEFAULT_PERM_PASSTHROUGH;
        *nshared = (shared & DEFAULT_PERM_PASSTHROUGH) | DEFAULT_PERM_UNCHANGED;
        return;
    }

    *nperm = (perm & DEFAULT_PERM_PASSTHROUGH) |
             (c->perm & DEFAULT_PERM_UNCHANGED);
    *nshared = (shared & DEFAULT_PERM_PASSTHROUGH) |
               (c->shared_perm & DEFAULT_PERM_UNCHANGED);
}

void bdrv_format_default_perms(BlockDriverState *bs, BdrvChild *c,
                               const BdrvChildRole *role,
                               uint64_t perm, uint64_t shared,
                               uint64_t *nperm, uint64_t *nshared)
{
    bool backing = (role == &child_backing);
    assert(role == &child_backing || role == &child_file);

    if (!backing) {
        /* Apart from the modifications below, the same permissions are
         * forwarded and left alone as for filters */
        bdrv_filter_default_perms(bs, c, role, perm, shared, &perm, &shared);

        /* Format drivers may touch metadata even if the guest doesn't write */
        if (bdrv_is_writable(bs)) {
            perm |= BLK_PERM_WRITE | BLK_PERM_RESIZE;
        }

        /* bs->file always needs to be consistent because of the metadata. We
         * can never allow other users to resize or write to it. */
        perm |= BLK_PERM_CONSISTENT_READ;
        shared &= ~(BLK_PERM_WRITE | BLK_PERM_RESIZE);
    } else {
        /* We want consistent read from backing files if the parent needs it.
         * No other operations are performed on backing files. */
        perm &= BLK_PERM_CONSISTENT_READ;

        /* If the parent can deal with changing data, we're okay with a
         * writable and resizable backing file. */
        /* TODO Require !(perm & BLK_PERM_CONSISTENT_READ), too? */
        if (shared & BLK_PERM_WRITE) {
            shared = BLK_PERM_WRITE | BLK_PERM_RESIZE;
        } else {
            shared = 0;
        }

        shared |= BLK_PERM_CONSISTENT_READ | BLK_PERM_GRAPH_MOD |
                  BLK_PERM_WRITE_UNCHANGED;
    }

    if (bs->open_flags & BDRV_O_INACTIVE) {
        shared |= BLK_PERM_WRITE | BLK_PERM_RESIZE;
    }

    *nperm = perm;
    *nshared = shared;
}

static void bdrv_replace_child_noperm(BdrvChild *child,
                                      BlockDriverState *new_bs)
{
    BlockDriverState *old_bs = child->bs;

    if (old_bs && new_bs) {
        assert(bdrv_get_aio_context(old_bs) == bdrv_get_aio_context(new_bs));
    }
    if (old_bs) {
        if (old_bs->quiesce_counter && child->role->drained_end) {
            child->role->drained_end(child);
        }
        if (child->role->detach) {
            child->role->detach(child);
        }
        QLIST_REMOVE(child, next_parent);
    }

    child->bs = new_bs;

    if (new_bs) {
        QLIST_INSERT_HEAD(&new_bs->parents, child, next_parent);
        if (new_bs->quiesce_counter && child->role->drained_begin) {
            child->role->drained_begin(child);
        }

        if (child->role->attach) {
            child->role->attach(child);
        }
    }
}

/*
 * Updates @child to change its reference to point to @new_bs, including
 * checking and applying the necessary permisson updates both to the old node
 * and to @new_bs.
 *
 * NULL is passed as @new_bs for removing the reference before freeing @child.
 *
 * If @new_bs is not NULL, bdrv_check_perm() must be called beforehand, as this
 * function uses bdrv_set_perm() to update the permissions according to the new
 * reference that @new_bs gets.
 */
static void bdrv_replace_child(BdrvChild *child, BlockDriverState *new_bs)
{
    BlockDriverState *old_bs = child->bs;
    uint64_t perm, shared_perm;

    bdrv_replace_child_noperm(child, new_bs);

    if (old_bs) {
        /* Update permissions for old node. This is guaranteed to succeed
         * because we're just taking a parent away, so we're loosening
         * restrictions. */
        bdrv_get_cumulative_perm(old_bs, &perm, &shared_perm);
        bdrv_check_perm(old_bs, perm, shared_perm, NULL, &error_abort);
        bdrv_set_perm(old_bs, perm, shared_perm);
    }

    if (new_bs) {
        bdrv_get_cumulative_perm(new_bs, &perm, &shared_perm);
        bdrv_set_perm(new_bs, perm, shared_perm);
    }
}

BdrvChild *bdrv_root_attach_child(BlockDriverState *child_bs,
                                  const char *child_name,
                                  const BdrvChildRole *child_role,
                                  uint64_t perm, uint64_t shared_perm,
                                  void *opaque, Error **errp)
{
    BdrvChild *child;
    int ret;

    ret = bdrv_check_update_perm(child_bs, perm, shared_perm, NULL, errp);
    if (ret < 0) {
        bdrv_abort_perm_update(child_bs);
        return NULL;
    }

    child = g_new(BdrvChild, 1);
    *child = (BdrvChild) {
        .bs             = NULL,
        .name           = g_strdup(child_name),
        .role           = child_role,
        .perm           = perm,
        .shared_perm    = shared_perm,
        .opaque         = opaque,
    };

    /* This performs the matching bdrv_set_perm() for the above check. */
    bdrv_replace_child(child, child_bs);

    return child;
}

BdrvChild *bdrv_attach_child(BlockDriverState *parent_bs,
                             BlockDriverState *child_bs,
                             const char *child_name,
                             const BdrvChildRole *child_role,
                             Error **errp)
{
    BdrvChild *child;
    uint64_t perm, shared_perm;

    bdrv_get_cumulative_perm(parent_bs, &perm, &shared_perm);

    assert(parent_bs->drv);
    assert(bdrv_get_aio_context(parent_bs) == bdrv_get_aio_context(child_bs));
    bdrv_child_perm(parent_bs, child_bs, NULL, child_role,
                    perm, shared_perm, &perm, &shared_perm);

    child = bdrv_root_attach_child(child_bs, child_name, child_role,
                                   perm, shared_perm, parent_bs, errp);
    if (child == NULL) {
        return NULL;
    }

    QLIST_INSERT_HEAD(&parent_bs->children, child, next);
    return child;
}

static void bdrv_detach_child(BdrvChild *child)
{
    if (child->next.le_prev) {
        QLIST_REMOVE(child, next);
        child->next.le_prev = NULL;
    }

    bdrv_replace_child(child, NULL);

    g_free(child->name);
    g_free(child);
}

void bdrv_root_unref_child(BdrvChild *child)
{
    BlockDriverState *child_bs;

    child_bs = child->bs;
    bdrv_detach_child(child);
    bdrv_unref(child_bs);
}

void bdrv_unref_child(BlockDriverState *parent, BdrvChild *child)
{
    if (child == NULL) {
        return;
    }

    if (child->bs->inherits_from == parent) {
        BdrvChild *c;

        /* Remove inherits_from only when the last reference between parent and
         * child->bs goes away. */
        QLIST_FOREACH(c, &parent->children, next) {
            if (c != child && c->bs == child->bs) {
                break;
            }
        }
        if (c == NULL) {
            child->bs->inherits_from = NULL;
        }
    }

    bdrv_root_unref_child(child);
}


static void bdrv_parent_cb_change_media(BlockDriverState *bs, bool load)
{
    BdrvChild *c;
    QLIST_FOREACH(c, &bs->parents, next_parent) {
        if (c->role->change_media) {
            c->role->change_media(c, load);
        }
    }
}

static void bdrv_parent_cb_resize(BlockDriverState *bs)
{
    BdrvChild *c;
    QLIST_FOREACH(c, &bs->parents, next_parent) {
        if (c->role->resize) {
            c->role->resize(c);
        }
    }
}

/*
 * Sets the backing file link of a BDS. A new reference is created; callers
 * which don't need their own reference any more must call bdrv_unref().
 */
void bdrv_set_backing_hd(BlockDriverState *bs, BlockDriverState *backing_hd,
                         Error **errp)
{
    if (backing_hd) {
        bdrv_ref(backing_hd);
    }

    if (bs->backing) {
        bdrv_unref_child(bs, bs->backing);
    }

    if (!backing_hd) {
        bs->backing = NULL;
        goto out;
    }

    bs->backing = bdrv_attach_child(bs, backing_hd, "backing", &child_backing,
                                    errp);
    if (!bs->backing) {
        bdrv_unref(backing_hd);
    }

    bdrv_refresh_filename(bs);

out:
    bdrv_refresh_limits(bs, NULL);
}

/*
 * Opens the backing file for a BlockDriverState if not yet open
 *
 * bdref_key specifies the key for the image's BlockdevRef in the options QDict.
 * That QDict has to be flattened; therefore, if the BlockdevRef is a QDict
 * itself, all options starting with "${bdref_key}." are considered part of the
 * BlockdevRef.
 *
 * TODO Can this be unified with bdrv_open_image()?
 */
int bdrv_open_backing_file(BlockDriverState *bs, QDict *parent_options,
                           const char *bdref_key, Error **errp)
{
    char *backing_filename = g_malloc0(PATH_MAX);
    char *bdref_key_dot;
    const char *reference = NULL;
    int ret = 0;
    BlockDriverState *backing_hd;
    QDict *options;
    QDict *tmp_parent_options = NULL;
    Error *local_err = NULL;

    if (bs->backing != NULL) {
        goto free_exit;
    }

    /* NULL means an empty set of options */
    if (parent_options == NULL) {
        tmp_parent_options = qdict_new();
        parent_options = tmp_parent_options;
    }

    bs->open_flags &= ~BDRV_O_NO_BACKING;

    bdref_key_dot = g_strdup_printf("%s.", bdref_key);
    qdict_extract_subqdict(parent_options, &options, bdref_key_dot);
    g_free(bdref_key_dot);

    /*
     * Caution: while qdict_get_try_str() is fine, getting non-string
     * types would require more care.  When @parent_options come from
     * -blockdev or blockdev_add, its members are typed according to
     * the QAPI schema, but when they come from -drive, they're all
     * QString.
     */
    reference = qdict_get_try_str(parent_options, bdref_key);
    if (reference || qdict_haskey(options, "file.filename")) {
        backing_filename[0] = '\0';
    } else if (bs->backing_file[0] == '\0' && qdict_size(options) == 0) {
        QDECREF(options);
        goto free_exit;
    } else {
        bdrv_get_full_backing_filename(bs, backing_filename, PATH_MAX,
                                       &local_err);
        if (local_err) {
            ret = -EINVAL;
            error_propagate(errp, local_err);
            QDECREF(options);
            goto free_exit;
        }
    }

    if (!bs->drv || !bs->drv->supports_backing) {
        ret = -EINVAL;
        error_setg(errp, "Driver doesn't support backing files");
        QDECREF(options);
        goto free_exit;
    }

    if (bs->backing_format[0] != '\0' && !qdict_haskey(options, "driver")) {
        qdict_put_str(options, "driver", bs->backing_format);
    }

    backing_hd = bdrv_open_inherit(*backing_filename ? backing_filename : NULL,
                                   reference, options, 0, bs, &child_backing,
                                   errp);
    if (!backing_hd) {
        bs->open_flags |= BDRV_O_NO_BACKING;
        error_prepend(errp, "Could not open backing file: ");
        ret = -EINVAL;
        goto free_exit;
    }
    bdrv_set_aio_context(backing_hd, bdrv_get_aio_context(bs));

    /* Hook up the backing file link; drop our reference, bs owns the
     * backing_hd reference now */
    bdrv_set_backing_hd(bs, backing_hd, &local_err);
    bdrv_unref(backing_hd);
    if (local_err) {
        error_propagate(errp, local_err);
        ret = -EINVAL;
        goto free_exit;
    }

    qdict_del(parent_options, bdref_key);

free_exit:
    g_free(backing_filename);
    QDECREF(tmp_parent_options);
    return ret;
}

static BlockDriverState *
bdrv_open_child_bs(const char *filename, QDict *options, const char *bdref_key,
                   BlockDriverState *parent, const BdrvChildRole *child_role,
                   bool allow_none, Error **errp)
{
    BlockDriverState *bs = NULL;
    QDict *image_options;
    char *bdref_key_dot;
    const char *reference;

    assert(child_role != NULL);

    bdref_key_dot = g_strdup_printf("%s.", bdref_key);
    qdict_extract_subqdict(options, &image_options, bdref_key_dot);
    g_free(bdref_key_dot);

    /*
     * Caution: while qdict_get_try_str() is fine, getting non-string
     * types would require more care.  When @options come from
     * -blockdev or blockdev_add, its members are typed according to
     * the QAPI schema, but when they come from -drive, they're all
     * QString.
     */
    reference = qdict_get_try_str(options, bdref_key);
    if (!filename && !reference && !qdict_size(image_options)) {
        if (!allow_none) {
            error_setg(errp, "A block device must be specified for \"%s\"",
                       bdref_key);
        }
        QDECREF(image_options);
        goto done;
    }

    bs = bdrv_open_inherit(filename, reference, image_options, 0,
                           parent, child_role, errp);
    if (!bs) {
        goto done;
    }

done:
    qdict_del(options, bdref_key);
    return bs;
}

/*
 * Opens a disk image whose options are given as BlockdevRef in another block
 * device's options.
 *
 * If allow_none is true, no image will be opened if filename is false and no
 * BlockdevRef is given. NULL will be returned, but errp remains unset.
 *
 * bdrev_key specifies the key for the image's BlockdevRef in the options QDict.
 * That QDict has to be flattened; therefore, if the BlockdevRef is a QDict
 * itself, all options starting with "${bdref_key}." are considered part of the
 * BlockdevRef.
 *
 * The BlockdevRef will be removed from the options QDict.
 */
BdrvChild *bdrv_open_child(const char *filename,
                           QDict *options, const char *bdref_key,
                           BlockDriverState *parent,
                           const BdrvChildRole *child_role,
                           bool allow_none, Error **errp)
{
    BdrvChild *c;
    BlockDriverState *bs;

    bs = bdrv_open_child_bs(filename, options, bdref_key, parent, child_role,
                            allow_none, errp);
    if (bs == NULL) {
        return NULL;
    }

    c = bdrv_attach_child(parent, bs, bdref_key, child_role, errp);
    if (!c) {
        bdrv_unref(bs);
        return NULL;
    }

    return c;
}

static BlockDriverState *bdrv_append_temp_snapshot(BlockDriverState *bs,
                                                   int flags,
                                                   QDict *snapshot_options,
                                                   Error **errp)
{
    /* TODO: extra byte is a hack to ensure MAX_PATH space on Windows. */
    char *tmp_filename = g_malloc0(PATH_MAX + 1);
    int64_t total_size;
    QemuOpts *opts = NULL;
    BlockDriverState *bs_snapshot = NULL;
    Error *local_err = NULL;
    int ret;

    /* if snapshot, we create a temporary backing file and open it
       instead of opening 'filename' directly */

    /* Get the required size from the image */
    total_size = bdrv_getlength(bs);
    if (total_size < 0) {
        error_setg_errno(errp, -total_size, "Could not get image size");
        goto out;
    }

    /* Create the temporary image */
    ret = get_tmp_filename(tmp_filename, PATH_MAX + 1);
    if (ret < 0) {
        error_setg_errno(errp, -ret, "Could not get temporary filename");
        goto out;
    }

    opts = qemu_opts_create(bdrv_qcow2.create_opts, NULL, 0,
                            &error_abort);
    qemu_opt_set_number(opts, BLOCK_OPT_SIZE, total_size, &error_abort);
    ret = bdrv_create(&bdrv_qcow2, tmp_filename, opts, errp);
    qemu_opts_del(opts);
    if (ret < 0) {
        error_prepend(errp, "Could not create temporary overlay '%s': ",
                      tmp_filename);
        goto out;
    }

    /* Prepare options QDict for the temporary file */
    qdict_put_str(snapshot_options, "file.driver", "file");
    qdict_put_str(snapshot_options, "file.filename", tmp_filename);
    qdict_put_str(snapshot_options, "driver", "qcow2");

    bs_snapshot = bdrv_open(NULL, NULL, snapshot_options, flags, errp);
    snapshot_options = NULL;
    if (!bs_snapshot) {
        goto out;
    }

    /* bdrv_append() consumes a strong reference to bs_snapshot
     * (i.e. it will call bdrv_unref() on it) even on error, so in
     * order to be able to return one, we have to increase
     * bs_snapshot's refcount here */
    bdrv_ref(bs_snapshot);
    bdrv_append(bs_snapshot, bs, &local_err);
    if (local_err) {
        error_propagate(errp, local_err);
        bs_snapshot = NULL;
        goto out;
    }

out:
    QDECREF(snapshot_options);
    g_free(tmp_filename);
    return bs_snapshot;
}

/*
 * Opens a disk image (raw, qcow2, vmdk, ...)
 *
 * options is a QDict of options to pass to the block drivers, or NULL for an
 * empty set of options. The reference to the QDict belongs to the block layer
 * after the call (even on failure), so if the caller intends to reuse the
 * dictionary, it needs to use QINCREF() before calling bdrv_open.
 *
 * If *pbs is NULL, a new BDS will be created with a pointer to it stored there.
 * If it is not NULL, the referenced BDS will be reused.
 *
 * The reference parameter may be used to specify an existing block device which
 * should be opened. If specified, neither options nor a filename may be given,
 * nor can an existing BDS be reused (that is, *pbs has to be NULL).
 */
static BlockDriverState *bdrv_open_inherit(const char *filename,
                                           const char *reference,
                                           QDict *options, int flags,
                                           BlockDriverState *parent,
                                           const BdrvChildRole *child_role,
                                           Error **errp)
{
    int ret;
    BlockBackend *file = NULL;
    BlockDriverState *bs;
    BlockDriver *drv = NULL;
    const char *drvname;
    const char *backing;
    Error *local_err = NULL;
    QDict *snapshot_options = NULL;
    int snapshot_flags = 0;

    assert(!child_role || !flags);
    assert(!child_role == !parent);

    if (reference) {
        bool options_non_empty = options ? qdict_size(options) : false;
        QDECREF(options);

        if (filename || options_non_empty) {
            error_setg(errp, "Cannot reference an existing block device with "
                       "additional options or a new filename");
            return NULL;
        }

        bs = bdrv_lookup_bs(reference, reference, errp);
        if (!bs) {
            return NULL;
        }

        bdrv_ref(bs);
        return bs;
    }

    bs = bdrv_new();

    /* NULL means an empty set of options */
    if (options == NULL) {
        options = qdict_new();
    }

    /* json: syntax counts as explicit options, as if in the QDict */
    parse_json_protocol(options, &filename, &local_err);
    if (local_err) {
        goto fail;
    }

    bs->explicit_options = qdict_clone_shallow(options);

    if (child_role) {
        bs->inherits_from = parent;
        child_role->inherit_options(&flags, options,
                                    parent->open_flags, parent->options);
    }

    ret = bdrv_fill_options(&options, filename, &flags, &local_err);
    if (local_err) {
        goto fail;
    }

    /*
     * Set the BDRV_O_RDWR and BDRV_O_ALLOW_RDWR flags.
     * Caution: getting a boolean member of @options requires care.
     * When @options come from -blockdev or blockdev_add, members are
     * typed according to the QAPI schema, but when they come from
     * -drive, they're all QString.
     */
    if (g_strcmp0(qdict_get_try_str(options, BDRV_OPT_READ_ONLY), "on") &&
        !qdict_get_try_bool(options, BDRV_OPT_READ_ONLY, false)) {
        flags |= (BDRV_O_RDWR | BDRV_O_ALLOW_RDWR);
    } else {
        flags &= ~BDRV_O_RDWR;
    }

    if (flags & BDRV_O_SNAPSHOT) {
        snapshot_options = qdict_new();
        bdrv_temp_snapshot_options(&snapshot_flags, snapshot_options,
                                   flags, options);
        /* Let bdrv_backing_options() override "read-only" */
        qdict_del(options, BDRV_OPT_READ_ONLY);
        bdrv_backing_options(&flags, options, flags, options);
    }

    bs->open_flags = flags;
    bs->options = options;
    options = qdict_clone_shallow(options);

    /* Find the right image format driver */
    /* See cautionary note on accessing @options above */
    drvname = qdict_get_try_str(options, "driver");
    if (drvname) {
        drv = bdrv_find_format(drvname);
        if (!drv) {
            error_setg(errp, "Unknown driver: '%s'", drvname);
            goto fail;
        }
    }

    assert(drvname || !(flags & BDRV_O_PROTOCOL));

    /* See cautionary note on accessing @options above */
    backing = qdict_get_try_str(options, "backing");
    if (backing && *backing == '\0') {
        flags |= BDRV_O_NO_BACKING;
        qdict_del(options, "backing");
    }

    /* Open image file without format layer. This BlockBackend is only used for
     * probing, the block drivers will do their own bdrv_open_child() for the
     * same BDS, which is why we put the node name back into options. */
    if ((flags & BDRV_O_PROTOCOL) == 0) {
        BlockDriverState *file_bs;

        file_bs = bdrv_open_child_bs(filename, options, "file", bs,
                                     &child_file, true, &local_err);
        if (local_err) {
            goto fail;
        }
        if (file_bs != NULL) {
            file = blk_new(BLK_PERM_CONSISTENT_READ, BLK_PERM_ALL);
            blk_insert_bs(file, file_bs, &local_err);
            bdrv_unref(file_bs);
            if (local_err) {
                goto fail;
            }

            qdict_put_str(options, "file", bdrv_get_node_name(file_bs));
        }
    }

    /* Image format probing */
    bs->probed = !drv;
    if (!drv && file) {
        ret = find_image_format(file, filename, &drv, &local_err);
        if (ret < 0) {
            goto fail;
        }
        /*
         * This option update would logically belong in bdrv_fill_options(),
         * but we first need to open bs->file for the probing to work, while
         * opening bs->file already requires the (mostly) final set of options
         * so that cache mode etc. can be inherited.
         *
         * Adding the driver later is somewhat ugly, but it's not an option
         * that would ever be inherited, so it's correct. We just need to make
         * sure to update both bs->options (which has the full effective
         * options for bs) and options (which has file.* already removed).
         */
        qdict_put_str(bs->options, "driver", drv->format_name);
        qdict_put_str(options, "driver", drv->format_name);
    } else if (!drv) {
        error_setg(errp, "Must specify either driver or file");
        goto fail;
    }

    /* BDRV_O_PROTOCOL must be set iff a protocol BDS is about to be created */
    assert(!!(flags & BDRV_O_PROTOCOL) == !!drv->bdrv_file_open);
    /* file must be NULL if a protocol BDS is about to be created
     * (the inverse results in an error message from bdrv_open_common()) */
    assert(!(flags & BDRV_O_PROTOCOL) || !file);

    /* Open the image */
    ret = bdrv_open_common(bs, file, options, &local_err);
    if (ret < 0) {
        goto fail;
    }

    if (file) {
        blk_unref(file);
        file = NULL;
    }

    /* If there is a backing file, use it */
    if ((flags & BDRV_O_NO_BACKING) == 0) {
        ret = bdrv_open_backing_file(bs, options, "backing", &local_err);
        if (ret < 0) {
            goto close_and_fail;
        }
    }

    bdrv_refresh_filename(bs);

    /* Check if any unknown options were used */
    if (qdict_size(options) != 0) {
        const QDictEntry *entry = qdict_first(options);
        if (flags & BDRV_O_PROTOCOL) {
            error_setg(errp, "Block protocol '%s' doesn't support the option "
                       "'%s'", drv->format_name, entry->key);
        } else {
            error_setg(errp,
                       "Block format '%s' does not support the option '%s'",
                       drv->format_name, entry->key);
        }

        goto close_and_fail;
    }

    bdrv_parent_cb_change_media(bs, true);

    QDECREF(options);

    /* For snapshot=on, create a temporary qcow2 overlay. bs points to the
     * temporary snapshot afterwards. */
    if (snapshot_flags) {
        BlockDriverState *snapshot_bs;
        snapshot_bs = bdrv_append_temp_snapshot(bs, snapshot_flags,
                                                snapshot_options, &local_err);
        snapshot_options = NULL;
        if (local_err) {
            goto close_and_fail;
        }
        /* We are not going to return bs but the overlay on top of it
         * (snapshot_bs); thus, we have to drop the strong reference to bs
         * (which we obtained by calling bdrv_new()). bs will not be deleted,
         * though, because the overlay still has a reference to it. */
        bdrv_unref(bs);
        bs = snapshot_bs;
    }

    return bs;

fail:
    blk_unref(file);
    QDECREF(snapshot_options);
    QDECREF(bs->explicit_options);
    QDECREF(bs->options);
    QDECREF(options);
    bs->options = NULL;
    bs->explicit_options = NULL;
    bdrv_unref(bs);
    error_propagate(errp, local_err);
    return NULL;

close_and_fail:
    bdrv_unref(bs);
    QDECREF(snapshot_options);
    QDECREF(options);
    error_propagate(errp, local_err);
    return NULL;
}

BlockDriverState *bdrv_open(const char *filename, const char *reference,
                            QDict *options, int flags, Error **errp)
{
    return bdrv_open_inherit(filename, reference, options, flags, NULL,
                             NULL, errp);
}

typedef struct BlockReopenQueueEntry {
     bool prepared;
     BDRVReopenState state;
     QSIMPLEQ_ENTRY(BlockReopenQueueEntry) entry;
} BlockReopenQueueEntry;

/*
 * Adds a BlockDriverState to a simple queue for an atomic, transactional
 * reopen of multiple devices.
 *
 * bs_queue can either be an existing BlockReopenQueue that has had QSIMPLE_INIT
 * already performed, or alternatively may be NULL a new BlockReopenQueue will
 * be created and initialized. This newly created BlockReopenQueue should be
 * passed back in for subsequent calls that are intended to be of the same
 * atomic 'set'.
 *
 * bs is the BlockDriverState to add to the reopen queue.
 *
 * options contains the changed options for the associated bs
 * (the BlockReopenQueue takes ownership)
 *
 * flags contains the open flags for the associated bs
 *
 * returns a pointer to bs_queue, which is either the newly allocated
 * bs_queue, or the existing bs_queue being used.
 *
 */
static BlockReopenQueue *bdrv_reopen_queue_child(BlockReopenQueue *bs_queue,
                                                 BlockDriverState *bs,
                                                 QDict *options,
                                                 int flags,
                                                 const BdrvChildRole *role,
                                                 QDict *parent_options,
                                                 int parent_flags)
{
    assert(bs != NULL);

    BlockReopenQueueEntry *bs_entry;
    BdrvChild *child;
    QDict *old_options, *explicit_options;

    if (bs_queue == NULL) {
        bs_queue = g_new0(BlockReopenQueue, 1);
        QSIMPLEQ_INIT(bs_queue);
    }

    if (!options) {
        options = qdict_new();
    }

    /* Check if this BlockDriverState is already in the queue */
    QSIMPLEQ_FOREACH(bs_entry, bs_queue, entry) {
        if (bs == bs_entry->state.bs) {
            break;
        }
    }

    /*
     * Precedence of options:
     * 1. Explicitly passed in options (highest)
     * 2. Set in flags (only for top level)
     * 3. Retained from explicitly set options of bs
     * 4. Inherited from parent node
     * 5. Retained from effective options of bs
     */

    if (!parent_options) {
        /*
         * Any setting represented by flags is always updated. If the
         * corresponding QDict option is set, it takes precedence. Otherwise
         * the flag is translated into a QDict option. The old setting of bs is
         * not considered.
         */
        update_options_from_flags(options, flags);
    }

    /* Old explicitly set values (don't overwrite by inherited value) */
    if (bs_entry) {
        old_options = qdict_clone_shallow(bs_entry->state.explicit_options);
    } else {
        old_options = qdict_clone_shallow(bs->explicit_options);
    }
    bdrv_join_options(bs, options, old_options);
    QDECREF(old_options);

    explicit_options = qdict_clone_shallow(options);

    /* Inherit from parent node */
    if (parent_options) {
        assert(!flags);
        role->inherit_options(&flags, options, parent_flags, parent_options);
    }

    /* Old values are used for options that aren't set yet */
    old_options = qdict_clone_shallow(bs->options);
    bdrv_join_options(bs, options, old_options);
    QDECREF(old_options);

    /* bdrv_open_inherit() sets and clears some additional flags internally */
    flags &= ~BDRV_O_PROTOCOL;
    if (flags & BDRV_O_RDWR) {
        flags |= BDRV_O_ALLOW_RDWR;
    }

    QLIST_FOREACH(child, &bs->children, next) {
        QDict *new_child_options;
        char *child_key_dot;

        /* reopen can only change the options of block devices that were
         * implicitly created and inherited options. For other (referenced)
         * block devices, a syntax like "backing.foo" results in an error. */
        if (child->bs->inherits_from != bs) {
            continue;
        }

        child_key_dot = g_strdup_printf("%s.", child->name);
        qdict_extract_subqdict(options, &new_child_options, child_key_dot);
        g_free(child_key_dot);

        bdrv_reopen_queue_child(bs_queue, child->bs, new_child_options, 0,
                                child->role, options, flags);
    }

    if (!bs_entry) {
        bs_entry = g_new0(BlockReopenQueueEntry, 1);
        QSIMPLEQ_INSERT_TAIL(bs_queue, bs_entry, entry);
    } else {
        QDECREF(bs_entry->state.options);
        QDECREF(bs_entry->state.explicit_options);
    }

    bs_entry->state.bs = bs;
    bs_entry->state.options = options;
    bs_entry->state.explicit_options = explicit_options;
    bs_entry->state.flags = flags;

    return bs_queue;
}

BlockReopenQueue *bdrv_reopen_queue(BlockReopenQueue *bs_queue,
                                    BlockDriverState *bs,
                                    QDict *options, int flags)
{
    return bdrv_reopen_queue_child(bs_queue, bs, options, flags,
                                   NULL, NULL, 0);
}

/*
 * Reopen multiple BlockDriverStates atomically & transactionally.
 *
 * The queue passed in (bs_queue) must have been built up previous
 * via bdrv_reopen_queue().
 *
 * Reopens all BDS specified in the queue, with the appropriate
 * flags.  All devices are prepared for reopen, and failure of any
 * device will cause all device changes to be abandonded, and intermediate
 * data cleaned up.
 *
 * If all devices prepare successfully, then the changes are committed
 * to all devices.
 *
 */
int bdrv_reopen_multiple(AioContext *ctx, BlockReopenQueue *bs_queue, Error **errp)
{
    int ret = -1;
    BlockReopenQueueEntry *bs_entry, *next;
    Error *local_err = NULL;

    assert(bs_queue != NULL);

    aio_context_release(ctx);
    bdrv_drain_all_begin();
    aio_context_acquire(ctx);

    QSIMPLEQ_FOREACH(bs_entry, bs_queue, entry) {
        if (bdrv_reopen_prepare(&bs_entry->state, bs_queue, &local_err)) {
            error_propagate(errp, local_err);
            goto cleanup;
        }
        bs_entry->prepared = true;
    }

    /* If we reach this point, we have success and just need to apply the
     * changes
     */
    QSIMPLEQ_FOREACH(bs_entry, bs_queue, entry) {
        bdrv_reopen_commit(&bs_entry->state);
    }

    ret = 0;

cleanup:
    QSIMPLEQ_FOREACH_SAFE(bs_entry, bs_queue, entry, next) {
        if (ret && bs_entry->prepared) {
            bdrv_reopen_abort(&bs_entry->state);
        } else if (ret) {
            QDECREF(bs_entry->state.explicit_options);
        }
        QDECREF(bs_entry->state.options);
        g_free(bs_entry);
    }
    g_free(bs_queue);

    bdrv_drain_all_end();

    return ret;
}


/* Reopen a single BlockDriverState with the specified flags. */
int bdrv_reopen(BlockDriverState *bs, int bdrv_flags, Error **errp)
{
    int ret = -1;
    Error *local_err = NULL;
    BlockReopenQueue *queue = bdrv_reopen_queue(NULL, bs, NULL, bdrv_flags);

    ret = bdrv_reopen_multiple(bdrv_get_aio_context(bs), queue, &local_err);
    if (local_err != NULL) {
        error_propagate(errp, local_err);
    }
    return ret;
}


/*
 * Prepares a BlockDriverState for reopen. All changes are staged in the
 * 'opaque' field of the BDRVReopenState, which is used and allocated by
 * the block driver layer .bdrv_reopen_prepare()
 *
 * bs is the BlockDriverState to reopen
 * flags are the new open flags
 * queue is the reopen queue
 *
 * Returns 0 on success, non-zero on error.  On error errp will be set
 * as well.
 *
 * On failure, bdrv_reopen_abort() will be called to clean up any data.
 * It is the responsibility of the caller to then call the abort() or
 * commit() for any other BDS that have been left in a prepare() state
 *
 */
int bdrv_reopen_prepare(BDRVReopenState *reopen_state, BlockReopenQueue *queue,
                        Error **errp)
{
    int ret = -1;
    Error *local_err = NULL;
    BlockDriver *drv;
    QemuOpts *opts;
    const char *value;
    bool read_only;

    assert(reopen_state != NULL);
    assert(reopen_state->bs->drv != NULL);
    drv = reopen_state->bs->drv;

    /* Process generic block layer options */
    opts = qemu_opts_create(&bdrv_runtime_opts, NULL, 0, &error_abort);
    qemu_opts_absorb_qdict(opts, reopen_state->options, &local_err);
    if (local_err) {
        error_propagate(errp, local_err);
        ret = -EINVAL;
        goto error;
    }

    update_flags_from_options(&reopen_state->flags, opts);

    /* node-name and driver must be unchanged. Put them back into the QDict, so
     * that they are checked at the end of this function. */
    value = qemu_opt_get(opts, "node-name");
    if (value) {
        qdict_put_str(reopen_state->options, "node-name", value);
    }

    value = qemu_opt_get(opts, "driver");
    if (value) {
        qdict_put_str(reopen_state->options, "driver", value);
    }

    /* If we are to stay read-only, do not allow permission change
     * to r/w. Attempting to set to r/w may fail if either BDRV_O_ALLOW_RDWR is
     * not set, or if the BDS still has copy_on_read enabled */
    read_only = !(reopen_state->flags & BDRV_O_RDWR);
    ret = bdrv_can_set_read_only(reopen_state->bs, read_only, true, &local_err);
    if (local_err) {
        error_propagate(errp, local_err);
        goto error;
    }


    ret = bdrv_flush(reopen_state->bs);
    if (ret) {
        error_setg_errno(errp, -ret, "Error flushing drive");
        goto error;
    }

    if (drv->bdrv_reopen_prepare) {
        ret = drv->bdrv_reopen_prepare(reopen_state, queue, &local_err);
        if (ret) {
            if (local_err != NULL) {
                error_propagate(errp, local_err);
            } else {
                error_setg(errp, "failed while preparing to reopen image '%s'",
                           reopen_state->bs->filename);
            }
            goto error;
        }
    } else {
        /* It is currently mandatory to have a bdrv_reopen_prepare()
         * handler for each supported drv. */
        error_setg(errp, "Block format '%s' used by node '%s' "
                   "does not support reopening files", drv->format_name,
                   bdrv_get_device_or_node_name(reopen_state->bs));
        ret = -1;
        goto error;
    }

    /* Options that are not handled are only okay if they are unchanged
     * compared to the old state. It is expected that some options are only
     * used for the initial open, but not reopen (e.g. filename) */
    if (qdict_size(reopen_state->options)) {
        const QDictEntry *entry = qdict_first(reopen_state->options);

        do {
            QString *new_obj = qobject_to_qstring(entry->value);
            const char *new = qstring_get_str(new_obj);
            /*
             * Caution: while qdict_get_try_str() is fine, getting
             * non-string types would require more care.  When
             * bs->options come from -blockdev or blockdev_add, its
             * members are typed according to the QAPI schema, but
             * when they come from -drive, they're all QString.
             */
            const char *old = qdict_get_try_str(reopen_state->bs->options,
                                                entry->key);

            if (!old || strcmp(new, old)) {
                error_setg(errp, "Cannot change the option '%s'", entry->key);
                ret = -EINVAL;
                goto error;
            }
        } while ((entry = qdict_next(reopen_state->options, entry)));
    }

    ret = 0;

error:
    qemu_opts_del(opts);
    return ret;
}

/*
 * Takes the staged changes for the reopen from bdrv_reopen_prepare(), and
 * makes them final by swapping the staging BlockDriverState contents into
 * the active BlockDriverState contents.
 */
void bdrv_reopen_commit(BDRVReopenState *reopen_state)
{
    BlockDriver *drv;
    BlockDriverState *bs;
    bool old_can_write, new_can_write;

    assert(reopen_state != NULL);
    bs = reopen_state->bs;
    drv = bs->drv;
    assert(drv != NULL);

    old_can_write =
        !bdrv_is_read_only(bs) && !(bdrv_get_flags(bs) & BDRV_O_INACTIVE);

    /* If there are any driver level actions to take */
    if (drv->bdrv_reopen_commit) {
        drv->bdrv_reopen_commit(reopen_state);
    }

    /* set BDS specific flags now */
    QDECREF(bs->explicit_options);

    bs->explicit_options   = reopen_state->explicit_options;
    bs->open_flags         = reopen_state->flags;
    bs->read_only = !(reopen_state->flags & BDRV_O_RDWR);

    bdrv_refresh_limits(bs, NULL);

    new_can_write =
        !bdrv_is_read_only(bs) && !(bdrv_get_flags(bs) & BDRV_O_INACTIVE);
    if (!old_can_write && new_can_write && drv->bdrv_reopen_bitmaps_rw) {
        Error *local_err = NULL;
        if (drv->bdrv_reopen_bitmaps_rw(bs, &local_err) < 0) {
            /* This is not fatal, bitmaps just left read-only, so all following
             * writes will fail. User can remove read-only bitmaps to unblock
             * writes.
             */
            error_reportf_err(local_err,
                              "%s: Failed to make dirty bitmaps writable: ",
                              bdrv_get_node_name(bs));
        }
    }
}

/*
 * Abort the reopen, and delete and free the staged changes in
 * reopen_state
 */
void bdrv_reopen_abort(BDRVReopenState *reopen_state)
{
    BlockDriver *drv;

    assert(reopen_state != NULL);
    drv = reopen_state->bs->drv;
    assert(drv != NULL);

    if (drv->bdrv_reopen_abort) {
        drv->bdrv_reopen_abort(reopen_state);
    }

    QDECREF(reopen_state->explicit_options);
}


static void bdrv_close(BlockDriverState *bs)
{
    BdrvAioNotifier *ban, *ban_next;

    assert(!bs->job);
    assert(!bs->refcnt);

    bdrv_drained_begin(bs); /* complete I/O */
    bdrv_flush(bs);
    bdrv_drain(bs); /* in case flush left pending I/O */

    if (bs->drv) {
        BdrvChild *child, *next;

        bs->drv->bdrv_close(bs);
        bs->drv = NULL;

        bdrv_set_backing_hd(bs, NULL, &error_abort);

        if (bs->file != NULL) {
            bdrv_unref_child(bs, bs->file);
            bs->file = NULL;
        }

        QLIST_FOREACH_SAFE(child, &bs->children, next, next) {
            /* TODO Remove bdrv_unref() from drivers' close function and use
             * bdrv_unref_child() here */
            if (child->bs->inherits_from == bs) {
                child->bs->inherits_from = NULL;
            }
            bdrv_detach_child(child);
        }

        g_free(bs->opaque);
        bs->opaque = NULL;
        atomic_set(&bs->copy_on_read, 0);
        bs->backing_file[0] = '\0';
        bs->backing_format[0] = '\0';
        bs->total_sectors = 0;
        bs->encrypted = false;
        bs->sg = false;
        QDECREF(bs->options);
        QDECREF(bs->explicit_options);
        bs->options = NULL;
        bs->explicit_options = NULL;
        QDECREF(bs->full_open_options);
        bs->full_open_options = NULL;
    }

    bdrv_release_named_dirty_bitmaps(bs);
    assert(QLIST_EMPTY(&bs->dirty_bitmaps));

    QLIST_FOREACH_SAFE(ban, &bs->aio_notifiers, list, ban_next) {
        g_free(ban);
    }
    QLIST_INIT(&bs->aio_notifiers);
    bdrv_drained_end(bs);
}

void bdrv_close_all(void)
{
    block_job_cancel_sync_all();
    nbd_export_close_all();

    /* Drop references from requests still in flight, such as canceled block
     * jobs whose AIO context has not been polled yet */
    bdrv_drain_all();

    blk_remove_all_bs();
    blockdev_close_all_bdrv_states();

    assert(QTAILQ_EMPTY(&all_bdrv_states));
}

static bool should_update_child(BdrvChild *c, BlockDriverState *to)
{
    BdrvChild *to_c;

    if (c->role->stay_at_node) {
        return false;
    }

    if (c->role == &child_backing) {
        /* If @from is a backing file of @to, ignore the child to avoid
         * creating a loop. We only want to change the pointer of other
         * parents. */
        QLIST_FOREACH(to_c, &to->children, next) {
            if (to_c == c) {
                break;
            }
        }
        if (to_c) {
            return false;
        }
    }

    return true;
}

void bdrv_replace_node(BlockDriverState *from, BlockDriverState *to,
                       Error **errp)
{
    BdrvChild *c, *next;
    GSList *list = NULL, *p;
    uint64_t old_perm, old_shared;
    uint64_t perm = 0, shared = BLK_PERM_ALL;
    int ret;

    assert(!atomic_read(&from->in_flight));
    assert(!atomic_read(&to->in_flight));

    /* Make sure that @from doesn't go away until we have successfully attached
     * all of its parents to @to. */
    bdrv_ref(from);

    /* Put all parents into @list and calculate their cumulative permissions */
    QLIST_FOREACH_SAFE(c, &from->parents, next_parent, next) {
        if (!should_update_child(c, to)) {
            continue;
        }
        list = g_slist_prepend(list, c);
        perm |= c->perm;
        shared &= c->shared_perm;
    }

    /* Check whether the required permissions can be granted on @to, ignoring
     * all BdrvChild in @list so that they can't block themselves. */
    ret = bdrv_check_update_perm(to, perm, shared, list, errp);
    if (ret < 0) {
        bdrv_abort_perm_update(to);
        goto out;
    }

    /* Now actually perform the change. We performed the permission check for
     * all elements of @list at once, so set the permissions all at once at the
     * very end. */
    for (p = list; p != NULL; p = p->next) {
        c = p->data;

        bdrv_ref(to);
        bdrv_replace_child_noperm(c, to);
        bdrv_unref(from);
    }

    bdrv_get_cumulative_perm(to, &old_perm, &old_shared);
    bdrv_set_perm(to, old_perm | perm, old_shared | shared);

out:
    g_slist_free(list);
    bdrv_unref(from);
}

/*
 * Add new bs contents at the top of an image chain while the chain is
 * live, while keeping required fields on the top layer.
 *
 * This will modify the BlockDriverState fields, and swap contents
 * between bs_new and bs_top. Both bs_new and bs_top are modified.
 *
 * bs_new must not be attached to a BlockBackend.
 *
 * This function does not create any image files.
 *
 * bdrv_append() takes ownership of a bs_new reference and unrefs it because
 * that's what the callers commonly need. bs_new will be referenced by the old
 * parents of bs_top after bdrv_append() returns. If the caller needs to keep a
 * reference of its own, it must call bdrv_ref().
 */
void bdrv_append(BlockDriverState *bs_new, BlockDriverState *bs_top,
                 Error **errp)
{
    Error *local_err = NULL;

    bdrv_set_backing_hd(bs_new, bs_top, &local_err);
    if (local_err) {
        error_propagate(errp, local_err);
        goto out;
    }

    bdrv_replace_node(bs_top, bs_new, &local_err);
    if (local_err) {
        error_propagate(errp, local_err);
        bdrv_set_backing_hd(bs_new, NULL, &error_abort);
        goto out;
    }

    /* bs_new is now referenced by its new parents, we don't need the
     * additional reference any more. */
out:
    bdrv_unref(bs_new);
}

static void bdrv_delete(BlockDriverState *bs)
{
    assert(!bs->job);
    assert(bdrv_op_blocker_is_empty(bs));
    assert(!bs->refcnt);

    bdrv_close(bs);

    /* remove from list, if necessary */
    if (bs->node_name[0] != '\0') {
        QTAILQ_REMOVE(&graph_bdrv_states, bs, node_list);
    }
    QTAILQ_REMOVE(&all_bdrv_states, bs, bs_list);

    g_free(bs);
}

/*
 * Run consistency checks on an image
 *
 * Returns 0 if the check could be completed (it doesn't mean that the image is
 * free of errors) or -errno when an internal error occurred. The results of the
 * check are stored in res.
 */
int bdrv_check(BlockDriverState *bs, BdrvCheckResult *res, BdrvCheckMode fix)
{
    if (bs->drv == NULL) {
        return -ENOMEDIUM;
    }
    if (bs->drv->bdrv_check == NULL) {
        return -ENOTSUP;
    }

    memset(res, 0, sizeof(*res));
    return bs->drv->bdrv_check(bs, res, fix);
}

/*
 * Return values:
 * 0        - success
 * -EINVAL  - backing format specified, but no file
 * -ENOSPC  - can't update the backing file because no space is left in the
 *            image file header
 * -ENOTSUP - format driver doesn't support changing the backing file
 */
int bdrv_change_backing_file(BlockDriverState *bs,
    const char *backing_file, const char *backing_fmt)
{
    BlockDriver *drv = bs->drv;
    int ret;

    /* Backing file format doesn't make sense without a backing file */
    if (backing_fmt && !backing_file) {
        return -EINVAL;
    }

    if (drv->bdrv_change_backing_file != NULL) {
        ret = drv->bdrv_change_backing_file(bs, backing_file, backing_fmt);
    } else {
        ret = -ENOTSUP;
    }

    if (ret == 0) {
        pstrcpy(bs->backing_file, sizeof(bs->backing_file), backing_file ?: "");
        pstrcpy(bs->backing_format, sizeof(bs->backing_format), backing_fmt ?: "");
    }
    return ret;
}

/*
 * Finds the image layer in the chain that has 'bs' as its backing file.
 *
 * active is the current topmost image.
 *
 * Returns NULL if bs is not found in active's image chain,
 * or if active == bs.
 *
 * Returns the bottommost base image if bs == NULL.
 */
BlockDriverState *bdrv_find_overlay(BlockDriverState *active,
                                    BlockDriverState *bs)
{
    while (active && bs != backing_bs(active)) {
        active = backing_bs(active);
    }

    return active;
}

/* Given a BDS, searches for the base layer. */
BlockDriverState *bdrv_find_base(BlockDriverState *bs)
{
    return bdrv_find_overlay(bs, NULL);
}

/*
 * Drops images above 'base' up to and including 'top', and sets the image
 * above 'top' to have base as its backing file.
 *
 * Requires that the overlay to 'top' is opened r/w, so that the backing file
 * information in 'bs' can be properly updated.
 *
 * E.g., this will convert the following chain:
 * bottom <- base <- intermediate <- top <- active
 *
 * to
 *
 * bottom <- base <- active
 *
 * It is allowed for bottom==base, in which case it converts:
 *
 * base <- intermediate <- top <- active
 *
 * to
 *
 * base <- active
 *
 * If backing_file_str is non-NULL, it will be used when modifying top's
 * overlay image metadata.
 *
 * Error conditions:
 *  if active == top, that is considered an error
 *
 */
int bdrv_drop_intermediate(BlockDriverState *active, BlockDriverState *top,
                           BlockDriverState *base, const char *backing_file_str)
{
    BlockDriverState *new_top_bs = NULL;
    Error *local_err = NULL;
    int ret = -EIO;

    if (!top->drv || !base->drv) {
        goto exit;
    }

    new_top_bs = bdrv_find_overlay(active, top);

    if (new_top_bs == NULL) {
        /* we could not find the image above 'top', this is an error */
        goto exit;
    }

    /* special case of new_top_bs->backing->bs already pointing to base - nothing
     * to do, no intermediate images */
    if (backing_bs(new_top_bs) == base) {
        ret = 0;
        goto exit;
    }

    /* Make sure that base is in the backing chain of top */
    if (!bdrv_chain_contains(top, base)) {
        goto exit;
    }

    /* success - we can delete the intermediate states, and link top->base */
    backing_file_str = backing_file_str ? backing_file_str : base->filename;
    ret = bdrv_change_backing_file(new_top_bs, backing_file_str,
                                   base->drv ? base->drv->format_name : "");
    if (ret) {
        goto exit;
    }

    bdrv_set_backing_hd(new_top_bs, base, &local_err);
    if (local_err) {
        ret = -EPERM;
        error_report_err(local_err);
        goto exit;
    }

    ret = 0;
exit:
    return ret;
}

/**
 * Truncate file to 'offset' bytes (needed only for file protocols)
 */
<<<<<<< HEAD
int bdrv_truncate(BdrvChild *child, int64_t offset, Error **errp)
=======
int bdrv_truncate(BdrvChild *child, int64_t offset, PreallocMode prealloc,
                  Error **errp)
>>>>>>> ba87166e
{
    BlockDriverState *bs = child->bs;
    BlockDriver *drv = bs->drv;
    int ret;

    assert(child->perm & BLK_PERM_RESIZE);

    if (!drv) {
        error_setg(errp, "No medium inserted");
        return -ENOMEDIUM;
    }
    if (!drv->bdrv_truncate) {
        error_setg(errp, "Image format driver does not support resize");
        return -ENOTSUP;
    }
    if (bs->read_only) {
        error_setg(errp, "Image is read-only");
        return -EACCES;
    }

    assert(!(bs->open_flags & BDRV_O_INACTIVE));

    ret = drv->bdrv_truncate(bs, offset, prealloc, errp);
    if (ret == 0) {
        ret = refresh_total_sectors(bs, offset >> BDRV_SECTOR_BITS);
        bdrv_dirty_bitmap_truncate(bs);
        bdrv_parent_cb_resize(bs);
<<<<<<< HEAD
        ++bs->write_gen;
    } else {
        error_setg_errno(errp, -ret, "Failed to resize image");
=======
        atomic_inc(&bs->write_gen);
>>>>>>> ba87166e
    }
    return ret;
}

/**
 * Length of a allocated file in bytes. Sparse files are counted by actual
 * allocated space. Return < 0 if error or unknown.
 */
int64_t bdrv_get_allocated_file_size(BlockDriverState *bs)
{
    BlockDriver *drv = bs->drv;
    if (!drv) {
        return -ENOMEDIUM;
    }
    if (drv->bdrv_get_allocated_file_size) {
        return drv->bdrv_get_allocated_file_size(bs);
    }
    if (bs->file) {
        return bdrv_get_allocated_file_size(bs->file->bs);
    }
    return -ENOTSUP;
}

/*
 * bdrv_measure:
 * @drv: Format driver
 * @opts: Creation options for new image
 * @in_bs: Existing image containing data for new image (may be NULL)
 * @errp: Error object
 * Returns: A #BlockMeasureInfo (free using qapi_free_BlockMeasureInfo())
 *          or NULL on error
 *
 * Calculate file size required to create a new image.
 *
 * If @in_bs is given then space for allocated clusters and zero clusters
 * from that image are included in the calculation.  If @opts contains a
 * backing file that is shared by @in_bs then backing clusters may be omitted
 * from the calculation.
 *
 * If @in_bs is NULL then the calculation includes no allocated clusters
 * unless a preallocation option is given in @opts.
 *
 * Note that @in_bs may use a different BlockDriver from @drv.
 *
 * If an error occurs the @errp pointer is set.
 */
BlockMeasureInfo *bdrv_measure(BlockDriver *drv, QemuOpts *opts,
                               BlockDriverState *in_bs, Error **errp)
{
    if (!drv->bdrv_measure) {
        error_setg(errp, "Block driver '%s' does not support size measurement",
                   drv->format_name);
        return NULL;
    }

    return drv->bdrv_measure(opts, in_bs, errp);
}

/**
 * Return number of sectors on success, -errno on error.
 */
int64_t bdrv_nb_sectors(BlockDriverState *bs)
{
    BlockDriver *drv = bs->drv;

    if (!drv)
        return -ENOMEDIUM;

    if (drv->has_variable_length) {
        int ret = refresh_total_sectors(bs, bs->total_sectors);
        if (ret < 0) {
            return ret;
        }
    }
    return bs->total_sectors;
}

/**
 * Return length in bytes on success, -errno on error.
 * The length is always a multiple of BDRV_SECTOR_SIZE.
 */
int64_t bdrv_getlength(BlockDriverState *bs)
{
    int64_t ret = bdrv_nb_sectors(bs);

    ret = ret > INT64_MAX / BDRV_SECTOR_SIZE ? -EFBIG : ret;
    return ret < 0 ? ret : ret * BDRV_SECTOR_SIZE;
}

/* return 0 as number of sectors if no device present or error */
void bdrv_get_geometry(BlockDriverState *bs, uint64_t *nb_sectors_ptr)
{
    int64_t nb_sectors = bdrv_nb_sectors(bs);

    *nb_sectors_ptr = nb_sectors < 0 ? 0 : nb_sectors;
}

bool bdrv_is_sg(BlockDriverState *bs)
{
    return bs->sg;
}

bool bdrv_is_encrypted(BlockDriverState *bs)
{
    if (bs->backing && bs->backing->bs->encrypted) {
        return true;
    }
    return bs->encrypted;
}

const char *bdrv_get_format_name(BlockDriverState *bs)
{
    return bs->drv ? bs->drv->format_name : NULL;
}

static int qsort_strcmp(const void *a, const void *b)
{
    return strcmp(*(char *const *)a, *(char *const *)b);
}

void bdrv_iterate_format(void (*it)(void *opaque, const char *name),
                         void *opaque)
{
    BlockDriver *drv;
    int count = 0;
    int i;
    const char **formats = NULL;

    QLIST_FOREACH(drv, &bdrv_drivers, list) {
        if (drv->format_name) {
            bool found = false;
            int i = count;
            while (formats && i && !found) {
                found = !strcmp(formats[--i], drv->format_name);
            }

            if (!found) {
                formats = g_renew(const char *, formats, count + 1);
                formats[count++] = drv->format_name;
            }
        }
    }

    for (i = 0; i < (int)ARRAY_SIZE(block_driver_modules); i++) {
        const char *format_name = block_driver_modules[i].format_name;

        if (format_name) {
            bool found = false;
            int j = count;

            while (formats && j && !found) {
                found = !strcmp(formats[--j], format_name);
            }

            if (!found) {
                formats = g_renew(const char *, formats, count + 1);
                formats[count++] = format_name;
            }
        }
    }

    qsort(formats, count, sizeof(formats[0]), qsort_strcmp);

    for (i = 0; i < count; i++) {
        it(opaque, formats[i]);
    }

    g_free(formats);
}

/* This function is to find a node in the bs graph */
BlockDriverState *bdrv_find_node(const char *node_name)
{
    BlockDriverState *bs;

    assert(node_name);

    QTAILQ_FOREACH(bs, &graph_bdrv_states, node_list) {
        if (!strcmp(node_name, bs->node_name)) {
            return bs;
        }
    }
    return NULL;
}

/* Put this QMP function here so it can access the static graph_bdrv_states. */
BlockDeviceInfoList *bdrv_named_nodes_list(Error **errp)
{
    BlockDeviceInfoList *list, *entry;
    BlockDriverState *bs;

    list = NULL;
    QTAILQ_FOREACH(bs, &graph_bdrv_states, node_list) {
        BlockDeviceInfo *info = bdrv_block_device_info(NULL, bs, errp);
        if (!info) {
            qapi_free_BlockDeviceInfoList(list);
            return NULL;
        }
        entry = g_malloc0(sizeof(*entry));
        entry->value = info;
        entry->next = list;
        list = entry;
    }

    return list;
}

BlockDriverState *bdrv_lookup_bs(const char *device,
                                 const char *node_name,
                                 Error **errp)
{
    BlockBackend *blk;
    BlockDriverState *bs;

    if (device) {
        blk = blk_by_name(device);

        if (blk) {
            bs = blk_bs(blk);
            if (!bs) {
                error_setg(errp, "Device '%s' has no medium", device);
            }

            return bs;
        }
    }

    if (node_name) {
        bs = bdrv_find_node(node_name);

        if (bs) {
            return bs;
        }
    }

    error_setg(errp, "Cannot find device=%s nor node_name=%s",
                     device ? device : "",
                     node_name ? node_name : "");
    return NULL;
}

/* If 'base' is in the same chain as 'top', return true. Otherwise,
 * return false.  If either argument is NULL, return false. */
bool bdrv_chain_contains(BlockDriverState *top, BlockDriverState *base)
{
    while (top && top != base) {
        top = backing_bs(top);
    }

    return top != NULL;
}

BlockDriverState *bdrv_next_node(BlockDriverState *bs)
{
    if (!bs) {
        return QTAILQ_FIRST(&graph_bdrv_states);
    }
    return QTAILQ_NEXT(bs, node_list);
}

const char *bdrv_get_node_name(const BlockDriverState *bs)
{
    return bs->node_name;
}

const char *bdrv_get_parent_name(const BlockDriverState *bs)
{
    BdrvChild *c;
    const char *name;

    /* If multiple parents have a name, just pick the first one. */
    QLIST_FOREACH(c, &bs->parents, next_parent) {
        if (c->role->get_name) {
            name = c->role->get_name(c);
            if (name && *name) {
                return name;
            }
        }
    }

    return NULL;
}

/* TODO check what callers really want: bs->node_name or blk_name() */
const char *bdrv_get_device_name(const BlockDriverState *bs)
{
    return bdrv_get_parent_name(bs) ?: "";
}

/* This can be used to identify nodes that might not have a device
 * name associated. Since node and device names live in the same
 * namespace, the result is unambiguous. The exception is if both are
 * absent, then this returns an empty (non-null) string. */
const char *bdrv_get_device_or_node_name(const BlockDriverState *bs)
{
    return bdrv_get_parent_name(bs) ?: bs->node_name;
}

int bdrv_get_flags(BlockDriverState *bs)
{
    return bs->open_flags;
}

int bdrv_has_zero_init_1(BlockDriverState *bs)
{
    return 1;
}

int bdrv_has_zero_init(BlockDriverState *bs)
{
    assert(bs->drv);

    /* If BS is a copy on write image, it is initialized to
       the contents of the base image, which may not be zeroes.  */
    if (bs->backing) {
        return 0;
    }
    if (bs->drv->bdrv_has_zero_init) {
        return bs->drv->bdrv_has_zero_init(bs);
    }

    /* safe default */
    return 0;
}

bool bdrv_unallocated_blocks_are_zero(BlockDriverState *bs)
{
    BlockDriverInfo bdi;

    if (bs->backing) {
        return false;
    }

    if (bdrv_get_info(bs, &bdi) == 0) {
        return bdi.unallocated_blocks_are_zero;
    }

    return false;
}

bool bdrv_can_write_zeroes_with_unmap(BlockDriverState *bs)
{
    BlockDriverInfo bdi;

    if (!(bs->open_flags & BDRV_O_UNMAP)) {
        return false;
    }

    if (bdrv_get_info(bs, &bdi) == 0) {
        return bdi.can_write_zeroes_with_unmap;
    }

    return false;
}

const char *bdrv_get_encrypted_filename(BlockDriverState *bs)
{
    if (bs->backing && bs->backing->bs->encrypted)
        return bs->backing_file;
    else if (bs->encrypted)
        return bs->filename;
    else
        return NULL;
}

void bdrv_get_backing_filename(BlockDriverState *bs,
                               char *filename, int filename_size)
{
    pstrcpy(filename, filename_size, bs->backing_file);
}

int bdrv_get_info(BlockDriverState *bs, BlockDriverInfo *bdi)
{
    BlockDriver *drv = bs->drv;
    if (!drv)
        return -ENOMEDIUM;
    if (!drv->bdrv_get_info)
        return -ENOTSUP;
    memset(bdi, 0, sizeof(*bdi));
    return drv->bdrv_get_info(bs, bdi);
}

ImageInfoSpecific *bdrv_get_specific_info(BlockDriverState *bs)
{
    BlockDriver *drv = bs->drv;
    if (drv && drv->bdrv_get_specific_info) {
        return drv->bdrv_get_specific_info(bs);
    }
    return NULL;
}

void bdrv_debug_event(BlockDriverState *bs, BlkdebugEvent event)
{
    if (!bs || !bs->drv || !bs->drv->bdrv_debug_event) {
        return;
    }

    bs->drv->bdrv_debug_event(bs, event);
}

int bdrv_debug_breakpoint(BlockDriverState *bs, const char *event,
                          const char *tag)
{
    while (bs && bs->drv && !bs->drv->bdrv_debug_breakpoint) {
        bs = bs->file ? bs->file->bs : NULL;
    }

    if (bs && bs->drv && bs->drv->bdrv_debug_breakpoint) {
        return bs->drv->bdrv_debug_breakpoint(bs, event, tag);
    }

    return -ENOTSUP;
}

int bdrv_debug_remove_breakpoint(BlockDriverState *bs, const char *tag)
{
    while (bs && bs->drv && !bs->drv->bdrv_debug_remove_breakpoint) {
        bs = bs->file ? bs->file->bs : NULL;
    }

    if (bs && bs->drv && bs->drv->bdrv_debug_remove_breakpoint) {
        return bs->drv->bdrv_debug_remove_breakpoint(bs, tag);
    }

    return -ENOTSUP;
}

int bdrv_debug_resume(BlockDriverState *bs, const char *tag)
{
    while (bs && (!bs->drv || !bs->drv->bdrv_debug_resume)) {
        bs = bs->file ? bs->file->bs : NULL;
    }

    if (bs && bs->drv && bs->drv->bdrv_debug_resume) {
        return bs->drv->bdrv_debug_resume(bs, tag);
    }

    return -ENOTSUP;
}

bool bdrv_debug_is_suspended(BlockDriverState *bs, const char *tag)
{
    while (bs && bs->drv && !bs->drv->bdrv_debug_is_suspended) {
        bs = bs->file ? bs->file->bs : NULL;
    }

    if (bs && bs->drv && bs->drv->bdrv_debug_is_suspended) {
        return bs->drv->bdrv_debug_is_suspended(bs, tag);
    }

    return false;
}

/* backing_file can either be relative, or absolute, or a protocol.  If it is
 * relative, it must be relative to the chain.  So, passing in bs->filename
 * from a BDS as backing_file should not be done, as that may be relative to
 * the CWD rather than the chain. */
BlockDriverState *bdrv_find_backing_image(BlockDriverState *bs,
        const char *backing_file)
{
    char *filename_full = NULL;
    char *backing_file_full = NULL;
    char *filename_tmp = NULL;
    int is_protocol = 0;
    BlockDriverState *curr_bs = NULL;
    BlockDriverState *retval = NULL;
    Error *local_error = NULL;

    if (!bs || !bs->drv || !backing_file) {
        return NULL;
    }

    filename_full     = g_malloc(PATH_MAX);
    backing_file_full = g_malloc(PATH_MAX);
    filename_tmp      = g_malloc(PATH_MAX);

    is_protocol = path_has_protocol(backing_file);

    for (curr_bs = bs; curr_bs->backing; curr_bs = curr_bs->backing->bs) {

        /* If either of the filename paths is actually a protocol, then
         * compare unmodified paths; otherwise make paths relative */
        if (is_protocol || path_has_protocol(curr_bs->backing_file)) {
            if (strcmp(backing_file, curr_bs->backing_file) == 0) {
                retval = curr_bs->backing->bs;
                break;
            }
            /* Also check against the full backing filename for the image */
            bdrv_get_full_backing_filename(curr_bs, backing_file_full, PATH_MAX,
                                           &local_error);
            if (local_error == NULL) {
                if (strcmp(backing_file, backing_file_full) == 0) {
                    retval = curr_bs->backing->bs;
                    break;
                }
            } else {
                error_free(local_error);
                local_error = NULL;
            }
        } else {
            /* If not an absolute filename path, make it relative to the current
             * image's filename path */
            path_combine(filename_tmp, PATH_MAX, curr_bs->filename,
                         backing_file);

            /* We are going to compare absolute pathnames */
            if (!realpath(filename_tmp, filename_full)) {
                continue;
            }

            /* We need to make sure the backing filename we are comparing against
             * is relative to the current image filename (or absolute) */
            path_combine(filename_tmp, PATH_MAX, curr_bs->filename,
                         curr_bs->backing_file);

            if (!realpath(filename_tmp, backing_file_full)) {
                continue;
            }

            if (strcmp(backing_file_full, filename_full) == 0) {
                retval = curr_bs->backing->bs;
                break;
            }
        }
    }

    g_free(filename_full);
    g_free(backing_file_full);
    g_free(filename_tmp);
    return retval;
}

void bdrv_init(void)
{
    module_call_init(MODULE_INIT_BLOCK);
}

void bdrv_init_with_whitelist(void)
{
    use_bdrv_whitelist = 1;
    bdrv_init();
}

void bdrv_invalidate_cache(BlockDriverState *bs, Error **errp)
{
    BdrvChild *child, *parent;
    uint64_t perm, shared_perm;
    Error *local_err = NULL;
    int ret;

    if (!bs->drv)  {
        return;
    }

    if (!(bs->open_flags & BDRV_O_INACTIVE)) {
        return;
    }

    QLIST_FOREACH(child, &bs->children, next) {
        bdrv_invalidate_cache(child->bs, &local_err);
        if (local_err) {
            error_propagate(errp, local_err);
            return;
        }
    }

    bs->open_flags &= ~BDRV_O_INACTIVE;
    if (bs->drv->bdrv_invalidate_cache) {
        bs->drv->bdrv_invalidate_cache(bs, &local_err);
        if (local_err) {
            bs->open_flags |= BDRV_O_INACTIVE;
            error_propagate(errp, local_err);
            return;
        }
    }

    ret = refresh_total_sectors(bs, bs->total_sectors);
    if (ret < 0) {
        bs->open_flags |= BDRV_O_INACTIVE;
        error_setg_errno(errp, -ret, "Could not refresh total sector count");
        return;
    }

    /* Update permissions, they may differ for inactive nodes */
    bdrv_get_cumulative_perm(bs, &perm, &shared_perm);
    ret = bdrv_check_perm(bs, perm, shared_perm, NULL, &local_err);
    if (ret < 0) {
        bs->open_flags |= BDRV_O_INACTIVE;
        error_propagate(errp, local_err);
        return;
    }
    bdrv_set_perm(bs, perm, shared_perm);

    QLIST_FOREACH(parent, &bs->parents, next_parent) {
        if (parent->role->activate) {
            parent->role->activate(parent, &local_err);
            if (local_err) {
                error_propagate(errp, local_err);
                return;
            }
        }
    }
}

void bdrv_invalidate_cache_all(Error **errp)
{
    BlockDriverState *bs;
    Error *local_err = NULL;
    BdrvNextIterator it;

    for (bs = bdrv_first(&it); bs; bs = bdrv_next(&it)) {
        AioContext *aio_context = bdrv_get_aio_context(bs);

        aio_context_acquire(aio_context);
        bdrv_invalidate_cache(bs, &local_err);
        aio_context_release(aio_context);
        if (local_err) {
            error_propagate(errp, local_err);
            return;
        }
    }
}

static int bdrv_inactivate_recurse(BlockDriverState *bs,
                                   bool setting_flag)
{
    BdrvChild *child, *parent;
    int ret;

    if (!setting_flag && bs->drv->bdrv_inactivate) {
        ret = bs->drv->bdrv_inactivate(bs);
        if (ret < 0) {
            return ret;
        }
    }

    if (setting_flag && !(bs->open_flags & BDRV_O_INACTIVE)) {
        uint64_t perm, shared_perm;

        QLIST_FOREACH(parent, &bs->parents, next_parent) {
            if (parent->role->inactivate) {
                ret = parent->role->inactivate(parent);
                if (ret < 0) {
                    return ret;
                }
            }
        }

        bs->open_flags |= BDRV_O_INACTIVE;

        /* Update permissions, they may differ for inactive nodes */
        bdrv_get_cumulative_perm(bs, &perm, &shared_perm);
        bdrv_check_perm(bs, perm, shared_perm, NULL, &error_abort);
        bdrv_set_perm(bs, perm, shared_perm);
    }

    QLIST_FOREACH(child, &bs->children, next) {
        ret = bdrv_inactivate_recurse(child->bs, setting_flag);
        if (ret < 0) {
            return ret;
        }
    }

    /* At this point persistent bitmaps should be already stored by the format
     * driver */
    bdrv_release_persistent_dirty_bitmaps(bs);

    return 0;
}

int bdrv_inactivate_all(void)
{
    BlockDriverState *bs = NULL;
    BdrvNextIterator it;
    int ret = 0;
    int pass;

    for (bs = bdrv_first(&it); bs; bs = bdrv_next(&it)) {
        aio_context_acquire(bdrv_get_aio_context(bs));
    }

    /* We do two passes of inactivation. The first pass calls to drivers'
     * .bdrv_inactivate callbacks recursively so all cache is flushed to disk;
     * the second pass sets the BDRV_O_INACTIVE flag so that no further write
     * is allowed. */
    for (pass = 0; pass < 2; pass++) {
        for (bs = bdrv_first(&it); bs; bs = bdrv_next(&it)) {
            ret = bdrv_inactivate_recurse(bs, pass);
            if (ret < 0) {
                goto out;
            }
        }
    }

out:
    for (bs = bdrv_first(&it); bs; bs = bdrv_next(&it)) {
        aio_context_release(bdrv_get_aio_context(bs));
    }

    return ret;
}

/**************************************************************/
/* removable device support */

/**
 * Return TRUE if the media is present
 */
bool bdrv_is_inserted(BlockDriverState *bs)
{
    BlockDriver *drv = bs->drv;
    BdrvChild *child;

    if (!drv) {
        return false;
    }
    if (drv->bdrv_is_inserted) {
        return drv->bdrv_is_inserted(bs);
    }
    QLIST_FOREACH(child, &bs->children, next) {
        if (!bdrv_is_inserted(child->bs)) {
            return false;
        }
    }
    return true;
}

/**
 * Return whether the media changed since the last call to this
 * function, or -ENOTSUP if we don't know.  Most drivers don't know.
 */
int bdrv_media_changed(BlockDriverState *bs)
{
    BlockDriver *drv = bs->drv;

    if (drv && drv->bdrv_media_changed) {
        return drv->bdrv_media_changed(bs);
    }
    return -ENOTSUP;
}

/**
 * If eject_flag is TRUE, eject the media. Otherwise, close the tray
 */
void bdrv_eject(BlockDriverState *bs, bool eject_flag)
{
    BlockDriver *drv = bs->drv;

    if (drv && drv->bdrv_eject) {
        drv->bdrv_eject(bs, eject_flag);
    }
}

/**
 * Lock or unlock the media (if it is locked, the user won't be able
 * to eject it manually).
 */
void bdrv_lock_medium(BlockDriverState *bs, bool locked)
{
    BlockDriver *drv = bs->drv;

    trace_bdrv_lock_medium(bs, locked);

    if (drv && drv->bdrv_lock_medium) {
        drv->bdrv_lock_medium(bs, locked);
    }
}

/* Get a reference to bs */
void bdrv_ref(BlockDriverState *bs)
{
    bs->refcnt++;
}

/* Release a previously grabbed reference to bs.
 * If after releasing, reference count is zero, the BlockDriverState is
 * deleted. */
void bdrv_unref(BlockDriverState *bs)
{
    if (!bs) {
        return;
    }
    assert(bs->refcnt > 0);
    if (--bs->refcnt == 0) {
        bdrv_delete(bs);
    }
}

struct BdrvOpBlocker {
    Error *reason;
    QLIST_ENTRY(BdrvOpBlocker) list;
};

bool bdrv_op_is_blocked(BlockDriverState *bs, BlockOpType op, Error **errp)
{
    BdrvOpBlocker *blocker;
    assert((int) op >= 0 && op < BLOCK_OP_TYPE_MAX);
    if (!QLIST_EMPTY(&bs->op_blockers[op])) {
        blocker = QLIST_FIRST(&bs->op_blockers[op]);
        error_propagate(errp, error_copy(blocker->reason));
        error_prepend(errp, "Node '%s' is busy: ",
                      bdrv_get_device_or_node_name(bs));
        return true;
    }
    return false;
}

void bdrv_op_block(BlockDriverState *bs, BlockOpType op, Error *reason)
{
    BdrvOpBlocker *blocker;
    assert((int) op >= 0 && op < BLOCK_OP_TYPE_MAX);

    blocker = g_new0(BdrvOpBlocker, 1);
    blocker->reason = reason;
    QLIST_INSERT_HEAD(&bs->op_blockers[op], blocker, list);
}

void bdrv_op_unblock(BlockDriverState *bs, BlockOpType op, Error *reason)
{
    BdrvOpBlocker *blocker, *next;
    assert((int) op >= 0 && op < BLOCK_OP_TYPE_MAX);
    QLIST_FOREACH_SAFE(blocker, &bs->op_blockers[op], list, next) {
        if (blocker->reason == reason) {
            QLIST_REMOVE(blocker, list);
            g_free(blocker);
        }
    }
}

void bdrv_op_block_all(BlockDriverState *bs, Error *reason)
{
    int i;
    for (i = 0; i < BLOCK_OP_TYPE_MAX; i++) {
        bdrv_op_block(bs, i, reason);
    }
}

void bdrv_op_unblock_all(BlockDriverState *bs, Error *reason)
{
    int i;
    for (i = 0; i < BLOCK_OP_TYPE_MAX; i++) {
        bdrv_op_unblock(bs, i, reason);
    }
}

bool bdrv_op_blocker_is_empty(BlockDriverState *bs)
{
    int i;

    for (i = 0; i < BLOCK_OP_TYPE_MAX; i++) {
        if (!QLIST_EMPTY(&bs->op_blockers[i])) {
            return false;
        }
    }
    return true;
}

void bdrv_img_create(const char *filename, const char *fmt,
                     const char *base_filename, const char *base_fmt,
                     char *options, uint64_t img_size, int flags, bool quiet,
                     Error **errp)
{
    QemuOptsList *create_opts = NULL;
    QemuOpts *opts = NULL;
    const char *backing_fmt, *backing_file;
    int64_t size;
    BlockDriver *drv, *proto_drv;
    Error *local_err = NULL;
    int ret = 0;

    /* Find driver and parse its options */
    drv = bdrv_find_format(fmt);
    if (!drv) {
        error_setg(errp, "Unknown file format '%s'", fmt);
        return;
    }

    proto_drv = bdrv_find_protocol(filename, true, errp);
    if (!proto_drv) {
        return;
    }

    if (!drv->create_opts) {
        error_setg(errp, "Format driver '%s' does not support image creation",
                   drv->format_name);
        return;
    }

    if (!proto_drv->create_opts) {
        error_setg(errp, "Protocol driver '%s' does not support image creation",
                   proto_drv->format_name);
        return;
    }

    create_opts = qemu_opts_append(create_opts, drv->create_opts);
    create_opts = qemu_opts_append(create_opts, proto_drv->create_opts);

    /* Create parameter list with default values */
    opts = qemu_opts_create(create_opts, NULL, 0, &error_abort);
    qemu_opt_set_number(opts, BLOCK_OPT_SIZE, img_size, &error_abort);

    /* Parse -o options */
    if (options) {
        qemu_opts_do_parse(opts, options, NULL, &local_err);
        if (local_err) {
            error_report_err(local_err);
            local_err = NULL;
            error_setg(errp, "Invalid options for file format '%s'", fmt);
            goto out;
        }
    }

    if (base_filename) {
        qemu_opt_set(opts, BLOCK_OPT_BACKING_FILE, base_filename, &local_err);
        if (local_err) {
            error_setg(errp, "Backing file not supported for file format '%s'",
                       fmt);
            goto out;
        }
    }

    if (base_fmt) {
        qemu_opt_set(opts, BLOCK_OPT_BACKING_FMT, base_fmt, &local_err);
        if (local_err) {
            error_setg(errp, "Backing file format not supported for file "
                             "format '%s'", fmt);
            goto out;
        }
    }

    backing_file = qemu_opt_get(opts, BLOCK_OPT_BACKING_FILE);
    if (backing_file) {
        if (!strcmp(filename, backing_file)) {
            error_setg(errp, "Error: Trying to create an image with the "
                             "same filename as the backing file");
            goto out;
        }
    }

    backing_fmt = qemu_opt_get(opts, BLOCK_OPT_BACKING_FMT);

    /* The size for the image must always be specified, unless we have a backing
     * file and we have not been forbidden from opening it. */
    size = qemu_opt_get_size(opts, BLOCK_OPT_SIZE, 0);
    if (backing_file && !(flags & BDRV_O_NO_BACKING)) {
        BlockDriverState *bs;
        char *full_backing = g_new0(char, PATH_MAX);
        int back_flags;
        QDict *backing_options = NULL;

        bdrv_get_full_backing_filename_from_filename(filename, backing_file,
                                                     full_backing, PATH_MAX,
                                                     &local_err);
        if (local_err) {
            g_free(full_backing);
            goto out;
        }

        /* backing files always opened read-only */
        back_flags = flags;
        back_flags &= ~(BDRV_O_RDWR | BDRV_O_SNAPSHOT | BDRV_O_NO_BACKING);

<<<<<<< HEAD
            if (backing_fmt) {
                backing_options = qdict_new();
                qdict_put_str(backing_options, "driver", backing_fmt);
            }
=======
        if (backing_fmt) {
            backing_options = qdict_new();
            qdict_put_str(backing_options, "driver", backing_fmt);
        }
>>>>>>> ba87166e

        bs = bdrv_open(full_backing, NULL, backing_options, back_flags,
                       &local_err);
        g_free(full_backing);
        if (!bs && size != -1) {
            /* Couldn't open BS, but we have a size, so it's nonfatal */
            warn_reportf_err(local_err,
                            "Could not verify backing image. "
                            "This may become an error in future versions.\n");
            local_err = NULL;
        } else if (!bs) {
            /* Couldn't open bs, do not have size */
            error_append_hint(&local_err,
                              "Could not open backing image to determine size.\n");
            goto out;
        } else {
            if (size == -1) {
                /* Opened BS, have no size */
                size = bdrv_getlength(bs);
                if (size < 0) {
                    error_setg_errno(errp, -size, "Could not get size of '%s'",
                                     backing_file);
                    bdrv_unref(bs);
                    goto out;
                }
                qemu_opt_set_number(opts, BLOCK_OPT_SIZE, size, &error_abort);
            }
            bdrv_unref(bs);
        }
    } /* (backing_file && !(flags & BDRV_O_NO_BACKING)) */

    if (size == -1) {
        error_setg(errp, "Image creation needs a size parameter");
        goto out;
    }

    if (!quiet) {
        printf("Formatting '%s', fmt=%s ", filename, fmt);
        qemu_opts_print(opts, " ");
        puts("");
    }

    ret = bdrv_create(drv, filename, opts, &local_err);

    if (ret == -EFBIG) {
        /* This is generally a better message than whatever the driver would
         * deliver (especially because of the cluster_size_hint), since that
         * is most probably not much different from "image too large". */
        const char *cluster_size_hint = "";
        if (qemu_opt_get_size(opts, BLOCK_OPT_CLUSTER_SIZE, 0)) {
            cluster_size_hint = " (try using a larger cluster size)";
        }
        error_setg(errp, "The image size is too large for file format '%s'"
                   "%s", fmt, cluster_size_hint);
        error_free(local_err);
        local_err = NULL;
    }

out:
    qemu_opts_del(opts);
    qemu_opts_free(create_opts);
    error_propagate(errp, local_err);
}

AioContext *bdrv_get_aio_context(BlockDriverState *bs)
{
    return bs->aio_context;
}

void bdrv_coroutine_enter(BlockDriverState *bs, Coroutine *co)
{
    aio_co_enter(bdrv_get_aio_context(bs), co);
}

static void bdrv_do_remove_aio_context_notifier(BdrvAioNotifier *ban)
{
    QLIST_REMOVE(ban, list);
    g_free(ban);
}

void bdrv_detach_aio_context(BlockDriverState *bs)
{
    BdrvAioNotifier *baf, *baf_tmp;
    BdrvChild *child;

    if (!bs->drv) {
        return;
    }

    assert(!bs->walking_aio_notifiers);
    bs->walking_aio_notifiers = true;
    QLIST_FOREACH_SAFE(baf, &bs->aio_notifiers, list, baf_tmp) {
        if (baf->deleted) {
            bdrv_do_remove_aio_context_notifier(baf);
        } else {
            baf->detach_aio_context(baf->opaque);
        }
    }
    /* Never mind iterating again to check for ->deleted.  bdrv_close() will
     * remove remaining aio notifiers if we aren't called again.
     */
    bs->walking_aio_notifiers = false;

    if (bs->drv->bdrv_detach_aio_context) {
        bs->drv->bdrv_detach_aio_context(bs);
    }
    QLIST_FOREACH(child, &bs->children, next) {
        bdrv_detach_aio_context(child->bs);
    }

    bs->aio_context = NULL;
}

void bdrv_attach_aio_context(BlockDriverState *bs,
                             AioContext *new_context)
{
    BdrvAioNotifier *ban, *ban_tmp;
    BdrvChild *child;

    if (!bs->drv) {
        return;
    }

    bs->aio_context = new_context;

    QLIST_FOREACH(child, &bs->children, next) {
        bdrv_attach_aio_context(child->bs, new_context);
    }
    if (bs->drv->bdrv_attach_aio_context) {
        bs->drv->bdrv_attach_aio_context(bs, new_context);
    }

    assert(!bs->walking_aio_notifiers);
    bs->walking_aio_notifiers = true;
    QLIST_FOREACH_SAFE(ban, &bs->aio_notifiers, list, ban_tmp) {
        if (ban->deleted) {
            bdrv_do_remove_aio_context_notifier(ban);
        } else {
            ban->attached_aio_context(new_context, ban->opaque);
        }
    }
    bs->walking_aio_notifiers = false;
}

void bdrv_set_aio_context(BlockDriverState *bs, AioContext *new_context)
{
    AioContext *ctx = bdrv_get_aio_context(bs);

    aio_disable_external(ctx);
    bdrv_parent_drained_begin(bs);
    bdrv_drain(bs); /* ensure there are no in-flight requests */

    while (aio_poll(ctx, false)) {
        /* wait for all bottom halves to execute */
    }

    bdrv_detach_aio_context(bs);

    /* This function executes in the old AioContext so acquire the new one in
     * case it runs in a different thread.
     */
    aio_context_acquire(new_context);
    bdrv_attach_aio_context(bs, new_context);
    bdrv_parent_drained_end(bs);
    aio_enable_external(ctx);
    aio_context_release(new_context);
}

void bdrv_add_aio_context_notifier(BlockDriverState *bs,
        void (*attached_aio_context)(AioContext *new_context, void *opaque),
        void (*detach_aio_context)(void *opaque), void *opaque)
{
    BdrvAioNotifier *ban = g_new(BdrvAioNotifier, 1);
    *ban = (BdrvAioNotifier){
        .attached_aio_context = attached_aio_context,
        .detach_aio_context   = detach_aio_context,
        .opaque               = opaque
    };

    QLIST_INSERT_HEAD(&bs->aio_notifiers, ban, list);
}

void bdrv_remove_aio_context_notifier(BlockDriverState *bs,
                                      void (*attached_aio_context)(AioContext *,
                                                                   void *),
                                      void (*detach_aio_context)(void *),
                                      void *opaque)
{
    BdrvAioNotifier *ban, *ban_next;

    QLIST_FOREACH_SAFE(ban, &bs->aio_notifiers, list, ban_next) {
        if (ban->attached_aio_context == attached_aio_context &&
            ban->detach_aio_context   == detach_aio_context   &&
            ban->opaque               == opaque               &&
            ban->deleted              == false)
        {
            if (bs->walking_aio_notifiers) {
                ban->deleted = true;
            } else {
                bdrv_do_remove_aio_context_notifier(ban);
            }
            return;
        }
    }

    abort();
}

int bdrv_amend_options(BlockDriverState *bs, QemuOpts *opts,
                       BlockDriverAmendStatusCB *status_cb, void *cb_opaque)
{
    if (!bs->drv->bdrv_amend_options) {
        return -ENOTSUP;
    }
    return bs->drv->bdrv_amend_options(bs, opts, status_cb, cb_opaque);
}

/* This function will be called by the bdrv_recurse_is_first_non_filter method
 * of block filter and by bdrv_is_first_non_filter.
 * It is used to test if the given bs is the candidate or recurse more in the
 * node graph.
 */
bool bdrv_recurse_is_first_non_filter(BlockDriverState *bs,
                                      BlockDriverState *candidate)
{
    /* return false if basic checks fails */
    if (!bs || !bs->drv) {
        return false;
    }

    /* the code reached a non block filter driver -> check if the bs is
     * the same as the candidate. It's the recursion termination condition.
     */
    if (!bs->drv->is_filter) {
        return bs == candidate;
    }
    /* Down this path the driver is a block filter driver */

    /* If the block filter recursion method is defined use it to recurse down
     * the node graph.
     */
    if (bs->drv->bdrv_recurse_is_first_non_filter) {
        return bs->drv->bdrv_recurse_is_first_non_filter(bs, candidate);
    }

    /* the driver is a block filter but don't allow to recurse -> return false
     */
    return false;
}

/* This function checks if the candidate is the first non filter bs down it's
 * bs chain. Since we don't have pointers to parents it explore all bs chains
 * from the top. Some filters can choose not to pass down the recursion.
 */
bool bdrv_is_first_non_filter(BlockDriverState *candidate)
{
    BlockDriverState *bs;
    BdrvNextIterator it;

    /* walk down the bs forest recursively */
    for (bs = bdrv_first(&it); bs; bs = bdrv_next(&it)) {
        bool perm;

        /* try to recurse in this top level bs */
        perm = bdrv_recurse_is_first_non_filter(bs, candidate);

        /* candidate is the first non filter */
        if (perm) {
            return true;
        }
    }

    return false;
}

BlockDriverState *check_to_replace_node(BlockDriverState *parent_bs,
                                        const char *node_name, Error **errp)
{
    BlockDriverState *to_replace_bs = bdrv_find_node(node_name);
    AioContext *aio_context;

    if (!to_replace_bs) {
        error_setg(errp, "Node name '%s' not found", node_name);
        return NULL;
    }

    aio_context = bdrv_get_aio_context(to_replace_bs);
    aio_context_acquire(aio_context);

    if (bdrv_op_is_blocked(to_replace_bs, BLOCK_OP_TYPE_REPLACE, errp)) {
        to_replace_bs = NULL;
        goto out;
    }

    /* We don't want arbitrary node of the BDS chain to be replaced only the top
     * most non filter in order to prevent data corruption.
     * Another benefit is that this tests exclude backing files which are
     * blocked by the backing blockers.
     */
    if (!bdrv_recurse_is_first_non_filter(parent_bs, to_replace_bs)) {
        error_setg(errp, "Only top most non filter can be replaced");
        to_replace_bs = NULL;
        goto out;
    }

out:
    aio_context_release(aio_context);
    return to_replace_bs;
}

static bool append_open_options(QDict *d, BlockDriverState *bs)
{
    const QDictEntry *entry;
    QemuOptDesc *desc;
    BdrvChild *child;
    bool found_any = false;
    const char *p;

    for (entry = qdict_first(bs->options); entry;
         entry = qdict_next(bs->options, entry))
    {
        /* Exclude options for children */
        QLIST_FOREACH(child, &bs->children, next) {
            if (strstart(qdict_entry_key(entry), child->name, &p)
                && (!*p || *p == '.'))
            {
                break;
            }
        }
        if (child) {
            continue;
        }

        /* And exclude all non-driver-specific options */
        for (desc = bdrv_runtime_opts.desc; desc->name; desc++) {
            if (!strcmp(qdict_entry_key(entry), desc->name)) {
                break;
            }
        }
        if (desc->name) {
            continue;
        }

        qobject_incref(qdict_entry_value(entry));
        qdict_put_obj(d, qdict_entry_key(entry), qdict_entry_value(entry));
        found_any = true;
    }

    return found_any;
}

/* Updates the following BDS fields:
 *  - exact_filename: A filename which may be used for opening a block device
 *                    which (mostly) equals the given BDS (even without any
 *                    other options; so reading and writing must return the same
 *                    results, but caching etc. may be different)
 *  - full_open_options: Options which, when given when opening a block device
 *                       (without a filename), result in a BDS (mostly)
 *                       equalling the given one
 *  - filename: If exact_filename is set, it is copied here. Otherwise,
 *              full_open_options is converted to a JSON object, prefixed with
 *              "json:" (for use through the JSON pseudo protocol) and put here.
 */
void bdrv_refresh_filename(BlockDriverState *bs)
{
    BlockDriver *drv = bs->drv;
    QDict *opts;

    if (!drv) {
        return;
    }

    /* This BDS's file name will most probably depend on its file's name, so
     * refresh that first */
    if (bs->file) {
        bdrv_refresh_filename(bs->file->bs);
    }

    if (drv->bdrv_refresh_filename) {
        /* Obsolete information is of no use here, so drop the old file name
         * information before refreshing it */
        bs->exact_filename[0] = '\0';
        if (bs->full_open_options) {
            QDECREF(bs->full_open_options);
            bs->full_open_options = NULL;
        }

        opts = qdict_new();
        append_open_options(opts, bs);
        drv->bdrv_refresh_filename(bs, opts);
        QDECREF(opts);
    } else if (bs->file) {
        /* Try to reconstruct valid information from the underlying file */
        bool has_open_options;

        bs->exact_filename[0] = '\0';
        if (bs->full_open_options) {
            QDECREF(bs->full_open_options);
            bs->full_open_options = NULL;
        }

        opts = qdict_new();
        has_open_options = append_open_options(opts, bs);

        /* If no specific options have been given for this BDS, the filename of
         * the underlying file should suffice for this one as well */
        if (bs->file->bs->exact_filename[0] && !has_open_options) {
            strcpy(bs->exact_filename, bs->file->bs->exact_filename);
        }
        /* Reconstructing the full options QDict is simple for most format block
         * drivers, as long as the full options are known for the underlying
         * file BDS. The full options QDict of that file BDS should somehow
         * contain a representation of the filename, therefore the following
         * suffices without querying the (exact_)filename of this BDS. */
        if (bs->file->bs->full_open_options) {
            qdict_put_str(opts, "driver", drv->format_name);
            QINCREF(bs->file->bs->full_open_options);
            qdict_put(opts, "file", bs->file->bs->full_open_options);

            bs->full_open_options = opts;
        } else {
            QDECREF(opts);
        }
    } else if (!bs->full_open_options && qdict_size(bs->options)) {
        /* There is no underlying file BDS (at least referenced by BDS.file),
         * so the full options QDict should be equal to the options given
         * specifically for this block device when it was opened (plus the
         * driver specification).
         * Because those options don't change, there is no need to update
         * full_open_options when it's already set. */

        opts = qdict_new();
        append_open_options(opts, bs);
        qdict_put_str(opts, "driver", drv->format_name);

        if (bs->exact_filename[0]) {
            /* This may not work for all block protocol drivers (some may
             * require this filename to be parsed), but we have to find some
             * default solution here, so just include it. If some block driver
             * does not support pure options without any filename at all or
             * needs some special format of the options QDict, it needs to
             * implement the driver-specific bdrv_refresh_filename() function.
             */
            qdict_put_str(opts, "filename", bs->exact_filename);
        }

        bs->full_open_options = opts;
    }

    if (bs->exact_filename[0]) {
        pstrcpy(bs->filename, sizeof(bs->filename), bs->exact_filename);
    } else if (bs->full_open_options) {
        QString *json = qobject_to_json(QOBJECT(bs->full_open_options));
        snprintf(bs->filename, sizeof(bs->filename), "json:%s",
                 qstring_get_str(json));
        QDECREF(json);
    }
}

/*
 * Hot add/remove a BDS's child. So the user can take a child offline when
 * it is broken and take a new child online
 */
void bdrv_add_child(BlockDriverState *parent_bs, BlockDriverState *child_bs,
                    Error **errp)
{

    if (!parent_bs->drv || !parent_bs->drv->bdrv_add_child) {
        error_setg(errp, "The node %s does not support adding a child",
                   bdrv_get_device_or_node_name(parent_bs));
        return;
    }

    if (!QLIST_EMPTY(&child_bs->parents)) {
        error_setg(errp, "The node %s already has a parent",
                   child_bs->node_name);
        return;
    }

    parent_bs->drv->bdrv_add_child(parent_bs, child_bs, errp);
}

void bdrv_del_child(BlockDriverState *parent_bs, BdrvChild *child, Error **errp)
{
    BdrvChild *tmp;

    if (!parent_bs->drv || !parent_bs->drv->bdrv_del_child) {
        error_setg(errp, "The node %s does not support removing a child",
                   bdrv_get_device_or_node_name(parent_bs));
        return;
    }

    QLIST_FOREACH(tmp, &parent_bs->children, next) {
        if (tmp == child) {
            break;
        }
    }

    if (!tmp) {
        error_setg(errp, "The node %s does not have a child named %s",
                   bdrv_get_device_or_node_name(parent_bs),
                   bdrv_get_device_or_node_name(child->bs));
        return;
    }

    parent_bs->drv->bdrv_del_child(parent_bs, child, errp);
}

bool bdrv_can_store_new_dirty_bitmap(BlockDriverState *bs, const char *name,
                                     uint32_t granularity, Error **errp)
{
    BlockDriver *drv = bs->drv;

    if (!drv) {
        error_setg_errno(errp, ENOMEDIUM,
                         "Can't store persistent bitmaps to %s",
                         bdrv_get_device_or_node_name(bs));
        return false;
    }

    if (!drv->bdrv_can_store_new_dirty_bitmap) {
        error_setg_errno(errp, ENOTSUP,
                         "Can't store persistent bitmaps to %s",
                         bdrv_get_device_or_node_name(bs));
        return false;
    }

    return drv->bdrv_can_store_new_dirty_bitmap(bs, name, granularity, errp);
}<|MERGE_RESOLUTION|>--- conflicted
+++ resolved
@@ -3419,12 +3419,8 @@
 /**
  * Truncate file to 'offset' bytes (needed only for file protocols)
  */
-<<<<<<< HEAD
-int bdrv_truncate(BdrvChild *child, int64_t offset, Error **errp)
-=======
 int bdrv_truncate(BdrvChild *child, int64_t offset, PreallocMode prealloc,
                   Error **errp)
->>>>>>> ba87166e
 {
     BlockDriverState *bs = child->bs;
     BlockDriver *drv = bs->drv;
@@ -3452,13 +3448,7 @@
         ret = refresh_total_sectors(bs, offset >> BDRV_SECTOR_BITS);
         bdrv_dirty_bitmap_truncate(bs);
         bdrv_parent_cb_resize(bs);
-<<<<<<< HEAD
-        ++bs->write_gen;
-    } else {
-        error_setg_errno(errp, -ret, "Failed to resize image");
-=======
         atomic_inc(&bs->write_gen);
->>>>>>> ba87166e
     }
     return ret;
 }
@@ -4421,17 +4411,10 @@
         back_flags = flags;
         back_flags &= ~(BDRV_O_RDWR | BDRV_O_SNAPSHOT | BDRV_O_NO_BACKING);
 
-<<<<<<< HEAD
-            if (backing_fmt) {
-                backing_options = qdict_new();
-                qdict_put_str(backing_options, "driver", backing_fmt);
-            }
-=======
         if (backing_fmt) {
             backing_options = qdict_new();
             qdict_put_str(backing_options, "driver", backing_fmt);
         }
->>>>>>> ba87166e
 
         bs = bdrv_open(full_backing, NULL, backing_options, back_flags,
                        &local_err);
