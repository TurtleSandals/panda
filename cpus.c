/*
 * QEMU System Emulator
 *
 * Copyright (c) 2003-2008 Fabrice Bellard
 *
 * Permission is hereby granted, free of charge, to any person obtaining a copy
 * of this software and associated documentation files (the "Software"), to deal
 * in the Software without restriction, including without limitation the rights
 * to use, copy, modify, merge, publish, distribute, sublicense, and/or sell
 * copies of the Software, and to permit persons to whom the Software is
 * furnished to do so, subject to the following conditions:
 *
 * The above copyright notice and this permission notice shall be included in
 * all copies or substantial portions of the Software.
 *
 * THE SOFTWARE IS PROVIDED "AS IS", WITHOUT WARRANTY OF ANY KIND, EXPRESS OR
 * IMPLIED, INCLUDING BUT NOT LIMITED TO THE WARRANTIES OF MERCHANTABILITY,
 * FITNESS FOR A PARTICULAR PURPOSE AND NONINFRINGEMENT. IN NO EVENT SHALL
 * THE AUTHORS OR COPYRIGHT HOLDERS BE LIABLE FOR ANY CLAIM, DAMAGES OR OTHER
 * LIABILITY, WHETHER IN AN ACTION OF CONTRACT, TORT OR OTHERWISE, ARISING FROM,
 * OUT OF OR IN CONNECTION WITH THE SOFTWARE OR THE USE OR OTHER DEALINGS IN
 * THE SOFTWARE.
 */

/* Needed early for CONFIG_BSD etc. */
#include "qemu/osdep.h"
#include "qemu-common.h"
#include "qemu/config-file.h"
#include "cpu.h"
#include "monitor/monitor.h"
#include "qapi/qmp/qerror.h"
#include "qemu/error-report.h"
#include "sysemu/sysemu.h"
#include "sysemu/block-backend.h"
#include "exec/gdbstub.h"
#include "sysemu/dma.h"
#include "sysemu/hw_accel.h"
#include "sysemu/kvm.h"
#include "sysemu/hax.h"
#include "qmp-commands.h"
#include "exec/exec-all.h"

#include "qemu/thread.h"
#include "sysemu/cpus.h"
#include "sysemu/qtest.h"
#include "qemu/main-loop.h"
#include "qemu/bitmap.h"
#include "qemu/seqlock.h"
#include "tcg.h"
#include "qapi-event.h"
#include "hw/nmi.h"
#include "sysemu/replay.h"
#include "hw/boards.h"

#include "panda/rr/rr_log.h"
#include "panda/callbacks/cb-support.h"

#ifdef CONFIG_LINUX

#include <sys/prctl.h>

#ifndef PR_MCE_KILL
#define PR_MCE_KILL 33
#endif

#ifndef PR_MCE_KILL_SET
#define PR_MCE_KILL_SET 1
#endif

#ifndef PR_MCE_KILL_EARLY
#define PR_MCE_KILL_EARLY 1
#endif

#endif /* CONFIG_LINUX */

int64_t max_delay;
int64_t max_advance;

/* vcpu throttling controls */
static QEMUTimer *throttle_timer;
static unsigned int throttle_percentage;

#define CPU_THROTTLE_PCT_MIN 1
#define CPU_THROTTLE_PCT_MAX 99
#define CPU_THROTTLE_TIMESLICE_NS 10000000

extern bool rr_replay_complete;
extern bool panda_exit_loop;

bool cpu_is_stopped(CPUState *cpu)
{
    return cpu->stopped || !runstate_is_running();
}

static bool cpu_thread_is_idle(CPUState *cpu)
{
    if (cpu->stop || cpu->queued_work_first) {
        return false;
    }
    if (cpu_is_stopped(cpu)) {
        return true;
    }
    if (!cpu->halted || cpu_has_work(cpu) ||
        kvm_halt_in_kernel()) {
        return false;
    }
    return true;
}

static bool all_cpu_threads_idle(void)
{
    CPUState *cpu;

    CPU_FOREACH(cpu) {
        if (!cpu_thread_is_idle(cpu)) {
            return false;
        }
    }
    return true;
}

/***********************************************************/
/* guest cycle counter */

/* Protected by TimersState seqlock */

static bool icount_sleep = true;
static int64_t vm_clock_warp_start = -1;
/* Conversion factor from emulated instructions to virtual clock ticks.  */
static int icount_time_shift;
/* Arbitrarily pick 1MIPS as the minimum allowable speed.  */
#define MAX_ICOUNT_SHIFT 10

static QEMUTimer *icount_rt_timer;
static QEMUTimer *icount_vm_timer;
static QEMUTimer *icount_warp_timer;

typedef struct TimersState {
    /* Protected by BQL.  */
    int64_t cpu_ticks_prev;
    int64_t cpu_ticks_offset;

    /* cpu_clock_offset can be read out of BQL, so protect it with
     * this lock.
     */
    QemuSeqLock vm_clock_seqlock;
    int64_t cpu_clock_offset;
    int32_t cpu_ticks_enabled;
    int64_t dummy;

    /* Compensate for varying guest execution speed.  */
    int64_t qemu_icount_bias;
    /* Only written by TCG thread */
    int64_t qemu_icount;
} TimersState;

static TimersState timers_state;
bool mttcg_enabled;

/*
 * We default to false if we know other options have been enabled
 * which are currently incompatible with MTTCG. Otherwise when each
 * guest (target) has been updated to support:
 *   - atomic instructions
 *   - memory ordering primitives (barriers)
 * they can set the appropriate CONFIG flags in ${target}-softmmu.mak
 *
 * Once a guest architecture has been converted to the new primitives
 * there are two remaining limitations to check.
 *
 * - The guest can't be oversized (e.g. 64 bit guest on 32 bit host)
 * - The host must have a stronger memory order than the guest
 *
 * It may be possible in future to support strong guests on weak hosts
 * but that will require tagging all load/stores in a guest with their
 * implicit memory order requirements which would likely slow things
 * down a lot.
 */

static bool check_tcg_memory_orders_compatible(void)
{
#if defined(TCG_GUEST_DEFAULT_MO) && defined(TCG_TARGET_DEFAULT_MO)
    return (TCG_GUEST_DEFAULT_MO & ~TCG_TARGET_DEFAULT_MO) == 0;
#else
    return false;
#endif
}

static bool default_mttcg_enabled(void)
{
    if (use_icount || TCG_OVERSIZED_GUEST) {
        return false;
    } else {
#ifdef TARGET_SUPPORTS_MTTCG
        return check_tcg_memory_orders_compatible();
#else
        return false;
#endif
    }
}

void qemu_tcg_configure(QemuOpts *opts, Error **errp)
{
    const char *t = qemu_opt_get(opts, "thread");
    if (t) {
        if (strcmp(t, "multi") == 0) {
            if (TCG_OVERSIZED_GUEST) {
                error_setg(errp, "No MTTCG when guest word size > hosts");
            } else if (use_icount) {
                error_setg(errp, "No MTTCG when icount is enabled");
            } else {
#ifndef TARGET_SUPPORTS_MTTCG
                error_report("Guest not yet converted to MTTCG - "
                             "you may get unexpected results");
#endif
                if (!check_tcg_memory_orders_compatible()) {
                    error_report("Guest expects a stronger memory ordering "
                                 "than the host provides");
                    error_printf("This may cause strange/hard to debug errors\n");
                }
                mttcg_enabled = true;
            }
        } else if (strcmp(t, "single") == 0) {
            mttcg_enabled = false;
        } else {
            error_setg(errp, "Invalid 'thread' setting %s", t);
        }
    } else {
        mttcg_enabled = default_mttcg_enabled();
    }
}

int64_t cpu_get_icount_raw(void)
{
    int64_t icount;
    CPUState *cpu = current_cpu;

    icount = timers_state.qemu_icount;
    if (cpu) {
        if (!cpu->can_do_io) {
            fprintf(stderr, "Bad icount read\n");
            exit(1);
        }
        icount -= (cpu->icount_decr.u16.low + cpu->icount_extra);
    }
    return icount;
}

/* Return the virtual CPU time, based on the instruction counter.  */
static int64_t cpu_get_icount_locked(void)
{
    int64_t icount = cpu_get_icount_raw();
    return timers_state.qemu_icount_bias + cpu_icount_to_ns(icount);
}

int64_t cpu_get_icount(void)
{
    int64_t icount;
    unsigned start;

    do {
        start = seqlock_read_begin(&timers_state.vm_clock_seqlock);
        icount = cpu_get_icount_locked();
    } while (seqlock_read_retry(&timers_state.vm_clock_seqlock, start));

    return icount;
}

int64_t cpu_icount_to_ns(int64_t icount)
{
    return icount << icount_time_shift;
}

/* return the time elapsed in VM between vm_start and vm_stop.  Unless
 * icount is active, cpu_get_ticks() uses units of the host CPU cycle
 * counter.
 *
 * Caller must hold the BQL
 */
int64_t cpu_get_ticks(void)
{
    int64_t ticks;

    if (use_icount) {
        return cpu_get_icount();
    }

    ticks = timers_state.cpu_ticks_offset;
    if (timers_state.cpu_ticks_enabled) {
        ticks += cpu_get_host_ticks();
    }

    if (timers_state.cpu_ticks_prev > ticks) {
        /* Note: non increasing ticks may happen if the host uses
           software suspend */
        timers_state.cpu_ticks_offset += timers_state.cpu_ticks_prev - ticks;
        ticks = timers_state.cpu_ticks_prev;
    }

    timers_state.cpu_ticks_prev = ticks;
    return ticks;
}

static int64_t cpu_get_clock_locked(void)
{
    int64_t time;

    time = timers_state.cpu_clock_offset;
    if (timers_state.cpu_ticks_enabled) {
        time += get_clock();
    }

    return time;
}

/* Return the monotonic time elapsed in VM, i.e.,
 * the time between vm_start and vm_stop
 */
int64_t cpu_get_clock(void)
{
    int64_t ti;
    unsigned start;

    do {
        start = seqlock_read_begin(&timers_state.vm_clock_seqlock);
        ti = cpu_get_clock_locked();
    } while (seqlock_read_retry(&timers_state.vm_clock_seqlock, start));

    return ti;
}

/* enable cpu_get_ticks()
 * Caller must hold BQL which serves as mutex for vm_clock_seqlock.
 */
void cpu_enable_ticks(void)
{
    /* Here, the really thing protected by seqlock is cpu_clock_offset. */
    seqlock_write_begin(&timers_state.vm_clock_seqlock);
    if (!timers_state.cpu_ticks_enabled) {
        timers_state.cpu_ticks_offset -= cpu_get_host_ticks();
        timers_state.cpu_clock_offset -= get_clock();
        timers_state.cpu_ticks_enabled = 1;
    }
    seqlock_write_end(&timers_state.vm_clock_seqlock);
}

/* disable cpu_get_ticks() : the clock is stopped. You must not call
 * cpu_get_ticks() after that.
 * Caller must hold BQL which serves as mutex for vm_clock_seqlock.
 */
void cpu_disable_ticks(void)
{
    /* Here, the really thing protected by seqlock is cpu_clock_offset. */
    seqlock_write_begin(&timers_state.vm_clock_seqlock);
    if (timers_state.cpu_ticks_enabled) {
        timers_state.cpu_ticks_offset += cpu_get_host_ticks();
        timers_state.cpu_clock_offset = cpu_get_clock_locked();
        timers_state.cpu_ticks_enabled = 0;
    }
    seqlock_write_end(&timers_state.vm_clock_seqlock);
}

/* Correlation between real and virtual time is always going to be
   fairly approximate, so ignore small variation.
   When the guest is idle real and virtual time will be aligned in
   the IO wait loop.  */
#define ICOUNT_WOBBLE (NANOSECONDS_PER_SECOND / 10)

static void icount_adjust(void)
{
    int64_t cur_time;
    int64_t cur_icount;
    int64_t delta;

    /* Protected by TimersState mutex.  */
    static int64_t last_delta;

    /* If the VM is not running, then do nothing.  */
    if (!runstate_is_running()) {
        return;
    }

    seqlock_write_begin(&timers_state.vm_clock_seqlock);
    cur_time = cpu_get_clock_locked();
    cur_icount = cpu_get_icount_locked();

    delta = cur_icount - cur_time;
    /* FIXME: This is a very crude algorithm, somewhat prone to oscillation.  */
    if (delta > 0
        && last_delta + ICOUNT_WOBBLE < delta * 2
        && icount_time_shift > 0) {
        /* The guest is getting too far ahead.  Slow time down.  */
        icount_time_shift--;
    }
    if (delta < 0
        && last_delta - ICOUNT_WOBBLE > delta * 2
        && icount_time_shift < MAX_ICOUNT_SHIFT) {
        /* The guest is getting too far behind.  Speed time up.  */
        icount_time_shift++;
    }
    last_delta = delta;
    timers_state.qemu_icount_bias = cur_icount
                              - (timers_state.qemu_icount << icount_time_shift);
    seqlock_write_end(&timers_state.vm_clock_seqlock);
}

static void icount_adjust_rt(void *opaque)
{
    timer_mod(icount_rt_timer,
              qemu_clock_get_ms(QEMU_CLOCK_VIRTUAL_RT) + 1000);
    icount_adjust();
}

static void icount_adjust_vm(void *opaque)
{
    timer_mod(icount_vm_timer,
                   qemu_clock_get_ns(QEMU_CLOCK_VIRTUAL) +
                   NANOSECONDS_PER_SECOND / 10);
    icount_adjust();
}

static int64_t qemu_icount_round(int64_t count)
{
    return (count + (1 << icount_time_shift) - 1) >> icount_time_shift;
}

static void icount_warp_rt(void)
{
    unsigned seq;
    int64_t warp_start;

    /* The icount_warp_timer is rescheduled soon after vm_clock_warp_start
     * changes from -1 to another value, so the race here is okay.
     */
    do {
        seq = seqlock_read_begin(&timers_state.vm_clock_seqlock);
        warp_start = vm_clock_warp_start;
    } while (seqlock_read_retry(&timers_state.vm_clock_seqlock, seq));

    if (warp_start == -1) {
        return;
    }

    seqlock_write_begin(&timers_state.vm_clock_seqlock);
    if (runstate_is_running()) {
        int64_t clock = REPLAY_CLOCK(REPLAY_CLOCK_VIRTUAL_RT,
                                     cpu_get_clock_locked());
        int64_t warp_delta;

        warp_delta = clock - vm_clock_warp_start;
        if (use_icount == 2) {
            /*
             * In adaptive mode, do not let QEMU_CLOCK_VIRTUAL run too
             * far ahead of real time.
             */
            int64_t cur_icount = cpu_get_icount_locked();
            int64_t delta = clock - cur_icount;
            warp_delta = MIN(warp_delta, delta);
        }
        timers_state.qemu_icount_bias += warp_delta;
    }
    vm_clock_warp_start = -1;
    seqlock_write_end(&timers_state.vm_clock_seqlock);

    if (qemu_clock_expired(QEMU_CLOCK_VIRTUAL)) {
        qemu_clock_notify(QEMU_CLOCK_VIRTUAL);
    }
}

static void icount_timer_cb(void *opaque)
{
    /* No need for a checkpoint because the timer already synchronizes
     * with CHECKPOINT_CLOCK_VIRTUAL_RT.
     */
    icount_warp_rt();
}

void qtest_clock_warp(int64_t dest)
{
    int64_t clock = qemu_clock_get_ns(QEMU_CLOCK_VIRTUAL);
    AioContext *aio_context;
    assert(qtest_enabled());
    aio_context = qemu_get_aio_context();
    while (clock < dest) {
        int64_t deadline = qemu_clock_deadline_ns_all(QEMU_CLOCK_VIRTUAL);
        int64_t warp = qemu_soonest_timeout(dest - clock, deadline);

        seqlock_write_begin(&timers_state.vm_clock_seqlock);
        timers_state.qemu_icount_bias += warp;
        seqlock_write_end(&timers_state.vm_clock_seqlock);

        qemu_clock_run_timers(QEMU_CLOCK_VIRTUAL);
        timerlist_run_timers(aio_context->tlg.tl[QEMU_CLOCK_VIRTUAL]);
        clock = qemu_clock_get_ns(QEMU_CLOCK_VIRTUAL);
    }
    qemu_clock_notify(QEMU_CLOCK_VIRTUAL);
}

void qemu_start_warp_timer(void)
{
    int64_t clock;
    int64_t deadline;

    if (!use_icount) {
        return;
    }

    /* Nothing to do if the VM is stopped: QEMU_CLOCK_VIRTUAL timers
     * do not fire, so computing the deadline does not make sense.
     */
    if (!runstate_is_running()) {
        return;
    }

    /* warp clock deterministically in record/replay mode */
    if (!replay_checkpoint(CHECKPOINT_CLOCK_WARP_START)) {
        return;
    }

    if (!all_cpu_threads_idle()) {
        return;
    }

    if (qtest_enabled()) {
        /* When testing, qtest commands advance icount.  */
        return;
    }

    /* We want to use the earliest deadline from ALL vm_clocks */
    clock = qemu_clock_get_ns(QEMU_CLOCK_VIRTUAL_RT);
    deadline = qemu_clock_deadline_ns_all(QEMU_CLOCK_VIRTUAL);
    if (deadline < 0) {
        static bool notified;
        if (!icount_sleep && !notified) {
            warn_report("icount sleep disabled and no active timers");
            notified = true;
        }
        return;
    }

    if (deadline > 0) {
        /*
         * Ensure QEMU_CLOCK_VIRTUAL proceeds even when the virtual CPU goes to
         * sleep.  Otherwise, the CPU might be waiting for a future timer
         * interrupt to wake it up, but the interrupt never comes because
         * the vCPU isn't running any insns and thus doesn't advance the
         * QEMU_CLOCK_VIRTUAL.
         */
        if (!icount_sleep) {
            /*
             * We never let VCPUs sleep in no sleep icount mode.
             * If there is a pending QEMU_CLOCK_VIRTUAL timer we just advance
             * to the next QEMU_CLOCK_VIRTUAL event and notify it.
             * It is useful when we want a deterministic execution time,
             * isolated from host latencies.
             */
            seqlock_write_begin(&timers_state.vm_clock_seqlock);
            timers_state.qemu_icount_bias += deadline;
            seqlock_write_end(&timers_state.vm_clock_seqlock);
            qemu_clock_notify(QEMU_CLOCK_VIRTUAL);
        } else {
            /*
             * We do stop VCPUs and only advance QEMU_CLOCK_VIRTUAL after some
             * "real" time, (related to the time left until the next event) has
             * passed. The QEMU_CLOCK_VIRTUAL_RT clock will do this.
             * This avoids that the warps are visible externally; for example,
             * you will not be sending network packets continuously instead of
             * every 100ms.
             */
            seqlock_write_begin(&timers_state.vm_clock_seqlock);
            if (vm_clock_warp_start == -1 || vm_clock_warp_start > clock) {
                vm_clock_warp_start = clock;
            }
            seqlock_write_end(&timers_state.vm_clock_seqlock);
            timer_mod_anticipate(icount_warp_timer, clock + deadline);
        }
    } else if (deadline == 0) {
        qemu_clock_notify(QEMU_CLOCK_VIRTUAL);
    }
}

static void qemu_account_warp_timer(void)
{
    if (!use_icount || !icount_sleep) {
        return;
    }

    /* Nothing to do if the VM is stopped: QEMU_CLOCK_VIRTUAL timers
     * do not fire, so computing the deadline does not make sense.
     */
    if (!runstate_is_running()) {
        return;
    }

    /* warp clock deterministically in record/replay mode */
    if (!replay_checkpoint(CHECKPOINT_CLOCK_WARP_ACCOUNT)) {
        return;
    }

    timer_del(icount_warp_timer);
    icount_warp_rt();
}

static bool icount_state_needed(void *opaque)
{
    return use_icount;
}

/*
 * This is a subsection for icount migration.
 */
static const VMStateDescription icount_vmstate_timers = {
    .name = "timer/icount",
    .version_id = 1,
    .minimum_version_id = 1,
    .needed = icount_state_needed,
    .fields = (VMStateField[]) {
        VMSTATE_INT64(qemu_icount_bias, TimersState),
        VMSTATE_INT64(qemu_icount, TimersState),
        VMSTATE_END_OF_LIST()
    }
};

static const VMStateDescription vmstate_timers = {
    .name = "timer",
    .version_id = 2,
    .minimum_version_id = 1,
    .fields = (VMStateField[]) {
        VMSTATE_INT64(cpu_ticks_offset, TimersState),
        VMSTATE_INT64(dummy, TimersState),
        VMSTATE_INT64_V(cpu_clock_offset, TimersState, 2),
        VMSTATE_END_OF_LIST()
    },
    .subsections = (const VMStateDescription*[]) {
        &icount_vmstate_timers,
        NULL
    }
};

static void cpu_throttle_thread(CPUState *cpu, run_on_cpu_data opaque)
{
    double pct;
    double throttle_ratio;
    long sleeptime_ns;

    if (!cpu_throttle_get_percentage()) {
        return;
    }

    pct = (double)cpu_throttle_get_percentage()/100;
    throttle_ratio = pct / (1 - pct);
    sleeptime_ns = (long)(throttle_ratio * CPU_THROTTLE_TIMESLICE_NS);

    qemu_mutex_unlock_iothread();
    g_usleep(sleeptime_ns / 1000); /* Convert ns to us for usleep call */
    qemu_mutex_lock_iothread();
    atomic_set(&cpu->throttle_thread_scheduled, 0);
}

static void cpu_throttle_timer_tick(void *opaque)
{
    CPUState *cpu;
    double pct;

    /* Stop the timer if needed */
    if (!cpu_throttle_get_percentage()) {
        return;
    }
    CPU_FOREACH(cpu) {
        if (!atomic_xchg(&cpu->throttle_thread_scheduled, 1)) {
            async_run_on_cpu(cpu, cpu_throttle_thread,
                             RUN_ON_CPU_NULL);
        }
    }

    pct = (double)cpu_throttle_get_percentage()/100;
    timer_mod(throttle_timer, qemu_clock_get_ns(QEMU_CLOCK_VIRTUAL_RT) +
                                   CPU_THROTTLE_TIMESLICE_NS / (1-pct));
}

void cpu_throttle_set(int new_throttle_pct)
{
    /* Ensure throttle percentage is within valid range */
    new_throttle_pct = MIN(new_throttle_pct, CPU_THROTTLE_PCT_MAX);
    new_throttle_pct = MAX(new_throttle_pct, CPU_THROTTLE_PCT_MIN);

    atomic_set(&throttle_percentage, new_throttle_pct);

    timer_mod(throttle_timer, qemu_clock_get_ns(QEMU_CLOCK_VIRTUAL_RT) +
                                       CPU_THROTTLE_TIMESLICE_NS);
}

void cpu_throttle_stop(void)
{
    atomic_set(&throttle_percentage, 0);
}

bool cpu_throttle_active(void)
{
    return (cpu_throttle_get_percentage() != 0);
}

int cpu_throttle_get_percentage(void)
{
    return atomic_read(&throttle_percentage);
}

void cpu_ticks_init(void)
{
    seqlock_init(&timers_state.vm_clock_seqlock);
    vmstate_register(NULL, 0, &vmstate_timers, &timers_state);
    throttle_timer = timer_new_ns(QEMU_CLOCK_VIRTUAL_RT,
                                           cpu_throttle_timer_tick, NULL);
}

void configure_icount(QemuOpts *opts, Error **errp)
{
    const char *option;
    char *rem_str = NULL;

    option = qemu_opt_get(opts, "shift");
    if (!option) {
        if (qemu_opt_get(opts, "align") != NULL) {
            error_setg(errp, "Please specify shift option when using align");
        }
        return;
    }

    icount_sleep = qemu_opt_get_bool(opts, "sleep", true);
    if (icount_sleep) {
        icount_warp_timer = timer_new_ns(QEMU_CLOCK_VIRTUAL_RT,
                                         icount_timer_cb, NULL);
    }

    icount_align_option = qemu_opt_get_bool(opts, "align", false);

    if (icount_align_option && !icount_sleep) {
        error_setg(errp, "align=on and sleep=off are incompatible");
    }
    if (strcmp(option, "auto") != 0) {
        errno = 0;
        icount_time_shift = strtol(option, &rem_str, 0);
        if (errno != 0 || *rem_str != '\0' || !strlen(option)) {
            error_setg(errp, "icount: Invalid shift value");
        }
        use_icount = 1;
        return;
    } else if (icount_align_option) {
        error_setg(errp, "shift=auto and align=on are incompatible");
    } else if (!icount_sleep) {
        error_setg(errp, "shift=auto and sleep=off are incompatible");
    }

    use_icount = 2;

    /* 125MIPS seems a reasonable initial guess at the guest speed.
       It will be corrected fairly quickly anyway.  */
    icount_time_shift = 3;

    /* Have both realtime and virtual time triggers for speed adjustment.
       The realtime trigger catches emulated time passing too slowly,
       the virtual time trigger catches emulated time passing too fast.
       Realtime triggers occur even when idle, so use them less frequently
       than VM triggers.  */
    icount_rt_timer = timer_new_ms(QEMU_CLOCK_VIRTUAL_RT,
                                   icount_adjust_rt, NULL);
    timer_mod(icount_rt_timer,
                   qemu_clock_get_ms(QEMU_CLOCK_VIRTUAL_RT) + 1000);
    icount_vm_timer = timer_new_ns(QEMU_CLOCK_VIRTUAL,
                                        icount_adjust_vm, NULL);
    timer_mod(icount_vm_timer,
                   qemu_clock_get_ns(QEMU_CLOCK_VIRTUAL) +
                   NANOSECONDS_PER_SECOND / 10);
}

/***********************************************************/
/* TCG vCPU kick timer
 *
 * The kick timer is responsible for moving single threaded vCPU
 * emulation on to the next vCPU. If more than one vCPU is running a
 * timer event with force a cpu->exit so the next vCPU can get
 * scheduled.
 *
 * The timer is removed if all vCPUs are idle and restarted again once
 * idleness is complete.
 */

static QEMUTimer *tcg_kick_vcpu_timer;
static CPUState *tcg_current_rr_cpu;

#define TCG_KICK_PERIOD (NANOSECONDS_PER_SECOND / 10)

static inline int64_t qemu_tcg_next_kick(void)
{
    return qemu_clock_get_ns(QEMU_CLOCK_VIRTUAL) + TCG_KICK_PERIOD;
}

/* Kick the currently round-robin scheduled vCPU */
static void qemu_cpu_kick_rr_cpu(void)
{
    CPUState *cpu;
    do {
        cpu = atomic_mb_read(&tcg_current_rr_cpu);
        if (cpu) {
            cpu_exit(cpu);
        }
    } while (cpu != atomic_mb_read(&tcg_current_rr_cpu));
}

void qemu_timer_notify_cb(void *opaque, QEMUClockType type)
{
    qemu_notify_event();
}

static void kick_tcg_thread(void *opaque)
{
    timer_mod(tcg_kick_vcpu_timer, qemu_tcg_next_kick());
    qemu_cpu_kick_rr_cpu();
}

static void start_tcg_kick_timer(void)
{
    if (!tcg_kick_vcpu_timer && CPU_NEXT(first_cpu)) {
        tcg_kick_vcpu_timer = timer_new_ns(QEMU_CLOCK_VIRTUAL,
                                           kick_tcg_thread, NULL);
        timer_mod(tcg_kick_vcpu_timer, qemu_tcg_next_kick());
    }
}

static void stop_tcg_kick_timer(void)
{
    if (tcg_kick_vcpu_timer) {
        timer_del(tcg_kick_vcpu_timer);
        tcg_kick_vcpu_timer = NULL;
    }
}

/***********************************************************/
void hw_error(const char *fmt, ...)
{
    va_list ap;
    CPUState *cpu;

    va_start(ap, fmt);
    fprintf(stderr, "qemu: hardware error: ");
    vfprintf(stderr, fmt, ap);
    fprintf(stderr, "\n");
    CPU_FOREACH(cpu) {
        fprintf(stderr, "CPU #%d:\n", cpu->cpu_index);
        cpu_dump_state(cpu, stderr, fprintf, CPU_DUMP_FPU);
    }
    va_end(ap);
    abort();
}

void cpu_synchronize_all_states(void)
{
    CPUState *cpu;

    CPU_FOREACH(cpu) {
        cpu_synchronize_state(cpu);
    }
}

void cpu_synchronize_all_post_reset(void)
{
    CPUState *cpu;

    CPU_FOREACH(cpu) {
        cpu_synchronize_post_reset(cpu);
    }
}

void cpu_synchronize_all_post_init(void)
{
    CPUState *cpu;

    CPU_FOREACH(cpu) {
        cpu_synchronize_post_init(cpu);
    }
}

<<<<<<< HEAD
int do_vm_stop(RunState state)
=======
void cpu_synchronize_all_pre_loadvm(void)
{
    CPUState *cpu;

    CPU_FOREACH(cpu) {
        cpu_synchronize_pre_loadvm(cpu);
    }
}

static int do_vm_stop(RunState state)
>>>>>>> ba87166e
{
    int ret = 0;

    if (runstate_is_running()) {
        cpu_disable_ticks();
        pause_all_vcpus();
        runstate_set(state);
        vm_state_notify(0, state);
        qapi_event_send_stop(&error_abort);
    }

    bdrv_drain_all();
    replay_disable_events();
    ret = bdrv_flush_all();

    return ret;
}

static bool cpu_can_run(CPUState *cpu)
{
    if (cpu->stop) {
        return false;
    }
    if (cpu_is_stopped(cpu)) {
        return false;
    }
    return true;
}

static void cpu_handle_guest_debug(CPUState *cpu)
{
    gdb_set_stop_cpu(cpu);
    qemu_system_debug_request();
    cpu->stopped = true;
}

#ifdef CONFIG_LINUX
static void sigbus_reraise(void)
{
    sigset_t set;
    struct sigaction action;

    memset(&action, 0, sizeof(action));
    action.sa_handler = SIG_DFL;
    if (!sigaction(SIGBUS, &action, NULL)) {
        raise(SIGBUS);
        sigemptyset(&set);
        sigaddset(&set, SIGBUS);
        pthread_sigmask(SIG_UNBLOCK, &set, NULL);
    }
    perror("Failed to re-raise SIGBUS!\n");
    abort();
}

static void sigbus_handler(int n, siginfo_t *siginfo, void *ctx)
{
    if (siginfo->si_code != BUS_MCEERR_AO && siginfo->si_code != BUS_MCEERR_AR) {
        sigbus_reraise();
    }

    if (current_cpu) {
        /* Called asynchronously in VCPU thread.  */
        if (kvm_on_sigbus_vcpu(current_cpu, siginfo->si_code, siginfo->si_addr)) {
            sigbus_reraise();
        }
    } else {
        /* Called synchronously (via signalfd) in main thread.  */
        if (kvm_on_sigbus(siginfo->si_code, siginfo->si_addr)) {
            sigbus_reraise();
        }
    }
}

static void qemu_init_sigbus(void)
{
    struct sigaction action;

    memset(&action, 0, sizeof(action));
    action.sa_flags = SA_SIGINFO;
    action.sa_sigaction = sigbus_handler;
    sigaction(SIGBUS, &action, NULL);

    prctl(PR_MCE_KILL, PR_MCE_KILL_SET, PR_MCE_KILL_EARLY, 0, 0);
}
#else /* !CONFIG_LINUX */
static void qemu_init_sigbus(void)
{
}
#endif /* !CONFIG_LINUX */

static QemuMutex qemu_global_mutex;
static QemuCond qemu_io_proceeded_cond;
static unsigned iothread_requesting_mutex;

static QemuThread io_thread;

/* cpu creation */
static QemuCond qemu_cpu_cond;
/* system init */
static QemuCond qemu_pause_cond;

void qemu_init_cpu_loop(void)
{
    qemu_init_sigbus();
    qemu_cond_init(&qemu_cpu_cond);
    qemu_cond_init(&qemu_pause_cond);
    qemu_cond_init(&qemu_io_proceeded_cond);
    qemu_mutex_init(&qemu_global_mutex);

    qemu_thread_get_self(&io_thread);
}

void run_on_cpu(CPUState *cpu, run_on_cpu_func func, run_on_cpu_data data)
{
    do_run_on_cpu(cpu, func, data, &qemu_global_mutex);
}

static void qemu_kvm_destroy_vcpu(CPUState *cpu)
{
    if (kvm_destroy_vcpu(cpu) < 0) {
        error_report("kvm_destroy_vcpu failed");
        exit(EXIT_FAILURE);
    }
}

static void qemu_tcg_destroy_vcpu(CPUState *cpu)
{
}

static void qemu_wait_io_event_common(CPUState *cpu)
{
    if (cpu->stop) {
        cpu->stop = false;
        cpu->stopped = true;
        qemu_cond_broadcast(&qemu_pause_cond);
    }
    process_queued_cpu_work(cpu);
    cpu->thread_kicked = false;
}

static void qemu_tcg_wait_io_event(CPUState *cpu)
{
    while (all_cpu_threads_idle()) {
        // We're in replay, so replay the interrupt!
        // Otherwise e.g. if the CPU has HLTd it will just sit here forever.
        if (rr_in_replay() && rr_num_instr_before_next_interrupt() == 0) break;

        stop_tcg_kick_timer();
        qemu_cond_wait(cpu->halt_cond, &qemu_global_mutex);
    }

    start_tcg_kick_timer();

    while (iothread_requesting_mutex) {
        qemu_cond_wait(&qemu_io_proceeded_cond, &qemu_global_mutex);
    }

    CPU_FOREACH(cpu) {
        qemu_wait_io_event_common(cpu);
    }
}

static void qemu_kvm_wait_io_event(CPUState *cpu)
{
    while (cpu_thread_is_idle(cpu)) {
        qemu_cond_wait(cpu->halt_cond, &qemu_global_mutex);
    }

    qemu_wait_io_event_common(cpu);
}

static void *qemu_kvm_cpu_thread_fn(void *arg)
{
    CPUState *cpu = arg;
    int r;

    rcu_register_thread();

    qemu_mutex_lock_iothread();
    qemu_thread_get_self(cpu->thread);
    cpu->thread_id = qemu_get_thread_id();
    cpu->can_do_io = 1;
    current_cpu = cpu;

    r = kvm_init_vcpu(cpu);
    if (r < 0) {
        fprintf(stderr, "kvm_init_vcpu failed: %s\n", strerror(-r));
        exit(1);
    }

    kvm_init_cpu_signals(cpu);

    /* signal CPU creation */
    cpu->created = true;
    qemu_cond_signal(&qemu_cpu_cond);

    do {
        if (cpu_can_run(cpu)) {
            r = kvm_cpu_exec(cpu);
            if (r == EXCP_DEBUG) {
                cpu_handle_guest_debug(cpu);
            }
        }
        qemu_kvm_wait_io_event(cpu);
    } while (!cpu->unplug || cpu_can_run(cpu));

    qemu_kvm_destroy_vcpu(cpu);
    cpu->created = false;
    qemu_cond_signal(&qemu_cpu_cond);
    qemu_mutex_unlock_iothread();
    return NULL;
}

static void *qemu_dummy_cpu_thread_fn(void *arg)
{
#ifdef _WIN32
    fprintf(stderr, "qtest is not supported under Windows\n");
    exit(1);
#else
    CPUState *cpu = arg;
    sigset_t waitset;
    int r;

    rcu_register_thread();

    qemu_mutex_lock_iothread();
    qemu_thread_get_self(cpu->thread);
    cpu->thread_id = qemu_get_thread_id();
    cpu->can_do_io = 1;

    sigemptyset(&waitset);
    sigaddset(&waitset, SIG_IPI);

    /* signal CPU creation */
    cpu->created = true;
    qemu_cond_signal(&qemu_cpu_cond);

    current_cpu = cpu;
    while (1) {
        current_cpu = NULL;
        qemu_mutex_unlock_iothread();
        do {
            int sig;
            r = sigwait(&waitset, &sig);
        } while (r == -1 && (errno == EAGAIN || errno == EINTR));
        if (r == -1) {
            perror("sigwait");
            exit(1);
        }
        qemu_mutex_lock_iothread();
        current_cpu = cpu;
        qemu_wait_io_event_common(cpu);
    }

    return NULL;
#endif
}

static int64_t tcg_get_icount_limit(void)
{
    int64_t deadline;

    if (replay_mode != REPLAY_MODE_PLAY) {
        deadline = qemu_clock_deadline_ns_all(QEMU_CLOCK_VIRTUAL);

        /* Maintain prior (possibly buggy) behaviour where if no deadline
         * was set (as there is no QEMU_CLOCK_VIRTUAL timer) or it is more than
         * INT32_MAX nanoseconds ahead, we still use INT32_MAX
         * nanoseconds.
         */
        if ((deadline < 0) || (deadline > INT32_MAX)) {
            deadline = INT32_MAX;
        }

        return qemu_icount_round(deadline);
    } else {
        return replay_get_instructions();
    }
}

static void handle_icount_deadline(void)
{
    if (use_icount) {
        int64_t deadline =
            qemu_clock_deadline_ns_all(QEMU_CLOCK_VIRTUAL);

        if (deadline == 0) {
            qemu_clock_notify(QEMU_CLOCK_VIRTUAL);
        }
    }
}

static int tcg_cpu_exec(CPUState *cpu)
{
    int ret;
#ifdef CONFIG_PROFILER
    int64_t ti;
#endif

#ifdef CONFIG_PROFILER
    ti = profile_getclock();
#endif
    if (use_icount) {
        int64_t count;
        int decr;
        timers_state.qemu_icount -= (cpu->icount_decr.u16.low
                                    + cpu->icount_extra);
        cpu->icount_decr.u16.low = 0;
        cpu->icount_extra = 0;
        count = tcg_get_icount_limit();
        timers_state.qemu_icount += count;
        decr = (count > 0xffff) ? 0xffff : count;
        count -= decr;
        cpu->icount_decr.u16.low = decr;
        cpu->icount_extra = count;
    }
    cpu_exec_start(cpu);
    ret = cpu_exec(cpu);
    cpu_exec_end(cpu);
#ifdef CONFIG_PROFILER
    tcg_time += profile_getclock() - ti;
#endif
    if (use_icount) {
        /* Fold pending instructions back into the
           instruction counter, and clear the interrupt flag.  */
        timers_state.qemu_icount -= (cpu->icount_decr.u16.low
                        + cpu->icount_extra);
        cpu->icount_decr.u32 = 0;
        cpu->icount_extra = 0;
        replay_account_executed_instructions();
    }
    return ret;
}

/* Destroy any remaining vCPUs which have been unplugged and have
 * finished running
 */
static void deal_with_unplugged_cpus(void)
{
    CPUState *cpu;

    CPU_FOREACH(cpu) {
        if (cpu->unplug && !cpu_can_run(cpu)) {
            qemu_tcg_destroy_vcpu(cpu);
            cpu->created = false;
            qemu_cond_signal(&qemu_cpu_cond);
            break;
        }
    }
}

/* Single-threaded TCG
 *
 * In the single-threaded case each vCPU is simulated in turn. If
 * there is more than a single vCPU we create a simple timer to kick
 * the vCPU and ensure we don't get stuck in a tight loop in one vCPU.
 * This is done explicitly rather than relying on side-effects
 * elsewhere.
 */

static void *qemu_tcg_cpu_thread_fn(void *arg)
{
    CPUState *cpu = arg;

    rcu_register_thread();

    qemu_mutex_lock_iothread();
    qemu_thread_get_self(cpu->thread);

    CPU_FOREACH(cpu) {
        cpu->thread_id = qemu_get_thread_id();
        cpu->created = true;
        cpu->can_do_io = 1;
    }
    qemu_cond_signal(&qemu_cpu_cond);

    /* wait for initial kick-off after machine start */
    while (first_cpu->stopped) {
        qemu_cond_wait(first_cpu->halt_cond, &qemu_global_mutex);

        /* process any pending work */
        CPU_FOREACH(cpu) {
            qemu_wait_io_event_common(cpu);
        }
    }

    start_tcg_kick_timer();

    cpu = first_cpu;

    /* process any pending work */
    cpu->exit_request = 1;

    while (1) {

        if (!rr_replay_complete) {
            panda_callbacks_top_loop(cpu);
        }

        /* Account partial waits to QEMU_CLOCK_VIRTUAL.  */
        qemu_account_warp_timer();

        if (!cpu) {
            cpu = first_cpu;
        }

        while (cpu && !cpu->queued_work_first && !cpu->exit_request) {

            atomic_mb_set(&tcg_current_rr_cpu, cpu);

            qemu_clock_enable(QEMU_CLOCK_VIRTUAL,
                              (cpu->singlestep_enabled & SSTEP_NOTIMER) == 0);

            if (cpu_can_run(cpu)) {
                int r;
                r = tcg_cpu_exec(cpu);
                if (r == EXCP_DEBUG) {
                    cpu_handle_guest_debug(cpu);
                    break;
                }
            } else if (cpu->stop || cpu->stopped) {
                if (cpu->unplug) {
                    cpu = CPU_NEXT(cpu);
                }
                break;
            }

            cpu = CPU_NEXT(cpu);

            if (panda_exit_loop) { // If we have a request to break, do so and
                                   // unset panda_exit_loop
                panda_exit_loop = false;
                //atomic_mb_set(&cpu->exit_request, 1); // XXX: Should we set an exit request?
                break;
            }

        } /* while (cpu && !cpu->exit_request).. */

        /* Does not need atomic_mb_set because a spurious wakeup is okay.  */
        atomic_set(&tcg_current_rr_cpu, NULL);

        if (cpu && cpu->exit_request) {
            atomic_mb_set(&cpu->exit_request, 0);
        }

        handle_icount_deadline();

        qemu_tcg_wait_io_event(QTAILQ_FIRST(&cpus));
        deal_with_unplugged_cpus();

    }

    return NULL;
}

static void *qemu_hax_cpu_thread_fn(void *arg)
{
    CPUState *cpu = arg;
    int r;

    qemu_mutex_lock_iothread();
    qemu_thread_get_self(cpu->thread);

    cpu->thread_id = qemu_get_thread_id();
    cpu->created = true;
    cpu->halted = 0;
    current_cpu = cpu;

    hax_init_vcpu(cpu);
    qemu_cond_signal(&qemu_cpu_cond);

    while (1) {
        if (cpu_can_run(cpu)) {
            r = hax_smp_cpu_exec(cpu);
            if (r == EXCP_DEBUG) {
                cpu_handle_guest_debug(cpu);
            }
        }

        while (cpu_thread_is_idle(cpu)) {
            qemu_cond_wait(cpu->halt_cond, &qemu_global_mutex);
        }
#ifdef _WIN32
        SleepEx(0, TRUE);
#endif
        qemu_wait_io_event_common(cpu);
    }
    return NULL;
}

#ifdef _WIN32
static void CALLBACK dummy_apc_func(ULONG_PTR unused)
{
}
#endif

<<<<<<< HEAD
=======
/* Multi-threaded TCG
 *
 * In the multi-threaded case each vCPU has its own thread. The TLS
 * variable current_cpu can be used deep in the code to find the
 * current CPUState for a given thread.
 */

static void *qemu_tcg_cpu_thread_fn(void *arg)
{
    CPUState *cpu = arg;

    g_assert(!use_icount);

    rcu_register_thread();

    qemu_mutex_lock_iothread();
    qemu_thread_get_self(cpu->thread);

    cpu->thread_id = qemu_get_thread_id();
    cpu->created = true;
    cpu->can_do_io = 1;
    current_cpu = cpu;
    qemu_cond_signal(&qemu_cpu_cond);

    /* process any pending work */
    cpu->exit_request = 1;

    while (1) {
        if (cpu_can_run(cpu)) {
            int r;
            r = tcg_cpu_exec(cpu);
            switch (r) {
            case EXCP_DEBUG:
                cpu_handle_guest_debug(cpu);
                break;
            case EXCP_HALTED:
                /* during start-up the vCPU is reset and the thread is
                 * kicked several times. If we don't ensure we go back
                 * to sleep in the halted state we won't cleanly
                 * start-up when the vCPU is enabled.
                 *
                 * cpu->halted should ensure we sleep in wait_io_event
                 */
                g_assert(cpu->halted);
                break;
            case EXCP_ATOMIC:
                qemu_mutex_unlock_iothread();
                cpu_exec_step_atomic(cpu);
                qemu_mutex_lock_iothread();
            default:
                /* Ignore everything else? */
                break;
            }
        } else if (cpu->unplug) {
            qemu_tcg_destroy_vcpu(cpu);
            cpu->created = false;
            qemu_cond_signal(&qemu_cpu_cond);
            qemu_mutex_unlock_iothread();
            return NULL;
        }

        atomic_mb_set(&cpu->exit_request, 0);
        qemu_tcg_wait_io_event(cpu);
    }

    return NULL;
}

>>>>>>> ba87166e
static void qemu_cpu_kick_thread(CPUState *cpu)
{
#ifndef _WIN32
    int err;

    if (cpu->thread_kicked) {
        return;
    }
    cpu->thread_kicked = true;
    err = pthread_kill(cpu->thread->thread, SIG_IPI);
    if (err) {
        fprintf(stderr, "qemu:%s: %s", __func__, strerror(err));
        exit(1);
    }
#else /* _WIN32 */
    if (!qemu_cpu_is_self(cpu)) {
        if (!QueueUserAPC(dummy_apc_func, cpu->hThread, 0)) {
            fprintf(stderr, "%s: QueueUserAPC failed with error %lu\n",
                    __func__, GetLastError());
            exit(1);
        }
    }
#endif
}

void qemu_cpu_kick(CPUState *cpu)
{
    qemu_cond_broadcast(cpu->halt_cond);
    if (tcg_enabled()) {
        cpu_exit(cpu);
        /* Also ensure current RR cpu is kicked */
        qemu_cpu_kick_rr_cpu();
    } else {
        if (hax_enabled()) {
            /*
             * FIXME: race condition with the exit_request check in
             * hax_vcpu_hax_exec
             */
            cpu->exit_request = 1;
        }
        qemu_cpu_kick_thread(cpu);
    }
}

void qemu_cpu_kick_self(void)
{
    assert(current_cpu);
    qemu_cpu_kick_thread(current_cpu);
}

bool qemu_cpu_is_self(CPUState *cpu)
{
    return qemu_thread_is_self(cpu->thread);
}

bool qemu_in_vcpu_thread(void)
{
    return current_cpu && qemu_cpu_is_self(current_cpu);
}

static __thread bool iothread_locked = false;

bool qemu_mutex_iothread_locked(void)
{
    return iothread_locked;
}

void qemu_mutex_lock_iothread(void)
{
    atomic_inc(&iothread_requesting_mutex);
    /* In the simple case there is no need to bump the VCPU thread out of
     * TCG code execution.
     */
    if (!tcg_enabled() || qemu_in_vcpu_thread() ||
        !first_cpu || !first_cpu->created) {
        qemu_mutex_lock(&qemu_global_mutex);
        atomic_dec(&iothread_requesting_mutex);
    } else {
        if (qemu_mutex_trylock(&qemu_global_mutex)) {
            qemu_cpu_kick_rr_cpu();
            qemu_mutex_lock(&qemu_global_mutex);
        }
        atomic_dec(&iothread_requesting_mutex);
        qemu_cond_broadcast(&qemu_io_proceeded_cond);
    }
    iothread_locked = true;
}

void qemu_mutex_unlock_iothread(void)
{
    iothread_locked = false;
    qemu_mutex_unlock(&qemu_global_mutex);
}

static bool all_vcpus_paused(void)
{
    CPUState *cpu;

    CPU_FOREACH(cpu) {
        if (!cpu->stopped) {
            return false;
        }
    }

    return true;
}

void pause_all_vcpus(void)
{
    CPUState *cpu;

    qemu_clock_enable(QEMU_CLOCK_VIRTUAL, false);
    CPU_FOREACH(cpu) {
        cpu->stop = true;
        qemu_cpu_kick(cpu);
    }

    if (qemu_in_vcpu_thread()) {
        cpu_stop_current();
        if (!kvm_enabled()) {
            CPU_FOREACH(cpu) {
                cpu->stop = false;
                cpu->stopped = true;
            }
            return;
        }
    }

    while (!all_vcpus_paused()) {
        qemu_cond_wait(&qemu_pause_cond, &qemu_global_mutex);
        CPU_FOREACH(cpu) {
            qemu_cpu_kick(cpu);
        }
    }
}

void cpu_resume(CPUState *cpu)
{
    cpu->stop = false;
    cpu->stopped = false;
    qemu_cpu_kick(cpu);
}

void resume_all_vcpus(void)
{
    CPUState *cpu;

    qemu_clock_enable(QEMU_CLOCK_VIRTUAL, true);
    CPU_FOREACH(cpu) {
        cpu_resume(cpu);
    }
}

void cpu_remove(CPUState *cpu)
{
    cpu->stop = true;
    cpu->unplug = true;
    qemu_cpu_kick(cpu);
}

void cpu_remove_sync(CPUState *cpu)
{
    cpu_remove(cpu);
    while (cpu->created) {
        qemu_cond_wait(&qemu_cpu_cond, &qemu_global_mutex);
    }
}

/* For temporary buffers for forming a name */
#define VCPU_THREAD_NAME_SIZE 16

static void qemu_tcg_init_vcpu(CPUState *cpu)
{
    char thread_name[VCPU_THREAD_NAME_SIZE];
    static QemuCond *tcg_halt_cond;
    static QemuThread *tcg_cpu_thread;

    /* share a single thread for all cpus with TCG */
    if (!tcg_cpu_thread) {
        cpu->thread = g_malloc0(sizeof(QemuThread));
        cpu->halt_cond = g_malloc0(sizeof(QemuCond));
        qemu_cond_init(cpu->halt_cond);
        tcg_halt_cond = cpu->halt_cond;
        snprintf(thread_name, VCPU_THREAD_NAME_SIZE, "CPU %d/TCG",
                 cpu->cpu_index);
        qemu_thread_create(cpu->thread, thread_name, qemu_tcg_cpu_thread_fn,
                           cpu, QEMU_THREAD_JOINABLE);
#ifdef _WIN32
        cpu->hThread = qemu_thread_get_handle(cpu->thread);
#endif
        while (!cpu->created) {
            qemu_cond_wait(&qemu_cpu_cond, &qemu_global_mutex);
        }
        tcg_cpu_thread = cpu->thread;
    } else {
        cpu->thread = tcg_cpu_thread;
        cpu->halt_cond = tcg_halt_cond;
    }
}

static void qemu_hax_start_vcpu(CPUState *cpu)
{
    char thread_name[VCPU_THREAD_NAME_SIZE];

    cpu->thread = g_malloc0(sizeof(QemuThread));
    cpu->halt_cond = g_malloc0(sizeof(QemuCond));
    qemu_cond_init(cpu->halt_cond);

    snprintf(thread_name, VCPU_THREAD_NAME_SIZE, "CPU %d/HAX",
             cpu->cpu_index);
    qemu_thread_create(cpu->thread, thread_name, qemu_hax_cpu_thread_fn,
                       cpu, QEMU_THREAD_JOINABLE);
#ifdef _WIN32
    cpu->hThread = qemu_thread_get_handle(cpu->thread);
#endif
    while (!cpu->created) {
        qemu_cond_wait(&qemu_cpu_cond, &qemu_global_mutex);
    }
}

static void qemu_kvm_start_vcpu(CPUState *cpu)
{
    char thread_name[VCPU_THREAD_NAME_SIZE];

    cpu->thread = g_malloc0(sizeof(QemuThread));
    cpu->halt_cond = g_malloc0(sizeof(QemuCond));
    qemu_cond_init(cpu->halt_cond);
    snprintf(thread_name, VCPU_THREAD_NAME_SIZE, "CPU %d/KVM",
             cpu->cpu_index);
    qemu_thread_create(cpu->thread, thread_name, qemu_kvm_cpu_thread_fn,
                       cpu, QEMU_THREAD_JOINABLE);
    while (!cpu->created) {
        qemu_cond_wait(&qemu_cpu_cond, &qemu_global_mutex);
    }
}

static void qemu_dummy_start_vcpu(CPUState *cpu)
{
    char thread_name[VCPU_THREAD_NAME_SIZE];

    cpu->thread = g_malloc0(sizeof(QemuThread));
    cpu->halt_cond = g_malloc0(sizeof(QemuCond));
    qemu_cond_init(cpu->halt_cond);
    snprintf(thread_name, VCPU_THREAD_NAME_SIZE, "CPU %d/DUMMY",
             cpu->cpu_index);
    qemu_thread_create(cpu->thread, thread_name, qemu_dummy_cpu_thread_fn, cpu,
                       QEMU_THREAD_JOINABLE);
    while (!cpu->created) {
        qemu_cond_wait(&qemu_cpu_cond, &qemu_global_mutex);
    }
}

void qemu_init_vcpu(CPUState *cpu)
{
    cpu->nr_cores = smp_cores;
    cpu->nr_threads = smp_threads;
    cpu->stopped = true;

    if (!cpu->as) {
        /* If the target cpu hasn't set up any address spaces itself,
         * give it the default one.
         */
        AddressSpace *as = g_new0(AddressSpace, 1);

        address_space_init(as, cpu->memory, "cpu-memory");
        cpu->num_ases = 1;
        cpu_address_space_init(cpu, as, 0);
    }

    if (kvm_enabled()) {
        qemu_kvm_start_vcpu(cpu);
    } else if (hax_enabled()) {
        qemu_hax_start_vcpu(cpu);
    } else if (tcg_enabled()) {
        qemu_tcg_init_vcpu(cpu);
    } else {
        qemu_dummy_start_vcpu(cpu);
    }
}

void cpu_stop_current(void)
{
    if (current_cpu) {
        current_cpu->stop = false;
        current_cpu->stopped = true;
        cpu_exit(current_cpu);
        qemu_cond_broadcast(&qemu_pause_cond);
    }
}

int vm_stop(RunState state)
{
    if (qemu_in_vcpu_thread()) {
        qemu_system_vmstop_request_prepare();
        qemu_system_vmstop_request(state);
        /*
         * FIXME: should not return to device code in case
         * vm_stop() has been requested.
         */
        cpu_stop_current();
        return 0;
    }

    return do_vm_stop(state);
}

/**
 * Prepare for (re)starting the VM.
 * Returns -1 if the vCPUs are not to be restarted (e.g. if they are already
 * running or in case of an error condition), 0 otherwise.
 */
int vm_prepare_start(void)
{
    RunState requested;
    int res = 0;

    qemu_vmstop_requested(&requested);
    if (runstate_is_running() && requested == RUN_STATE__MAX) {
        return -1;
    }

    /* Ensure that a STOP/RESUME pair of events is emitted if a
     * vmstop request was pending.  The BLOCK_IO_ERROR event, for
     * example, according to documentation is always followed by
     * the STOP event.
     */
    if (runstate_is_running()) {
        qapi_event_send_stop(&error_abort);
        res = -1;
    } else {
        replay_enable_events();
        cpu_enable_ticks();
        runstate_set(RUN_STATE_RUNNING);
        vm_state_notify(1, RUN_STATE_RUNNING);
    }

    /* We are sending this now, but the CPUs will be resumed shortly later */
    qapi_event_send_resume(&error_abort);
    return res;
}

void vm_start(void)
{
    if (!vm_prepare_start()) {
        resume_all_vcpus();
    }
}

/* does a state transition even if the VM is already stopped,
   current state is forgotten forever */
int vm_stop_force_state(RunState state)
{
    if (runstate_is_running()) {
        return vm_stop(state);
    } else {
        runstate_set(state);

        bdrv_drain_all();
        /* Make sure to return an error if the flush in a previous vm_stop()
         * failed. */
        return bdrv_flush_all();
    }
}

void list_cpus(FILE *f, fprintf_function cpu_fprintf, const char *optarg)
{
    /* XXX: implement xxx_cpu_list for targets that still miss it */
#if defined(cpu_list)
    cpu_list(f, cpu_fprintf);
#endif
}

CpuInfoList *qmp_query_cpus(Error **errp)
{
    MachineState *ms = MACHINE(qdev_get_machine());
    MachineClass *mc = MACHINE_GET_CLASS(ms);
    CpuInfoList *head = NULL, *cur_item = NULL;
    CPUState *cpu;

    CPU_FOREACH(cpu) {
        CpuInfoList *info;
#if defined(TARGET_I386)
        X86CPU *x86_cpu = X86_CPU(cpu);
        CPUX86State *env = &x86_cpu->env;
#elif defined(TARGET_PPC)
        PowerPCCPU *ppc_cpu = POWERPC_CPU(cpu);
        CPUPPCState *env = &ppc_cpu->env;
#elif defined(TARGET_SPARC)
        SPARCCPU *sparc_cpu = SPARC_CPU(cpu);
        CPUSPARCState *env = &sparc_cpu->env;
#elif defined(TARGET_MIPS)
        MIPSCPU *mips_cpu = MIPS_CPU(cpu);
        CPUMIPSState *env = &mips_cpu->env;
#elif defined(TARGET_TRICORE)
        TriCoreCPU *tricore_cpu = TRICORE_CPU(cpu);
        CPUTriCoreState *env = &tricore_cpu->env;
#endif

        cpu_synchronize_state(cpu);

        info = g_malloc0(sizeof(*info));
        info->value = g_malloc0(sizeof(*info->value));
        info->value->CPU = cpu->cpu_index;
        info->value->current = (cpu == first_cpu);
        info->value->halted = cpu->halted;
        info->value->qom_path = object_get_canonical_path(OBJECT(cpu));
        info->value->thread_id = cpu->thread_id;
#if defined(TARGET_I386)
        info->value->arch = CPU_INFO_ARCH_X86;
        info->value->u.x86.pc = env->eip + env->segs[R_CS].base;
#elif defined(TARGET_PPC)
        info->value->arch = CPU_INFO_ARCH_PPC;
        info->value->u.ppc.nip = env->nip;
#elif defined(TARGET_SPARC)
        info->value->arch = CPU_INFO_ARCH_SPARC;
        info->value->u.q_sparc.pc = env->pc;
        info->value->u.q_sparc.npc = env->npc;
#elif defined(TARGET_MIPS)
        info->value->arch = CPU_INFO_ARCH_MIPS;
        info->value->u.q_mips.PC = env->active_tc.PC;
#elif defined(TARGET_TRICORE)
        info->value->arch = CPU_INFO_ARCH_TRICORE;
        info->value->u.tricore.PC = env->PC;
#else
        info->value->arch = CPU_INFO_ARCH_OTHER;
#endif
        info->value->has_props = !!mc->cpu_index_to_instance_props;
        if (info->value->has_props) {
            CpuInstanceProperties *props;
            props = g_malloc0(sizeof(*props));
            *props = mc->cpu_index_to_instance_props(ms, cpu->cpu_index);
            info->value->props = props;
        }

        /* XXX: waiting for the qapi to support GSList */
        if (!cur_item) {
            head = cur_item = info;
        } else {
            cur_item->next = info;
            cur_item = info;
        }
    }

    return head;
}

void qmp_memsave(int64_t addr, int64_t size, const char *filename,
                 bool has_cpu, int64_t cpu_index, Error **errp)
{
    FILE *f;
    uint32_t l;
    CPUState *cpu;
    uint8_t buf[1024];
    int64_t orig_addr = addr, orig_size = size;

    if (!has_cpu) {
        cpu_index = 0;
    }

    cpu = qemu_get_cpu(cpu_index);
    if (cpu == NULL) {
        error_setg(errp, QERR_INVALID_PARAMETER_VALUE, "cpu-index",
                   "a CPU number");
        return;
    }

    f = fopen(filename, "wb");
    if (!f) {
        error_setg_file_open(errp, errno, filename);
        return;
    }

    while (size != 0) {
        l = sizeof(buf);
        if (l > size)
            l = size;
        if (cpu_memory_rw_debug(cpu, addr, buf, l, 0) != 0) {
            error_setg(errp, "Invalid addr 0x%016" PRIx64 "/size %" PRId64
                             " specified", orig_addr, orig_size);
            goto exit;
        }
        if (fwrite(buf, 1, l, f) != l) {
            error_setg(errp, QERR_IO_ERROR);
            goto exit;
        }
        addr += l;
        size -= l;
    }

exit:
    fclose(f);
}

void qmp_pmemsave(int64_t addr, int64_t size, const char *filename,
                  Error **errp)
{
    FILE *f;
    uint32_t l;
    uint8_t buf[1024];

    f = fopen(filename, "wb");
    if (!f) {
        error_setg_file_open(errp, errno, filename);
        return;
    }

    while (size != 0) {
        l = sizeof(buf);
        if (l > size)
            l = size;
        cpu_physical_memory_read(addr, buf, l);
        if (fwrite(buf, 1, l, f) != l) {
            error_setg(errp, QERR_IO_ERROR);
            goto exit;
        }
        addr += l;
        size -= l;
    }

exit:
    fclose(f);
}

void qmp_inject_nmi(Error **errp)
{
    nmi_monitor_handle(monitor_get_cpu_index(), errp);
}

void dump_drift_info(FILE *f, fprintf_function cpu_fprintf)
{
    if (!use_icount) {
        return;
    }

    cpu_fprintf(f, "Host - Guest clock  %"PRIi64" ms\n",
                (cpu_get_clock() - cpu_get_icount())/SCALE_MS);
    if (icount_align_option) {
        cpu_fprintf(f, "Max guest delay     %"PRIi64" ms\n", -max_delay/SCALE_MS);
        cpu_fprintf(f, "Max guest advance   %"PRIi64" ms\n", max_advance/SCALE_MS);
    } else {
        cpu_fprintf(f, "Max guest delay     NA\n");
        cpu_fprintf(f, "Max guest advance   NA\n");
    }
}<|MERGE_RESOLUTION|>--- conflicted
+++ resolved
@@ -880,9 +880,6 @@
     }
 }
 
-<<<<<<< HEAD
-int do_vm_stop(RunState state)
-=======
 void cpu_synchronize_all_pre_loadvm(void)
 {
     CPUState *cpu;
@@ -892,8 +889,7 @@
     }
 }
 
-static int do_vm_stop(RunState state)
->>>>>>> ba87166e
+int do_vm_stop(RunState state)
 {
     int ret = 0;
 
@@ -1390,8 +1386,6 @@
 }
 #endif
 
-<<<<<<< HEAD
-=======
 /* Multi-threaded TCG
  *
  * In the multi-threaded case each vCPU has its own thread. The TLS
@@ -1401,6 +1395,7 @@
 
 static void *qemu_tcg_cpu_thread_fn(void *arg)
 {
+    g_assert(0 && "PANDA doesn't support MTTCG");
     CPUState *cpu = arg;
 
     g_assert(!use_icount);
@@ -1460,7 +1455,6 @@
     return NULL;
 }
 
->>>>>>> ba87166e
 static void qemu_cpu_kick_thread(CPUState *cpu)
 {
 #ifndef _WIN32
