/*
 * QEMU System Emulator
 *
 * Copyright (c) 2003-2008 Fabrice Bellard
 *
 * Permission is hereby granted, free of charge, to any person obtaining a copy
 * of this software and associated documentation files (the "Software"), to deal
 * in the Software without restriction, including without limitation the rights
 * to use, copy, modify, merge, publish, distribute, sublicense, and/or sell
 * copies of the Software, and to permit persons to whom the Software is
 * furnished to do so, subject to the following conditions:
 *
 * The above copyright notice and this permission notice shall be included in
 * all copies or substantial portions of the Software.
 *
 * THE SOFTWARE IS PROVIDED "AS IS", WITHOUT WARRANTY OF ANY KIND, EXPRESS OR
 * IMPLIED, INCLUDING BUT NOT LIMITED TO THE WARRANTIES OF MERCHANTABILITY,
 * FITNESS FOR A PARTICULAR PURPOSE AND NONINFRINGEMENT. IN NO EVENT SHALL
 * THE AUTHORS OR COPYRIGHT HOLDERS BE LIABLE FOR ANY CLAIM, DAMAGES OR OTHER
 * LIABILITY, WHETHER IN AN ACTION OF CONTRACT, TORT OR OTHERWISE, ARISING FROM,
 * OUT OF OR IN CONNECTION WITH THE SOFTWARE OR THE USE OR OTHER DEALINGS IN
 * THE SOFTWARE.
 */

/* Needed early for CONFIG_BSD etc. */
#include "qemu/osdep.h"
#include "qemu-common.h"
#include "cpu.h"
#include "monitor/monitor.h"
#include "qapi/qmp/qerror.h"
#include "qemu/error-report.h"
#include "sysemu/sysemu.h"
#include "sysemu/block-backend.h"
#include "exec/gdbstub.h"
#include "sysemu/dma.h"
#include "sysemu/kvm.h"
#include "qmp-commands.h"
#include "exec/exec-all.h"

#include "qemu/thread.h"
#include "sysemu/cpus.h"
#include "sysemu/qtest.h"
#include "qemu/main-loop.h"
#include "qemu/bitmap.h"
#include "qemu/seqlock.h"
#include "qapi-event.h"
#include "hw/nmi.h"
#include "sysemu/replay.h"

#include "panda/rr/rr_log.h"

#ifndef _WIN32
#include "qemu/compatfd.h"
#endif

#ifdef CONFIG_LINUX

#include <sys/prctl.h>

#ifndef PR_MCE_KILL
#define PR_MCE_KILL 33
#endif

#ifndef PR_MCE_KILL_SET
#define PR_MCE_KILL_SET 1
#endif

#ifndef PR_MCE_KILL_EARLY
#define PR_MCE_KILL_EARLY 1
#endif

#endif /* CONFIG_LINUX */

int64_t max_delay;
int64_t max_advance;

/* vcpu throttling controls */
static QEMUTimer *throttle_timer;
static unsigned int throttle_percentage;

#define CPU_THROTTLE_PCT_MIN 1
#define CPU_THROTTLE_PCT_MAX 99
#define CPU_THROTTLE_TIMESLICE_NS 10000000

bool cpu_is_stopped(CPUState *cpu)
{
    return cpu->stopped || !runstate_is_running();
}

static bool cpu_thread_is_idle(CPUState *cpu)
{
    if (cpu->stop || cpu->queued_work_first) {
        return false;
    }
    if (cpu_is_stopped(cpu)) {
        return true;
    }
    if (!cpu->halted || cpu_has_work(cpu) ||
        kvm_halt_in_kernel()) {
        return false;
    }
    return true;
}

static bool all_cpu_threads_idle(void)
{
    CPUState *cpu;

    CPU_FOREACH(cpu) {
        if (!cpu_thread_is_idle(cpu)) {
            return false;
        }
    }
    return true;
}

/***********************************************************/
/* guest cycle counter */

/* Protected by TimersState seqlock */

static bool icount_sleep = true;
static int64_t vm_clock_warp_start = -1;
/* Conversion factor from emulated instructions to virtual clock ticks.  */
static int icount_time_shift;
/* Arbitrarily pick 1MIPS as the minimum allowable speed.  */
#define MAX_ICOUNT_SHIFT 10

static QEMUTimer *icount_rt_timer;
static QEMUTimer *icount_vm_timer;
static QEMUTimer *icount_warp_timer;

typedef struct TimersState {
    /* Protected by BQL.  */
    int64_t cpu_ticks_prev;
    int64_t cpu_ticks_offset;

    /* cpu_clock_offset can be read out of BQL, so protect it with
     * this lock.
     */
    QemuSeqLock vm_clock_seqlock;
    int64_t cpu_clock_offset;
    int32_t cpu_ticks_enabled;
    int64_t dummy;

    /* Compensate for varying guest execution speed.  */
    int64_t qemu_icount_bias;
    /* Only written by TCG thread */
    int64_t qemu_icount;
} TimersState;

static TimersState timers_state;

int64_t cpu_get_icount_raw(void)
{
    int64_t icount;
    CPUState *cpu = current_cpu;

    icount = timers_state.qemu_icount;
    if (cpu) {
        if (!cpu->can_do_io) {
            fprintf(stderr, "Bad icount read\n");
            exit(1);
        }
        icount -= (cpu->icount_decr.u16.low + cpu->icount_extra);
    }
    return icount;
}

/* Return the virtual CPU time, based on the instruction counter.  */
static int64_t cpu_get_icount_locked(void)
{
    int64_t icount = cpu_get_icount_raw();
    return timers_state.qemu_icount_bias + cpu_icount_to_ns(icount);
}

int64_t cpu_get_icount(void)
{
    int64_t icount;
    unsigned start;

    do {
        start = seqlock_read_begin(&timers_state.vm_clock_seqlock);
        icount = cpu_get_icount_locked();
    } while (seqlock_read_retry(&timers_state.vm_clock_seqlock, start));

    return icount;
}

int64_t cpu_icount_to_ns(int64_t icount)
{
    return icount << icount_time_shift;
}

/* return the time elapsed in VM between vm_start and vm_stop.  Unless
 * icount is active, cpu_get_ticks() uses units of the host CPU cycle
 * counter.
 *
 * Caller must hold the BQL
 */
int64_t cpu_get_ticks(void)
{
    int64_t ticks;

    if (use_icount) {
        return cpu_get_icount();
    }

    ticks = timers_state.cpu_ticks_offset;
    if (timers_state.cpu_ticks_enabled) {
        ticks += cpu_get_host_ticks();
    }

    if (timers_state.cpu_ticks_prev > ticks) {
        /* Note: non increasing ticks may happen if the host uses
           software suspend */
        timers_state.cpu_ticks_offset += timers_state.cpu_ticks_prev - ticks;
        ticks = timers_state.cpu_ticks_prev;
    }

    timers_state.cpu_ticks_prev = ticks;
    return ticks;
}

static int64_t cpu_get_clock_locked(void)
{
    int64_t time;

    time = timers_state.cpu_clock_offset;
    if (timers_state.cpu_ticks_enabled) {
        time += get_clock();
    }

    return time;
}

/* Return the monotonic time elapsed in VM, i.e.,
 * the time between vm_start and vm_stop
 */
int64_t cpu_get_clock(void)
{
    int64_t ti;
    unsigned start;

    do {
        start = seqlock_read_begin(&timers_state.vm_clock_seqlock);
        ti = cpu_get_clock_locked();
    } while (seqlock_read_retry(&timers_state.vm_clock_seqlock, start));

    return ti;
}

/* enable cpu_get_ticks()
 * Caller must hold BQL which serves as mutex for vm_clock_seqlock.
 */
void cpu_enable_ticks(void)
{
    /* Here, the really thing protected by seqlock is cpu_clock_offset. */
    seqlock_write_begin(&timers_state.vm_clock_seqlock);
    if (!timers_state.cpu_ticks_enabled) {
        timers_state.cpu_ticks_offset -= cpu_get_host_ticks();
        timers_state.cpu_clock_offset -= get_clock();
        timers_state.cpu_ticks_enabled = 1;
    }
    seqlock_write_end(&timers_state.vm_clock_seqlock);
}

/* disable cpu_get_ticks() : the clock is stopped. You must not call
 * cpu_get_ticks() after that.
 * Caller must hold BQL which serves as mutex for vm_clock_seqlock.
 */
void cpu_disable_ticks(void)
{
    /* Here, the really thing protected by seqlock is cpu_clock_offset. */
    seqlock_write_begin(&timers_state.vm_clock_seqlock);
    if (timers_state.cpu_ticks_enabled) {
        timers_state.cpu_ticks_offset += cpu_get_host_ticks();
        timers_state.cpu_clock_offset = cpu_get_clock_locked();
        timers_state.cpu_ticks_enabled = 0;
    }
    seqlock_write_end(&timers_state.vm_clock_seqlock);
}

/* Correlation between real and virtual time is always going to be
   fairly approximate, so ignore small variation.
   When the guest is idle real and virtual time will be aligned in
   the IO wait loop.  */
#define ICOUNT_WOBBLE (NANOSECONDS_PER_SECOND / 10)

static void icount_adjust(void)
{
    int64_t cur_time;
    int64_t cur_icount;
    int64_t delta;

    /* Protected by TimersState mutex.  */
    static int64_t last_delta;

    /* If the VM is not running, then do nothing.  */
    if (!runstate_is_running()) {
        return;
    }

    seqlock_write_begin(&timers_state.vm_clock_seqlock);
    cur_time = cpu_get_clock_locked();
    cur_icount = cpu_get_icount_locked();

    delta = cur_icount - cur_time;
    /* FIXME: This is a very crude algorithm, somewhat prone to oscillation.  */
    if (delta > 0
        && last_delta + ICOUNT_WOBBLE < delta * 2
        && icount_time_shift > 0) {
        /* The guest is getting too far ahead.  Slow time down.  */
        icount_time_shift--;
    }
    if (delta < 0
        && last_delta - ICOUNT_WOBBLE > delta * 2
        && icount_time_shift < MAX_ICOUNT_SHIFT) {
        /* The guest is getting too far behind.  Speed time up.  */
        icount_time_shift++;
    }
    last_delta = delta;
    timers_state.qemu_icount_bias = cur_icount
                              - (timers_state.qemu_icount << icount_time_shift);
    seqlock_write_end(&timers_state.vm_clock_seqlock);
}

static void icount_adjust_rt(void *opaque)
{
    timer_mod(icount_rt_timer,
              qemu_clock_get_ms(QEMU_CLOCK_VIRTUAL_RT) + 1000);
    icount_adjust();
}

static void icount_adjust_vm(void *opaque)
{
    timer_mod(icount_vm_timer,
                   qemu_clock_get_ns(QEMU_CLOCK_VIRTUAL) +
                   NANOSECONDS_PER_SECOND / 10);
    icount_adjust();
}

static int64_t qemu_icount_round(int64_t count)
{
    return (count + (1 << icount_time_shift) - 1) >> icount_time_shift;
}

static void icount_warp_rt(void)
{
    unsigned seq;
    int64_t warp_start;

    /* The icount_warp_timer is rescheduled soon after vm_clock_warp_start
     * changes from -1 to another value, so the race here is okay.
     */
    do {
        seq = seqlock_read_begin(&timers_state.vm_clock_seqlock);
        warp_start = vm_clock_warp_start;
    } while (seqlock_read_retry(&timers_state.vm_clock_seqlock, seq));

    if (warp_start == -1) {
        return;
    }

    seqlock_write_begin(&timers_state.vm_clock_seqlock);
    if (runstate_is_running()) {
        int64_t clock = REPLAY_CLOCK(REPLAY_CLOCK_VIRTUAL_RT,
                                     cpu_get_clock_locked());
        int64_t warp_delta;

        warp_delta = clock - vm_clock_warp_start;
        if (use_icount == 2) {
            /*
             * In adaptive mode, do not let QEMU_CLOCK_VIRTUAL run too
             * far ahead of real time.
             */
            int64_t cur_icount = cpu_get_icount_locked();
            int64_t delta = clock - cur_icount;
            warp_delta = MIN(warp_delta, delta);
        }
        timers_state.qemu_icount_bias += warp_delta;
    }
    vm_clock_warp_start = -1;
    seqlock_write_end(&timers_state.vm_clock_seqlock);

    if (qemu_clock_expired(QEMU_CLOCK_VIRTUAL)) {
        qemu_clock_notify(QEMU_CLOCK_VIRTUAL);
    }
}

static void icount_timer_cb(void *opaque)
{
    /* No need for a checkpoint because the timer already synchronizes
     * with CHECKPOINT_CLOCK_VIRTUAL_RT.
     */
    icount_warp_rt();
}

void qtest_clock_warp(int64_t dest)
{
    int64_t clock = qemu_clock_get_ns(QEMU_CLOCK_VIRTUAL);
    AioContext *aio_context;
    assert(qtest_enabled());
    aio_context = qemu_get_aio_context();
    while (clock < dest) {
        int64_t deadline = qemu_clock_deadline_ns_all(QEMU_CLOCK_VIRTUAL);
        int64_t warp = qemu_soonest_timeout(dest - clock, deadline);

        seqlock_write_begin(&timers_state.vm_clock_seqlock);
        timers_state.qemu_icount_bias += warp;
        seqlock_write_end(&timers_state.vm_clock_seqlock);

        qemu_clock_run_timers(QEMU_CLOCK_VIRTUAL);
        timerlist_run_timers(aio_context->tlg.tl[QEMU_CLOCK_VIRTUAL]);
        clock = qemu_clock_get_ns(QEMU_CLOCK_VIRTUAL);
    }
    qemu_clock_notify(QEMU_CLOCK_VIRTUAL);
}

void qemu_start_warp_timer(void)
{
    int64_t clock;
    int64_t deadline;

    if (!use_icount) {
        return;
    }

    /* Nothing to do if the VM is stopped: QEMU_CLOCK_VIRTUAL timers
     * do not fire, so computing the deadline does not make sense.
     */
    if (!runstate_is_running()) {
        return;
    }

    /* warp clock deterministically in record/replay mode */
    if (!replay_checkpoint(CHECKPOINT_CLOCK_WARP_START)) {
        return;
    }

    if (!all_cpu_threads_idle()) {
        return;
    }

    if (qtest_enabled()) {
        /* When testing, qtest commands advance icount.  */
        return;
    }

    /* We want to use the earliest deadline from ALL vm_clocks */
    clock = qemu_clock_get_ns(QEMU_CLOCK_VIRTUAL_RT);
    deadline = qemu_clock_deadline_ns_all(QEMU_CLOCK_VIRTUAL);
    if (deadline < 0) {
        static bool notified;
        if (!icount_sleep && !notified) {
            error_report("WARNING: icount sleep disabled and no active timers");
            notified = true;
        }
        return;
    }

    if (deadline > 0) {
        /*
         * Ensure QEMU_CLOCK_VIRTUAL proceeds even when the virtual CPU goes to
         * sleep.  Otherwise, the CPU might be waiting for a future timer
         * interrupt to wake it up, but the interrupt never comes because
         * the vCPU isn't running any insns and thus doesn't advance the
         * QEMU_CLOCK_VIRTUAL.
         */
        if (!icount_sleep) {
            /*
             * We never let VCPUs sleep in no sleep icount mode.
             * If there is a pending QEMU_CLOCK_VIRTUAL timer we just advance
             * to the next QEMU_CLOCK_VIRTUAL event and notify it.
             * It is useful when we want a deterministic execution time,
             * isolated from host latencies.
             */
            seqlock_write_begin(&timers_state.vm_clock_seqlock);
            timers_state.qemu_icount_bias += deadline;
            seqlock_write_end(&timers_state.vm_clock_seqlock);
            qemu_clock_notify(QEMU_CLOCK_VIRTUAL);
        } else {
            /*
             * We do stop VCPUs and only advance QEMU_CLOCK_VIRTUAL after some
             * "real" time, (related to the time left until the next event) has
             * passed. The QEMU_CLOCK_VIRTUAL_RT clock will do this.
             * This avoids that the warps are visible externally; for example,
             * you will not be sending network packets continuously instead of
             * every 100ms.
             */
            seqlock_write_begin(&timers_state.vm_clock_seqlock);
            if (vm_clock_warp_start == -1 || vm_clock_warp_start > clock) {
                vm_clock_warp_start = clock;
            }
            seqlock_write_end(&timers_state.vm_clock_seqlock);
            timer_mod_anticipate(icount_warp_timer, clock + deadline);
        }
    } else if (deadline == 0) {
        qemu_clock_notify(QEMU_CLOCK_VIRTUAL);
    }
}

static void qemu_account_warp_timer(void)
{
    if (!use_icount || !icount_sleep) {
        return;
    }

    /* Nothing to do if the VM is stopped: QEMU_CLOCK_VIRTUAL timers
     * do not fire, so computing the deadline does not make sense.
     */
    if (!runstate_is_running()) {
        return;
    }

    /* warp clock deterministically in record/replay mode */
    if (!replay_checkpoint(CHECKPOINT_CLOCK_WARP_ACCOUNT)) {
        return;
    }

    timer_del(icount_warp_timer);
    icount_warp_rt();
}

static bool icount_state_needed(void *opaque)
{
    return use_icount;
}

/*
 * This is a subsection for icount migration.
 */
static const VMStateDescription icount_vmstate_timers = {
    .name = "timer/icount",
    .version_id = 1,
    .minimum_version_id = 1,
    .needed = icount_state_needed,
    .fields = (VMStateField[]) {
        VMSTATE_INT64(qemu_icount_bias, TimersState),
        VMSTATE_INT64(qemu_icount, TimersState),
        VMSTATE_END_OF_LIST()
    }
};

static const VMStateDescription vmstate_timers = {
    .name = "timer",
    .version_id = 2,
    .minimum_version_id = 1,
    .fields = (VMStateField[]) {
        VMSTATE_INT64(cpu_ticks_offset, TimersState),
        VMSTATE_INT64(dummy, TimersState),
        VMSTATE_INT64_V(cpu_clock_offset, TimersState, 2),
        VMSTATE_END_OF_LIST()
    },
    .subsections = (const VMStateDescription*[]) {
        &icount_vmstate_timers,
        NULL
    }
};

static void cpu_throttle_thread(CPUState *cpu, run_on_cpu_data opaque)
{
    double pct;
    double throttle_ratio;
    long sleeptime_ns;

    if (!cpu_throttle_get_percentage()) {
        return;
    }

    pct = (double)cpu_throttle_get_percentage()/100;
    throttle_ratio = pct / (1 - pct);
    sleeptime_ns = (long)(throttle_ratio * CPU_THROTTLE_TIMESLICE_NS);

    qemu_mutex_unlock_iothread();
    atomic_set(&cpu->throttle_thread_scheduled, 0);
    g_usleep(sleeptime_ns / 1000); /* Convert ns to us for usleep call */
    qemu_mutex_lock_iothread();
}

static void cpu_throttle_timer_tick(void *opaque)
{
    CPUState *cpu;
    double pct;

    /* Stop the timer if needed */
    if (!cpu_throttle_get_percentage()) {
        return;
    }
    CPU_FOREACH(cpu) {
        if (!atomic_xchg(&cpu->throttle_thread_scheduled, 1)) {
            async_run_on_cpu(cpu, cpu_throttle_thread,
                             RUN_ON_CPU_NULL);
        }
    }

    pct = (double)cpu_throttle_get_percentage()/100;
    timer_mod(throttle_timer, qemu_clock_get_ns(QEMU_CLOCK_VIRTUAL_RT) +
                                   CPU_THROTTLE_TIMESLICE_NS / (1-pct));
}

void cpu_throttle_set(int new_throttle_pct)
{
    /* Ensure throttle percentage is within valid range */
    new_throttle_pct = MIN(new_throttle_pct, CPU_THROTTLE_PCT_MAX);
    new_throttle_pct = MAX(new_throttle_pct, CPU_THROTTLE_PCT_MIN);

    atomic_set(&throttle_percentage, new_throttle_pct);

    timer_mod(throttle_timer, qemu_clock_get_ns(QEMU_CLOCK_VIRTUAL_RT) +
                                       CPU_THROTTLE_TIMESLICE_NS);
}

void cpu_throttle_stop(void)
{
    atomic_set(&throttle_percentage, 0);
}

bool cpu_throttle_active(void)
{
    return (cpu_throttle_get_percentage() != 0);
}

int cpu_throttle_get_percentage(void)
{
    return atomic_read(&throttle_percentage);
}

void cpu_ticks_init(void)
{
    seqlock_init(&timers_state.vm_clock_seqlock);
    vmstate_register(NULL, 0, &vmstate_timers, &timers_state);
    throttle_timer = timer_new_ns(QEMU_CLOCK_VIRTUAL_RT,
                                           cpu_throttle_timer_tick, NULL);
}

void configure_icount(QemuOpts *opts, Error **errp)
{
    const char *option;
    char *rem_str = NULL;

    option = qemu_opt_get(opts, "shift");
    if (!option) {
        if (qemu_opt_get(opts, "align") != NULL) {
            error_setg(errp, "Please specify shift option when using align");
        }
        return;
    }

    icount_sleep = qemu_opt_get_bool(opts, "sleep", true);
    if (icount_sleep) {
        icount_warp_timer = timer_new_ns(QEMU_CLOCK_VIRTUAL_RT,
                                         icount_timer_cb, NULL);
    }

    icount_align_option = qemu_opt_get_bool(opts, "align", false);

    if (icount_align_option && !icount_sleep) {
        error_setg(errp, "align=on and sleep=off are incompatible");
    }
    if (strcmp(option, "auto") != 0) {
        errno = 0;
        icount_time_shift = strtol(option, &rem_str, 0);
        if (errno != 0 || *rem_str != '\0' || !strlen(option)) {
            error_setg(errp, "icount: Invalid shift value");
        }
        use_icount = 1;
        return;
    } else if (icount_align_option) {
        error_setg(errp, "shift=auto and align=on are incompatible");
    } else if (!icount_sleep) {
        error_setg(errp, "shift=auto and sleep=off are incompatible");
    }

    use_icount = 2;

    /* 125MIPS seems a reasonable initial guess at the guest speed.
       It will be corrected fairly quickly anyway.  */
    icount_time_shift = 3;

    /* Have both realtime and virtual time triggers for speed adjustment.
       The realtime trigger catches emulated time passing too slowly,
       the virtual time trigger catches emulated time passing too fast.
       Realtime triggers occur even when idle, so use them less frequently
       than VM triggers.  */
    icount_rt_timer = timer_new_ms(QEMU_CLOCK_VIRTUAL_RT,
                                   icount_adjust_rt, NULL);
    timer_mod(icount_rt_timer,
                   qemu_clock_get_ms(QEMU_CLOCK_VIRTUAL_RT) + 1000);
    icount_vm_timer = timer_new_ns(QEMU_CLOCK_VIRTUAL,
                                        icount_adjust_vm, NULL);
    timer_mod(icount_vm_timer,
                   qemu_clock_get_ns(QEMU_CLOCK_VIRTUAL) +
                   NANOSECONDS_PER_SECOND / 10);
}

/***********************************************************/
void hw_error(const char *fmt, ...)
{
    va_list ap;
    CPUState *cpu;

    va_start(ap, fmt);
    fprintf(stderr, "qemu: hardware error: ");
    vfprintf(stderr, fmt, ap);
    fprintf(stderr, "\n");
    CPU_FOREACH(cpu) {
        fprintf(stderr, "CPU #%d:\n", cpu->cpu_index);
        cpu_dump_state(cpu, stderr, fprintf, CPU_DUMP_FPU);
    }
    va_end(ap);
    abort();
}

void cpu_synchronize_all_states(void)
{
    CPUState *cpu;

    CPU_FOREACH(cpu) {
        cpu_synchronize_state(cpu);
    }
}

void cpu_synchronize_all_post_reset(void)
{
    CPUState *cpu;

    CPU_FOREACH(cpu) {
        cpu_synchronize_post_reset(cpu);
    }
}

void cpu_synchronize_all_post_init(void)
{
    CPUState *cpu;

    CPU_FOREACH(cpu) {
        cpu_synchronize_post_init(cpu);
    }
}

static int do_vm_stop(RunState state)
{
    int ret = 0;

    if (runstate_is_running()) {
        cpu_disable_ticks();
        pause_all_vcpus();
        runstate_set(state);
        vm_state_notify(0, state);
        qapi_event_send_stop(&error_abort);
    }

    bdrv_drain_all();
    replay_disable_events();
    ret = bdrv_flush_all();

    return ret;
}

static bool cpu_can_run(CPUState *cpu)
{
    if (cpu->stop) {
        return false;
    }
    if (cpu_is_stopped(cpu)) {
        return false;
    }
    return true;
}

static void cpu_handle_guest_debug(CPUState *cpu)
{
    gdb_set_stop_cpu(cpu);
    qemu_system_debug_request();
    cpu->stopped = true;
}

#ifdef CONFIG_LINUX
static void sigbus_reraise(void)
{
    sigset_t set;
    struct sigaction action;

    memset(&action, 0, sizeof(action));
    action.sa_handler = SIG_DFL;
    if (!sigaction(SIGBUS, &action, NULL)) {
        raise(SIGBUS);
        sigemptyset(&set);
        sigaddset(&set, SIGBUS);
        pthread_sigmask(SIG_UNBLOCK, &set, NULL);
    }
    perror("Failed to re-raise SIGBUS!\n");
    abort();
}

static void sigbus_handler(int n, struct qemu_signalfd_siginfo *siginfo,
                           void *ctx)
{
    if (kvm_on_sigbus(siginfo->ssi_code,
                      (void *)(intptr_t)siginfo->ssi_addr)) {
        sigbus_reraise();
    }
}

static void qemu_init_sigbus(void)
{
    struct sigaction action;

    memset(&action, 0, sizeof(action));
    action.sa_flags = SA_SIGINFO;
    action.sa_sigaction = (void (*)(int, siginfo_t*, void*))sigbus_handler;
    sigaction(SIGBUS, &action, NULL);

    prctl(PR_MCE_KILL, PR_MCE_KILL_SET, PR_MCE_KILL_EARLY, 0, 0);
}

static void qemu_kvm_eat_signals(CPUState *cpu)
{
    struct timespec ts = { 0, 0 };
    siginfo_t siginfo;
    sigset_t waitset;
    sigset_t chkset;
    int r;

    sigemptyset(&waitset);
    sigaddset(&waitset, SIG_IPI);
    sigaddset(&waitset, SIGBUS);

    do {
        r = sigtimedwait(&waitset, &siginfo, &ts);
        if (r == -1 && !(errno == EAGAIN || errno == EINTR)) {
            perror("sigtimedwait");
            exit(1);
        }

        switch (r) {
        case SIGBUS:
            if (kvm_on_sigbus_vcpu(cpu, siginfo.si_code, siginfo.si_addr)) {
                sigbus_reraise();
            }
            break;
        default:
            break;
        }

        r = sigpending(&chkset);
        if (r == -1) {
            perror("sigpending");
            exit(1);
        }
    } while (sigismember(&chkset, SIG_IPI) || sigismember(&chkset, SIGBUS));
}

#else /* !CONFIG_LINUX */

static void qemu_init_sigbus(void)
{
}

static void qemu_kvm_eat_signals(CPUState *cpu)
{
}
#endif /* !CONFIG_LINUX */

#ifndef _WIN32
static void dummy_signal(int sig)
{
}

static void qemu_kvm_init_cpu_signals(CPUState *cpu)
{
    int r;
    sigset_t set;
    struct sigaction sigact;

    memset(&sigact, 0, sizeof(sigact));
    sigact.sa_handler = dummy_signal;
    sigaction(SIG_IPI, &sigact, NULL);

    pthread_sigmask(SIG_BLOCK, NULL, &set);
    sigdelset(&set, SIG_IPI);
    sigdelset(&set, SIGBUS);
    r = kvm_set_signal_mask(cpu, &set);
    if (r) {
        fprintf(stderr, "kvm_set_signal_mask: %s\n", strerror(-r));
        exit(1);
    }
}

#else /* _WIN32 */
static void qemu_kvm_init_cpu_signals(CPUState *cpu)
{
    abort();
}
#endif /* _WIN32 */

static QemuMutex qemu_global_mutex;
static QemuCond qemu_io_proceeded_cond;
static unsigned iothread_requesting_mutex;

static QemuThread io_thread;

/* cpu creation */
static QemuCond qemu_cpu_cond;
/* system init */
static QemuCond qemu_pause_cond;

void qemu_init_cpu_loop(void)
{
    qemu_init_sigbus();
    qemu_cond_init(&qemu_cpu_cond);
    qemu_cond_init(&qemu_pause_cond);
    qemu_cond_init(&qemu_io_proceeded_cond);
    qemu_mutex_init(&qemu_global_mutex);

    qemu_thread_get_self(&io_thread);
}

void run_on_cpu(CPUState *cpu, run_on_cpu_func func, run_on_cpu_data data)
{
    do_run_on_cpu(cpu, func, data, &qemu_global_mutex);
}

static void qemu_kvm_destroy_vcpu(CPUState *cpu)
{
    if (kvm_destroy_vcpu(cpu) < 0) {
        error_report("kvm_destroy_vcpu failed");
        exit(EXIT_FAILURE);
    }
}

static void qemu_tcg_destroy_vcpu(CPUState *cpu)
{
}

static void qemu_wait_io_event_common(CPUState *cpu)
{
    if (cpu->stop) {
        cpu->stop = false;
        cpu->stopped = true;
        qemu_cond_broadcast(&qemu_pause_cond);
    }
    process_queued_cpu_work(cpu);
    cpu->thread_kicked = false;
}

static void qemu_tcg_wait_io_event(CPUState *cpu)
{
    while (all_cpu_threads_idle()) {
        // We're in replay, so replay the interrupt!
        // Otherwise e.g. if the CPU has HLTd it will just sit here forever.
        if (rr_in_replay() && rr_num_instr_before_next_interrupt() == 0) break;

        qemu_cond_wait(cpu->halt_cond, &qemu_global_mutex);
    }

    while (iothread_requesting_mutex) {
        qemu_cond_wait(&qemu_io_proceeded_cond, &qemu_global_mutex);
    }

    CPU_FOREACH(cpu) {
        qemu_wait_io_event_common(cpu);
    }
}

static void qemu_kvm_wait_io_event(CPUState *cpu)
{
    while (cpu_thread_is_idle(cpu)) {
        qemu_cond_wait(cpu->halt_cond, &qemu_global_mutex);
    }

    qemu_kvm_eat_signals(cpu);
    qemu_wait_io_event_common(cpu);
}

static void *qemu_kvm_cpu_thread_fn(void *arg)
{
    CPUState *cpu = arg;
    int r;

    rcu_register_thread();

    qemu_mutex_lock_iothread();
    qemu_thread_get_self(cpu->thread);
    cpu->thread_id = qemu_get_thread_id();
    cpu->can_do_io = 1;
    current_cpu = cpu;

    r = kvm_init_vcpu(cpu);
    if (r < 0) {
        fprintf(stderr, "kvm_init_vcpu failed: %s\n", strerror(-r));
        exit(1);
    }

    qemu_kvm_init_cpu_signals(cpu);

    /* signal CPU creation */
    cpu->created = true;
    qemu_cond_signal(&qemu_cpu_cond);

    do {
        if (cpu_can_run(cpu)) {
            r = kvm_cpu_exec(cpu);
            if (r == EXCP_DEBUG) {
                cpu_handle_guest_debug(cpu);
            }
        }
        qemu_kvm_wait_io_event(cpu);
    } while (!cpu->unplug || cpu_can_run(cpu));

    qemu_kvm_destroy_vcpu(cpu);
    cpu->created = false;
    qemu_cond_signal(&qemu_cpu_cond);
    qemu_mutex_unlock_iothread();
    return NULL;
}

static void *qemu_dummy_cpu_thread_fn(void *arg)
{
#ifdef _WIN32
    fprintf(stderr, "qtest is not supported under Windows\n");
    exit(1);
#else
    CPUState *cpu = arg;
    sigset_t waitset;
    int r;

    rcu_register_thread();

    qemu_mutex_lock_iothread();
    qemu_thread_get_self(cpu->thread);
    cpu->thread_id = qemu_get_thread_id();
    cpu->can_do_io = 1;

    sigemptyset(&waitset);
    sigaddset(&waitset, SIG_IPI);

    /* signal CPU creation */
    cpu->created = true;
    qemu_cond_signal(&qemu_cpu_cond);

    current_cpu = cpu;
    while (1) {
        current_cpu = NULL;
        qemu_mutex_unlock_iothread();
        do {
            int sig;
            r = sigwait(&waitset, &sig);
        } while (r == -1 && (errno == EAGAIN || errno == EINTR));
        if (r == -1) {
            perror("sigwait");
            exit(1);
        }
        qemu_mutex_lock_iothread();
        current_cpu = cpu;
        qemu_wait_io_event_common(cpu);
    }

    return NULL;
#endif
}

static int64_t tcg_get_icount_limit(void)
{
    int64_t deadline;

    if (replay_mode != REPLAY_MODE_PLAY) {
        deadline = qemu_clock_deadline_ns_all(QEMU_CLOCK_VIRTUAL);

        /* Maintain prior (possibly buggy) behaviour where if no deadline
         * was set (as there is no QEMU_CLOCK_VIRTUAL timer) or it is more than
         * INT32_MAX nanoseconds ahead, we still use INT32_MAX
         * nanoseconds.
         */
        if ((deadline < 0) || (deadline > INT32_MAX)) {
            deadline = INT32_MAX;
        }

        return qemu_icount_round(deadline);
    } else {
        return replay_get_instructions();
    }
}

static void handle_icount_deadline(void)
{
    if (use_icount) {
        int64_t deadline =
            qemu_clock_deadline_ns_all(QEMU_CLOCK_VIRTUAL);

        if (deadline == 0) {
            qemu_clock_notify(QEMU_CLOCK_VIRTUAL);
        }
    }
}

static int tcg_cpu_exec(CPUState *cpu)
{
    int ret;
#ifdef CONFIG_PROFILER
    int64_t ti;
#endif

#ifdef CONFIG_PROFILER
    ti = profile_getclock();
#endif
    if (use_icount) {
        int64_t count;
        int decr;
        timers_state.qemu_icount -= (cpu->icount_decr.u16.low
                                    + cpu->icount_extra);
        cpu->icount_decr.u16.low = 0;
        cpu->icount_extra = 0;
        count = tcg_get_icount_limit();
        timers_state.qemu_icount += count;
        decr = (count > 0xffff) ? 0xffff : count;
        count -= decr;
        cpu->icount_decr.u16.low = decr;
        cpu->icount_extra = count;
    }
    cpu_exec_start(cpu);
    ret = cpu_exec(cpu);
    cpu_exec_end(cpu);
#ifdef CONFIG_PROFILER
    tcg_time += profile_getclock() - ti;
#endif
    if (use_icount) {
        /* Fold pending instructions back into the
           instruction counter, and clear the interrupt flag.  */
        timers_state.qemu_icount -= (cpu->icount_decr.u16.low
                        + cpu->icount_extra);
        cpu->icount_decr.u32 = 0;
        cpu->icount_extra = 0;
        replay_account_executed_instructions();
    }
    return ret;
}

/* Destroy any remaining vCPUs which have been unplugged and have
 * finished running
 */
static void deal_with_unplugged_cpus(void)
{
    CPUState *cpu;

    CPU_FOREACH(cpu) {
        if (cpu->unplug && !cpu_can_run(cpu)) {
            qemu_tcg_destroy_vcpu(cpu);
            cpu->created = false;
            qemu_cond_signal(&qemu_cpu_cond);
            break;
        }
    }
}

static void *qemu_tcg_cpu_thread_fn(void *arg)
{
    CPUState *cpu = arg;

    rcu_register_thread();

    qemu_mutex_lock_iothread();
    qemu_thread_get_self(cpu->thread);

    CPU_FOREACH(cpu) {
        cpu->thread_id = qemu_get_thread_id();
        cpu->created = true;
        cpu->can_do_io = 1;
    }
    qemu_cond_signal(&qemu_cpu_cond);

    /* wait for initial kick-off after machine start */
    while (first_cpu->stopped) {
        qemu_cond_wait(first_cpu->halt_cond, &qemu_global_mutex);

        /* process any pending work */
        CPU_FOREACH(cpu) {
            qemu_wait_io_event_common(cpu);
        }
    }

    /* process any pending work */
    atomic_mb_set(&exit_request, 1);

    cpu = first_cpu;

    while (1) {
        /* Account partial waits to QEMU_CLOCK_VIRTUAL.  */
        qemu_account_warp_timer();

        if (!cpu) {
            cpu = first_cpu;
        }

        for (; cpu != NULL && !exit_request; cpu = CPU_NEXT(cpu)) {

            qemu_clock_enable(QEMU_CLOCK_VIRTUAL,
                              (cpu->singlestep_enabled & SSTEP_NOTIMER) == 0);

            if (cpu_can_run(cpu)) {
                int r;
                r = tcg_cpu_exec(cpu);
                if (r == EXCP_DEBUG) {
                    cpu_handle_guest_debug(cpu);
                    break;
                }
            } else if (cpu->stop || cpu->stopped) {
                if (cpu->unplug) {
                    cpu = CPU_NEXT(cpu);
                }
                break;
            }

        } /* for cpu.. */

        /* Pairs with smp_wmb in qemu_cpu_kick.  */
        atomic_mb_set(&exit_request, 0);

        handle_icount_deadline();

        qemu_tcg_wait_io_event(QTAILQ_FIRST(&cpus));
        deal_with_unplugged_cpus();
    }

    return NULL;
}

static void qemu_cpu_kick_thread(CPUState *cpu)
{
#ifndef _WIN32
    int err;

    if (cpu->thread_kicked) {
        return;
    }
    cpu->thread_kicked = true;
    err = pthread_kill(cpu->thread->thread, SIG_IPI);
    if (err) {
        fprintf(stderr, "qemu:%s: %s", __func__, strerror(err));
        exit(1);
    }
#else /* _WIN32 */
    abort();
#endif
}

static void qemu_cpu_kick_no_halt(void)
{
    CPUState *cpu;
    /* Ensure whatever caused the exit has reached the CPU threads before
     * writing exit_request.
     */
    atomic_mb_set(&exit_request, 1);
    cpu = atomic_mb_read(&tcg_current_cpu);
    if (cpu) {
        cpu_exit(cpu);
    }
}

void qemu_cpu_kick(CPUState *cpu)
{
    qemu_cond_broadcast(cpu->halt_cond);
    if (tcg_enabled()) {
        qemu_cpu_kick_no_halt();
    } else {
        qemu_cpu_kick_thread(cpu);
    }
}

void qemu_cpu_kick_self(void)
{
    assert(current_cpu);
    qemu_cpu_kick_thread(current_cpu);
}

bool qemu_cpu_is_self(CPUState *cpu)
{
    return qemu_thread_is_self(cpu->thread);
}

bool qemu_in_vcpu_thread(void)
{
    return current_cpu && qemu_cpu_is_self(current_cpu);
}

static __thread bool iothread_locked = false;

bool qemu_mutex_iothread_locked(void)
{
    return iothread_locked;
}

void qemu_mutex_lock_iothread(void)
{
    atomic_inc(&iothread_requesting_mutex);
    /* In the simple case there is no need to bump the VCPU thread out of
     * TCG code execution.
     */
    if (!tcg_enabled() || qemu_in_vcpu_thread() ||
        !first_cpu || !first_cpu->created) {
        qemu_mutex_lock(&qemu_global_mutex);
        atomic_dec(&iothread_requesting_mutex);
    } else {
        if (qemu_mutex_trylock(&qemu_global_mutex)) {
            qemu_cpu_kick_no_halt();
            qemu_mutex_lock(&qemu_global_mutex);
        }
        atomic_dec(&iothread_requesting_mutex);
        qemu_cond_broadcast(&qemu_io_proceeded_cond);
    }
    iothread_locked = true;
}

void qemu_mutex_unlock_iothread(void)
{
    iothread_locked = false;
    qemu_mutex_unlock(&qemu_global_mutex);
}

static bool all_vcpus_paused(void)
{
    CPUState *cpu;

    CPU_FOREACH(cpu) {
        if (!cpu->stopped) {
            return false;
        }
    }

    return true;
}

void pause_all_vcpus(void)
{
    CPUState *cpu;

    qemu_clock_enable(QEMU_CLOCK_VIRTUAL, false);
    CPU_FOREACH(cpu) {
        cpu->stop = true;
        qemu_cpu_kick(cpu);
    }

    if (qemu_in_vcpu_thread()) {
        cpu_stop_current();
        if (!kvm_enabled()) {
            CPU_FOREACH(cpu) {
                cpu->stop = false;
                cpu->stopped = true;
            }
            return;
        }
    }

    while (!all_vcpus_paused()) {
        qemu_cond_wait(&qemu_pause_cond, &qemu_global_mutex);
        CPU_FOREACH(cpu) {
            qemu_cpu_kick(cpu);
        }
    }
}

void cpu_resume(CPUState *cpu)
{
    cpu->stop = false;
    cpu->stopped = false;
    qemu_cpu_kick(cpu);
}

void resume_all_vcpus(void)
{
    CPUState *cpu;

    qemu_clock_enable(QEMU_CLOCK_VIRTUAL, true);
    CPU_FOREACH(cpu) {
        cpu_resume(cpu);
    }
}

void cpu_remove(CPUState *cpu)
{
    cpu->stop = true;
    cpu->unplug = true;
    qemu_cpu_kick(cpu);
}

void cpu_remove_sync(CPUState *cpu)
{
    cpu_remove(cpu);
    while (cpu->created) {
        qemu_cond_wait(&qemu_cpu_cond, &qemu_global_mutex);
    }
}

/* For temporary buffers for forming a name */
#define VCPU_THREAD_NAME_SIZE 16

static void qemu_tcg_init_vcpu(CPUState *cpu)
{
    char thread_name[VCPU_THREAD_NAME_SIZE];
    static QemuCond *tcg_halt_cond;
    static QemuThread *tcg_cpu_thread;

    /* share a single thread for all cpus with TCG */
    if (!tcg_cpu_thread) {
        cpu->thread = g_malloc0(sizeof(QemuThread));
        cpu->halt_cond = g_malloc0(sizeof(QemuCond));
        qemu_cond_init(cpu->halt_cond);
        tcg_halt_cond = cpu->halt_cond;
        snprintf(thread_name, VCPU_THREAD_NAME_SIZE, "CPU %d/TCG",
                 cpu->cpu_index);
        qemu_thread_create(cpu->thread, thread_name, qemu_tcg_cpu_thread_fn,
                           cpu, QEMU_THREAD_JOINABLE);
#ifdef _WIN32
        cpu->hThread = qemu_thread_get_handle(cpu->thread);
#endif
        while (!cpu->created) {
            qemu_cond_wait(&qemu_cpu_cond, &qemu_global_mutex);
        }
        tcg_cpu_thread = cpu->thread;
    } else {
        cpu->thread = tcg_cpu_thread;
        cpu->halt_cond = tcg_halt_cond;
    }
}

static void qemu_kvm_start_vcpu(CPUState *cpu)
{
    char thread_name[VCPU_THREAD_NAME_SIZE];

    cpu->thread = g_malloc0(sizeof(QemuThread));
    cpu->halt_cond = g_malloc0(sizeof(QemuCond));
    qemu_cond_init(cpu->halt_cond);
    snprintf(thread_name, VCPU_THREAD_NAME_SIZE, "CPU %d/KVM",
             cpu->cpu_index);
    qemu_thread_create(cpu->thread, thread_name, qemu_kvm_cpu_thread_fn,
                       cpu, QEMU_THREAD_JOINABLE);
    while (!cpu->created) {
        qemu_cond_wait(&qemu_cpu_cond, &qemu_global_mutex);
    }
}

static void qemu_dummy_start_vcpu(CPUState *cpu)
{
    char thread_name[VCPU_THREAD_NAME_SIZE];

    cpu->thread = g_malloc0(sizeof(QemuThread));
    cpu->halt_cond = g_malloc0(sizeof(QemuCond));
    qemu_cond_init(cpu->halt_cond);
    snprintf(thread_name, VCPU_THREAD_NAME_SIZE, "CPU %d/DUMMY",
             cpu->cpu_index);
    qemu_thread_create(cpu->thread, thread_name, qemu_dummy_cpu_thread_fn, cpu,
                       QEMU_THREAD_JOINABLE);
    while (!cpu->created) {
        qemu_cond_wait(&qemu_cpu_cond, &qemu_global_mutex);
    }
}

void qemu_init_vcpu(CPUState *cpu)
{
    cpu->nr_cores = smp_cores;
    cpu->nr_threads = smp_threads;
    cpu->stopped = true;

    if (!cpu->as) {
        /* If the target cpu hasn't set up any address spaces itself,
         * give it the default one.
         */
        AddressSpace *as = address_space_init_shareable(cpu->memory,
                                                        "cpu-memory");
        cpu->num_ases = 1;
        cpu_address_space_init(cpu, as, 0);
    }

    if (kvm_enabled()) {
        qemu_kvm_start_vcpu(cpu);
    } else if (tcg_enabled()) {
        qemu_tcg_init_vcpu(cpu);
    } else {
        qemu_dummy_start_vcpu(cpu);
    }
}

void cpu_stop_current(void)
{
    if (current_cpu) {
        current_cpu->stop = false;
        current_cpu->stopped = true;
        cpu_exit(current_cpu);
        qemu_cond_broadcast(&qemu_pause_cond);
    }
}

int vm_stop(RunState state)
{
    if (qemu_in_vcpu_thread()) {
        qemu_system_vmstop_request_prepare();
        qemu_system_vmstop_request(state);
        /*
         * FIXME: should not return to device code in case
         * vm_stop() has been requested.
         */
        cpu_stop_current();
        return 0;
    }

    return do_vm_stop(state);
}

/* does a state transition even if the VM is already stopped,
   current state is forgotten forever */
int vm_stop_force_state(RunState state)
{
    if (runstate_is_running()) {
        return vm_stop(state);
    } else {
        runstate_set(state);

        bdrv_drain_all();
        /* Make sure to return an error if the flush in a previous vm_stop()
         * failed. */
        return bdrv_flush_all();
    }
}

<<<<<<< HEAD
static int64_t tcg_get_icount_limit(void)
{
    int64_t deadline;

    if (replay_mode != REPLAY_MODE_PLAY) {
        deadline = qemu_clock_deadline_ns_all(QEMU_CLOCK_VIRTUAL);

        /* Maintain prior (possibly buggy) behaviour where if no deadline
         * was set (as there is no QEMU_CLOCK_VIRTUAL timer) or it is more than
         * INT32_MAX nanoseconds ahead, we still use INT32_MAX
         * nanoseconds.
         */
        if ((deadline < 0) || (deadline > INT32_MAX)) {
            deadline = INT32_MAX;
        }

        return qemu_icount_round(deadline);
    } else {
        return replay_get_instructions();
    }
}

static int tcg_cpu_exec(CPUState *cpu)
{
    int ret;
#ifdef CONFIG_PROFILER
    int64_t ti;
#endif
    // Don't run code if we're about to record from an existing
    // snapshot or replay a recording.
    // Don't waste effort running guest code when we're about
    // to load a VMstate anyway. Especially useful for recording
    // or replaying from boot or the command line.
    // It probably wouldn't hurt to also return for
    // rr_record_requested == 1 (record from current state)
    if (2 == rr_record_requested) {
        return EXCP_HALTED;
    }

#ifdef CONFIG_PROFILER
    ti = profile_getclock();
#endif
    if (use_icount) {
        int64_t count;
        int decr;
        timers_state.qemu_icount -= (cpu->icount_decr.u16.low
                                    + cpu->icount_extra);
        cpu->icount_decr.u16.low = 0;
        cpu->icount_extra = 0;
        count = tcg_get_icount_limit();
        timers_state.qemu_icount += count;
        decr = (count > 0xffff) ? 0xffff : count;
        count -= decr;
        cpu->icount_decr.u16.low = decr;
        cpu->icount_extra = count;
    }
    cpu_exec_start(cpu);
    ret = cpu_exec(cpu);
    cpu_exec_end(cpu);
#ifdef CONFIG_PROFILER
    tcg_time += profile_getclock() - ti;
#endif
    if (use_icount) {
        /* Fold pending instructions back into the
           instruction counter, and clear the interrupt flag.  */
        timers_state.qemu_icount -= (cpu->icount_decr.u16.low
                        + cpu->icount_extra);
        cpu->icount_decr.u32 = 0;
        cpu->icount_extra = 0;
        replay_account_executed_instructions();
    }
    return ret;
}

static void tcg_exec_all(void)
{
    int r;

    /* Account partial waits to QEMU_CLOCK_VIRTUAL.  */
    qemu_account_warp_timer();

    if (next_cpu == NULL) {
        next_cpu = first_cpu;
    }
    for (; next_cpu != NULL && !exit_request; next_cpu = CPU_NEXT(next_cpu)) {
        CPUState *cpu = next_cpu;

        qemu_clock_enable(QEMU_CLOCK_VIRTUAL,
                          (cpu->singlestep_enabled & SSTEP_NOTIMER) == 0);

        if (cpu_can_run(cpu)) {
            r = tcg_cpu_exec(cpu);
            if (r == EXCP_DEBUG) {
                cpu_handle_guest_debug(cpu);
                break;
            }
        } else if (cpu->stop || cpu->stopped) {
            if (cpu->unplug) {
                next_cpu = CPU_NEXT(cpu);
            }
            break;
        }
    }

    /* Pairs with smp_wmb in qemu_cpu_kick.  */
    atomic_mb_set(&exit_request, 0);

    if (rr_in_replay()) {
        rr_use_live_exit_request = 0;
    }
}

=======
>>>>>>> c36ed06e
void list_cpus(FILE *f, fprintf_function cpu_fprintf, const char *optarg)
{
    /* XXX: implement xxx_cpu_list for targets that still miss it */
#if defined(cpu_list)
    cpu_list(f, cpu_fprintf);
#endif
}

CpuInfoList *qmp_query_cpus(Error **errp)
{
    CpuInfoList *head = NULL, *cur_item = NULL;
    CPUState *cpu;

    CPU_FOREACH(cpu) {
        CpuInfoList *info;
#if defined(TARGET_I386)
        X86CPU *x86_cpu = X86_CPU(cpu);
        CPUX86State *env = &x86_cpu->env;
#elif defined(TARGET_PPC)
        PowerPCCPU *ppc_cpu = POWERPC_CPU(cpu);
        CPUPPCState *env = &ppc_cpu->env;
#elif defined(TARGET_SPARC)
        SPARCCPU *sparc_cpu = SPARC_CPU(cpu);
        CPUSPARCState *env = &sparc_cpu->env;
#elif defined(TARGET_MIPS)
        MIPSCPU *mips_cpu = MIPS_CPU(cpu);
        CPUMIPSState *env = &mips_cpu->env;
#elif defined(TARGET_TRICORE)
        TriCoreCPU *tricore_cpu = TRICORE_CPU(cpu);
        CPUTriCoreState *env = &tricore_cpu->env;
#endif

        cpu_synchronize_state(cpu);

        info = g_malloc0(sizeof(*info));
        info->value = g_malloc0(sizeof(*info->value));
        info->value->CPU = cpu->cpu_index;
        info->value->current = (cpu == first_cpu);
        info->value->halted = cpu->halted;
        info->value->qom_path = object_get_canonical_path(OBJECT(cpu));
        info->value->thread_id = cpu->thread_id;
#if defined(TARGET_I386)
        info->value->arch = CPU_INFO_ARCH_X86;
        info->value->u.x86.pc = env->eip + env->segs[R_CS].base;
#elif defined(TARGET_PPC)
        info->value->arch = CPU_INFO_ARCH_PPC;
        info->value->u.ppc.nip = env->nip;
#elif defined(TARGET_SPARC)
        info->value->arch = CPU_INFO_ARCH_SPARC;
        info->value->u.q_sparc.pc = env->pc;
        info->value->u.q_sparc.npc = env->npc;
#elif defined(TARGET_MIPS)
        info->value->arch = CPU_INFO_ARCH_MIPS;
        info->value->u.q_mips.PC = env->active_tc.PC;
#elif defined(TARGET_TRICORE)
        info->value->arch = CPU_INFO_ARCH_TRICORE;
        info->value->u.tricore.PC = env->PC;
#else
        info->value->arch = CPU_INFO_ARCH_OTHER;
#endif

        /* XXX: waiting for the qapi to support GSList */
        if (!cur_item) {
            head = cur_item = info;
        } else {
            cur_item->next = info;
            cur_item = info;
        }
    }

    return head;
}

void qmp_memsave(int64_t addr, int64_t size, const char *filename,
                 bool has_cpu, int64_t cpu_index, Error **errp)
{
    FILE *f;
    uint32_t l;
    CPUState *cpu;
    uint8_t buf[1024];
    int64_t orig_addr = addr, orig_size = size;

    if (!has_cpu) {
        cpu_index = 0;
    }

    cpu = qemu_get_cpu(cpu_index);
    if (cpu == NULL) {
        error_setg(errp, QERR_INVALID_PARAMETER_VALUE, "cpu-index",
                   "a CPU number");
        return;
    }

    f = fopen(filename, "wb");
    if (!f) {
        error_setg_file_open(errp, errno, filename);
        return;
    }

    while (size != 0) {
        l = sizeof(buf);
        if (l > size)
            l = size;
        if (cpu_memory_rw_debug(cpu, addr, buf, l, 0) != 0) {
            error_setg(errp, "Invalid addr 0x%016" PRIx64 "/size %" PRId64
                             " specified", orig_addr, orig_size);
            goto exit;
        }
        if (fwrite(buf, 1, l, f) != l) {
            error_setg(errp, QERR_IO_ERROR);
            goto exit;
        }
        addr += l;
        size -= l;
    }

exit:
    fclose(f);
}

void qmp_pmemsave(int64_t addr, int64_t size, const char *filename,
                  Error **errp)
{
    FILE *f;
    uint32_t l;
    uint8_t buf[1024];

    f = fopen(filename, "wb");
    if (!f) {
        error_setg_file_open(errp, errno, filename);
        return;
    }

    while (size != 0) {
        l = sizeof(buf);
        if (l > size)
            l = size;
        cpu_physical_memory_read(addr, buf, l);
        if (fwrite(buf, 1, l, f) != l) {
            error_setg(errp, QERR_IO_ERROR);
            goto exit;
        }
        addr += l;
        size -= l;
    }

exit:
    fclose(f);
}

void qmp_inject_nmi(Error **errp)
{
    nmi_monitor_handle(monitor_get_cpu_index(), errp);
}

void dump_drift_info(FILE *f, fprintf_function cpu_fprintf)
{
    if (!use_icount) {
        return;
    }

    cpu_fprintf(f, "Host - Guest clock  %"PRIi64" ms\n",
                (cpu_get_clock() - cpu_get_icount())/SCALE_MS);
    if (icount_align_option) {
        cpu_fprintf(f, "Max guest delay     %"PRIi64" ms\n", -max_delay/SCALE_MS);
        cpu_fprintf(f, "Max guest advance   %"PRIi64" ms\n", max_advance/SCALE_MS);
    } else {
        cpu_fprintf(f, "Max guest delay     NA\n");
        cpu_fprintf(f, "Max guest advance   NA\n");
    }
}<|MERGE_RESOLUTION|>--- conflicted
+++ resolved
@@ -1523,121 +1523,6 @@
     }
 }
 
-<<<<<<< HEAD
-static int64_t tcg_get_icount_limit(void)
-{
-    int64_t deadline;
-
-    if (replay_mode != REPLAY_MODE_PLAY) {
-        deadline = qemu_clock_deadline_ns_all(QEMU_CLOCK_VIRTUAL);
-
-        /* Maintain prior (possibly buggy) behaviour where if no deadline
-         * was set (as there is no QEMU_CLOCK_VIRTUAL timer) or it is more than
-         * INT32_MAX nanoseconds ahead, we still use INT32_MAX
-         * nanoseconds.
-         */
-        if ((deadline < 0) || (deadline > INT32_MAX)) {
-            deadline = INT32_MAX;
-        }
-
-        return qemu_icount_round(deadline);
-    } else {
-        return replay_get_instructions();
-    }
-}
-
-static int tcg_cpu_exec(CPUState *cpu)
-{
-    int ret;
-#ifdef CONFIG_PROFILER
-    int64_t ti;
-#endif
-    // Don't run code if we're about to record from an existing
-    // snapshot or replay a recording.
-    // Don't waste effort running guest code when we're about
-    // to load a VMstate anyway. Especially useful for recording
-    // or replaying from boot or the command line.
-    // It probably wouldn't hurt to also return for
-    // rr_record_requested == 1 (record from current state)
-    if (2 == rr_record_requested) {
-        return EXCP_HALTED;
-    }
-
-#ifdef CONFIG_PROFILER
-    ti = profile_getclock();
-#endif
-    if (use_icount) {
-        int64_t count;
-        int decr;
-        timers_state.qemu_icount -= (cpu->icount_decr.u16.low
-                                    + cpu->icount_extra);
-        cpu->icount_decr.u16.low = 0;
-        cpu->icount_extra = 0;
-        count = tcg_get_icount_limit();
-        timers_state.qemu_icount += count;
-        decr = (count > 0xffff) ? 0xffff : count;
-        count -= decr;
-        cpu->icount_decr.u16.low = decr;
-        cpu->icount_extra = count;
-    }
-    cpu_exec_start(cpu);
-    ret = cpu_exec(cpu);
-    cpu_exec_end(cpu);
-#ifdef CONFIG_PROFILER
-    tcg_time += profile_getclock() - ti;
-#endif
-    if (use_icount) {
-        /* Fold pending instructions back into the
-           instruction counter, and clear the interrupt flag.  */
-        timers_state.qemu_icount -= (cpu->icount_decr.u16.low
-                        + cpu->icount_extra);
-        cpu->icount_decr.u32 = 0;
-        cpu->icount_extra = 0;
-        replay_account_executed_instructions();
-    }
-    return ret;
-}
-
-static void tcg_exec_all(void)
-{
-    int r;
-
-    /* Account partial waits to QEMU_CLOCK_VIRTUAL.  */
-    qemu_account_warp_timer();
-
-    if (next_cpu == NULL) {
-        next_cpu = first_cpu;
-    }
-    for (; next_cpu != NULL && !exit_request; next_cpu = CPU_NEXT(next_cpu)) {
-        CPUState *cpu = next_cpu;
-
-        qemu_clock_enable(QEMU_CLOCK_VIRTUAL,
-                          (cpu->singlestep_enabled & SSTEP_NOTIMER) == 0);
-
-        if (cpu_can_run(cpu)) {
-            r = tcg_cpu_exec(cpu);
-            if (r == EXCP_DEBUG) {
-                cpu_handle_guest_debug(cpu);
-                break;
-            }
-        } else if (cpu->stop || cpu->stopped) {
-            if (cpu->unplug) {
-                next_cpu = CPU_NEXT(cpu);
-            }
-            break;
-        }
-    }
-
-    /* Pairs with smp_wmb in qemu_cpu_kick.  */
-    atomic_mb_set(&exit_request, 0);
-
-    if (rr_in_replay()) {
-        rr_use_live_exit_request = 0;
-    }
-}
-
-=======
->>>>>>> c36ed06e
 void list_cpus(FILE *f, fprintf_function cpu_fprintf, const char *optarg)
 {
     /* XXX: implement xxx_cpu_list for targets that still miss it */
