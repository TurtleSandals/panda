--- conflicted
+++ resolved
@@ -40,14 +40,10 @@
 
 static const uint8_t bcast[] = {0xff, 0xff, 0xff, 0xff, 0xff, 0xff};
 
-<<<<<<< HEAD
 #include "panda/network.h"
 #include "panda/rr/rr_log_all.h"
 
-//#define E1000_DEBUG
-=======
 /* #define E1000_DEBUG */
->>>>>>> 86953503
 
 #ifdef E1000_DEBUG
 enum {
