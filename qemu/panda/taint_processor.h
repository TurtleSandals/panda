--- conflicted
+++ resolved
@@ -55,11 +55,7 @@
 typedef uint64_t HAddr;    // hard drive
 typedef uint64_t MAddr;    // physical ram
 typedef uint64_t IAddr;    // io buffers (net & hd)
-<<<<<<< HEAD
 typedef uint64_t PAddr;    // port addresses (x86-specific)
-=======
-typedef uint64_t PAddr;    // ports 
->>>>>>> eb46d00a
 typedef uint64_t LAddr;    // local values
 typedef uint64_t GReg;     // guest general purpose register
 typedef uint64_t GSpec;    // guest special address, like floating point regs
@@ -67,12 +63,8 @@
 typedef uint64_t Const;    // constant that we currently treat as untainted
 typedef uint64_t Ret;      // LLVM return value, also temp register
 
-<<<<<<< HEAD
 typedef enum {HADDR, MADDR, IADDR, PADDR, LADDR, GREG, GSPEC,
     UNK, CONST, RET} AddrType;
-=======
-typedef enum {HADDR, MADDR, IADDR, PADDR, LADDR, GREG, GSPEC, UNK, CONST, RET} AddrType;
->>>>>>> eb46d00a
 
 typedef enum {
     IRRELEVANT=5,  // memory access to CPU state we don't care about
