PLUGIN_NAME=taint

# Include the PANDA Makefile rules
include ../panda.mak

# Include files and lib from LLVM
CXXFLAGS+=$(LLVM_CXXFLAGS)

<<<<<<< HEAD
$(PLUGIN_TARGET_DIR)/my_mem.o: \
    $(wildcard $(PLUGIN_SRC_ROOT)/$(PLUGIN_NAME)/my_mem.[cpp|h])
=======
QEMU_CXXFLAGS+= -std=c++11
# Since std::vector<bool> uses less compute and less memory, it's the default now
# Comment this out and leave the next entry commented to enable std::set<uint32_t> labelset implementation
QEMU_CXXFLAGS+= -DLABELSET_VECTOR
#uncomment to enable std::bitset labelset implementation. Change the set size if needed!
#QEMU_CXXFLAGS+= -DLABELSET_STDBITSET 
#QEMU_CXXFLAGS+= -DLABELSET_MAX_LABELS=256

# plugin source file depends on shadow memory stuff in panda directory
$(PLUGIN_TARGET_DIR)/$(PLUGIN_NAME).o: \
    $(PLUGIN_SRC_ROOT)/$(PLUGIN_NAME)/$(PLUGIN_NAME).cpp \
    $(wildcard $(SRC_PATH)/panda/*.[ch]) $(wildcard $(SRC_PATH)/panda/*.cpp) \
    $(wildcard $(PLUGIN_SRC_ROOT)/$(PLUGIN_NAME)/llvm_taint_lib.[cpp|h])

>>>>>>> 848fe1ae

$(PLUGIN_TARGET_DIR)/bitvector_label_set.o: \
    $(wildcard $(PLUGIN_SRC_ROOT)/$(PLUGIN_NAME)/*.h) \
    $(wildcard $(SRC_PATH)/panda/*.h) \
    $(PLUGIN_SRC_ROOT)/$(PLUGIN_NAME)/sparsebitset.cpp

$(wildcard $(PLUGIN_TARGET_DIR)/shad_dir_*.o): \
    $(wildcard $(PLUGIN_SRC_ROOT)/$(PLUGIN_NAME)/*.h) \
    $(wildcard $(SRC_PATH)/panda/*.h) \
    $(PLUGIN_SRC_ROOT)/$(PLUGIN_NAME)/bitvector_label_set.cpp

$(PLUGIN_TARGET_DIR)/$(PLUGIN_NAME).o: \
    $(PLUGIN_SRC_ROOT)/$(PLUGIN_NAME)/$(PLUGIN_NAME).cpp \
    $(wildcard $(PLUGIN_SRC_ROOT)/panda/*.[ch]) $(wildcard $(SRC_PATH)/panda/*.cpp) \
    $(wildcard $(PLUGIN_SRC_ROOT)/$(PLUGIN_NAME)/llvm_taint_lib.[cpp|h]) \
    $(wildcard $(PLUGIN_SRC_ROOT)/$(PLUGIN_NAME)/*.[ch]) \
    $(wildcard $(PLUGIN_SRC_ROOT)/$(PLUGIN_NAME)/*.cpp)

$(PLUGIN_TARGET_DIR)/taint_processor.o: \
    $(wildcard $(PLUGIN_SRC_ROOT)/$(PLUGIN_NAME)/*.h) \
    $(wildcard $(SRC_PATH)/panda/*.h)

$(PLUGIN_TARGET_DIR)/llvm_taint_lib.o: \
    $(wildcard $(PLUGIN_SRC_ROOT)/$(PLUGIN_NAME)/llvm_taint_lib.[cpp|h]) \
    $(wildcard $(PLUGIN_SRC_ROOT)/$(PLUGIN_NAME)/*.[cpp|h]) \
    $(wildcard $(SRC_PATH)/panda/*.[cpp|h])


# The main rule for your plugin. Please stick with the panda_ naming
# convention.
$(PLUGIN_TARGET_DIR)/panda_$(PLUGIN_NAME).so: \
    $(PLUGIN_TARGET_DIR)/my_mem.o \
    $(PLUGIN_TARGET_DIR)/bitvector_label_set.o \
    $(PLUGIN_TARGET_DIR)/shad_dir_32.o \
    $(PLUGIN_TARGET_DIR)/shad_dir_64.o \
    $(PLUGIN_TARGET_DIR)/taint_processor.o \
    $(PLUGIN_TARGET_DIR)/panda_stats.o \
    $(PLUGIN_TARGET_DIR)/$(PLUGIN_NAME).o \
    $(PLUGIN_TARGET_DIR)/llvm_taint_lib.o 

	$(call quiet-command,$(CXX) $(CXXFLAGS) $(QEMU_CXXFLAGS) \
            -shared -o $@ $^ $(LIBS),"  PLUGIN  $@")

ifdef CONFIG_LLVM
all: $(PLUGIN_TARGET_DIR)/panda_$(PLUGIN_NAME).so
endif
<|MERGE_RESOLUTION|>--- conflicted
+++ resolved
@@ -6,10 +6,6 @@
 # Include files and lib from LLVM
 CXXFLAGS+=$(LLVM_CXXFLAGS)
 
-<<<<<<< HEAD
-$(PLUGIN_TARGET_DIR)/my_mem.o: \
-    $(wildcard $(PLUGIN_SRC_ROOT)/$(PLUGIN_NAME)/my_mem.[cpp|h])
-=======
 QEMU_CXXFLAGS+= -std=c++11
 # Since std::vector<bool> uses less compute and less memory, it's the default now
 # Comment this out and leave the next entry commented to enable std::set<uint32_t> labelset implementation
@@ -18,13 +14,8 @@
 #QEMU_CXXFLAGS+= -DLABELSET_STDBITSET 
 #QEMU_CXXFLAGS+= -DLABELSET_MAX_LABELS=256
 
-# plugin source file depends on shadow memory stuff in panda directory
-$(PLUGIN_TARGET_DIR)/$(PLUGIN_NAME).o: \
-    $(PLUGIN_SRC_ROOT)/$(PLUGIN_NAME)/$(PLUGIN_NAME).cpp \
-    $(wildcard $(SRC_PATH)/panda/*.[ch]) $(wildcard $(SRC_PATH)/panda/*.cpp) \
-    $(wildcard $(PLUGIN_SRC_ROOT)/$(PLUGIN_NAME)/llvm_taint_lib.[cpp|h])
-
->>>>>>> 848fe1ae
+$(PLUGIN_TARGET_DIR)/my_mem.o: \
+    $(wildcard $(PLUGIN_SRC_ROOT)/$(PLUGIN_NAME)/my_mem.[cpp|h])
 
 $(PLUGIN_TARGET_DIR)/bitvector_label_set.o: \
     $(wildcard $(PLUGIN_SRC_ROOT)/$(PLUGIN_NAME)/*.h) \
