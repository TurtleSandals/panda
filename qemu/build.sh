--- conflicted
+++ resolved
@@ -9,18 +9,15 @@
 
 # only 
 LLVM_BIT=""
-<<<<<<< HEAD
 if [ -e ../llvm ]
 then
   echo "Found ../llvm -- LLVM SUPPORT IS ENABLED"
-=======
-if [ -f ../llvm ]
-then
->>>>>>> 7a1736c7
   LLVM_BIT="--enable-llvm --with-llvm=../llvm/Release"
 else
   echo "No ../llvm dir found -- LLVM SUPPORT IS DISABLED"
 fi  
+
+
     
 
 ./configure --target-list=x86_64-softmmu,i386-softmmu,arm-softmmu \
