--- conflicted
+++ resolved
@@ -55,11 +55,7 @@
 
 /* Helpers for int, bool, and string */
 #define qdict_put_int(qdict, key, value) \
-<<<<<<< HEAD
-        qdict_put(qdict, key, qint_from_int(value))
-=======
         qdict_put(qdict, key, qnum_from_int(value))
->>>>>>> ba87166e
 #define qdict_put_bool(qdict, key, value) \
         qdict_put(qdict, key, qbool_from_bool(value))
 #define qdict_put_str(qdict, key, value) \
