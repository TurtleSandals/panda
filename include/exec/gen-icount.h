--- conflicted
+++ resolved
@@ -24,13 +24,7 @@
         return;
     }
 
-<<<<<<< HEAD
-    icount_label = gen_new_label();
-    count = tcg_temp_local_new_i32();
-    tcg_gen_ld_i32(count, cpu_env,
-=======
     tcg_gen_ld_i32(count, tcg_ctx.tcg_env,
->>>>>>> ba87166e
                    -ENV_OFFSET + offsetof(CPUState, icount_decr.u32));
 
     imm = tcg_temp_new_i32();
@@ -40,15 +34,10 @@
     icount_start_insn_idx = tcg_op_buf_count();
     tcg_gen_movi_i32(imm, 0xdeadbeef);
 
-<<<<<<< HEAD
-    tcg_gen_sub_i32(count, count, imm);
-    tcg_temp_free_i32(imm);
-=======
     if (tb->cflags & CF_USE_ICOUNT) {
         tcg_gen_st16_i32(count, tcg_ctx.tcg_env,
                          -ENV_OFFSET + offsetof(CPUState, icount_decr.u16.low));
     }
->>>>>>> ba87166e
 
     tcg_gen_brcondi_i32(TCG_COND_LT, count, 0, icount_label);
     tcg_gen_st16_i32(count, cpu_env,
