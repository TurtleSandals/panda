/*
 * QEMU Block backends
 *
 * Copyright (C) 2014-2016 Red Hat, Inc.
 *
 * Authors:
 *  Markus Armbruster <armbru@redhat.com>,
 *
 * This work is licensed under the terms of the GNU LGPL, version 2.1
 * or later.  See the COPYING.LIB file in the top-level directory.
 */

#ifndef BLOCK_BACKEND_H
#define BLOCK_BACKEND_H

#include "qemu/iov.h"
#include "block/throttle-groups.h"

/*
 * TODO Have to include block/block.h for a bunch of block layer
 * types.  Unfortunately, this pulls in the whole BlockDriverState
 * API, which we don't want used by many BlockBackend users.  Some of
 * the types belong here, and the rest should be split into a common
 * header and one for the BlockDriverState API.
 */
#include "block/block.h"

/* Callbacks for block device models */
typedef struct BlockDevOps {
    /*
     * Runs when virtual media changed (monitor commands eject, change)
     * Argument load is true on load and false on eject.
     * Beware: doesn't run when a host device's physical media
     * changes.  Sure would be useful if it did.
     * Device models with removable media must implement this callback.
     */
    void (*change_media_cb)(void *opaque, bool load, Error **errp);
    /*
     * Runs when an eject request is issued from the monitor, the tray
     * is closed, and the medium is locked.
     * Device models that do not implement is_medium_locked will not need
     * this callback.  Device models that can lock the medium or tray might
     * want to implement the callback and unlock the tray when "force" is
     * true, even if they do not support eject requests.
     */
    void (*eject_request_cb)(void *opaque, bool force);
    /*
     * Is the virtual tray open?
     * Device models implement this only when the device has a tray.
     */
    bool (*is_tray_open)(void *opaque);
    /*
     * Is the virtual medium locked into the device?
     * Device models implement this only when device has such a lock.
     */
    bool (*is_medium_locked)(void *opaque);
    /*
     * Runs when the size changed (e.g. monitor command block_resize)
     */
    void (*resize_cb)(void *opaque);
    /*
     * Runs when the backend receives a drain request.
     */
    void (*drained_begin)(void *opaque);
    /*
     * Runs when the backend's last drain request ends.
     */
    void (*drained_end)(void *opaque);
} BlockDevOps;

/* This struct is embedded in (the private) BlockBackend struct and contains
 * fields that must be public. This is in particular for QLIST_ENTRY() and
 * friends so that BlockBackends can be kept in lists outside block-backend.c */
typedef struct BlockBackendPublic {
    /* throttled_reqs_lock protects the CoQueues for throttled requests.  */
    CoMutex      throttled_reqs_lock;
    CoQueue      throttled_reqs[2];

    /* Nonzero if the I/O limits are currently being ignored; generally
     * it is zero.  Accessed with atomic operations.
     */
    unsigned int io_limits_disabled;

    /* The following fields are protected by the ThrottleGroup lock.
     * See the ThrottleGroup documentation for details.
     * throttle_state tells us if I/O limits are configured. */
    ThrottleState *throttle_state;
    ThrottleTimers throttle_timers;
    unsigned       pending_reqs[2];
    QLIST_ENTRY(BlockBackendPublic) round_robin;
} BlockBackendPublic;

BlockBackend *blk_new(uint64_t perm, uint64_t shared_perm);
BlockBackend *blk_new_open(const char *filename, const char *reference,
                           QDict *options, int flags, Error **errp);
int blk_get_refcnt(BlockBackend *blk);
void blk_ref(BlockBackend *blk);
void blk_unref(BlockBackend *blk);
void blk_remove_all_bs(void);
const char *blk_name(const BlockBackend *blk);
BlockBackend *blk_by_name(const char *name);
BlockBackend *blk_next(BlockBackend *blk);
BlockBackend *blk_all_next(BlockBackend *blk);
bool monitor_add_blk(BlockBackend *blk, const char *name, Error **errp);
void monitor_remove_blk(BlockBackend *blk);

BlockBackendPublic *blk_get_public(BlockBackend *blk);
BlockBackend *blk_by_public(BlockBackendPublic *public);

BlockDriverState *blk_bs(BlockBackend *blk);
void blk_remove_bs(BlockBackend *blk);
int blk_insert_bs(BlockBackend *blk, BlockDriverState *bs, Error **errp);
bool bdrv_has_blk(BlockDriverState *bs);
bool bdrv_is_root_node(BlockDriverState *bs);
int blk_set_perm(BlockBackend *blk, uint64_t perm, uint64_t shared_perm,
                 Error **errp);
void blk_get_perm(BlockBackend *blk, uint64_t *perm, uint64_t *shared_perm);

void blk_set_allow_write_beyond_eof(BlockBackend *blk, bool allow);
void blk_iostatus_enable(BlockBackend *blk);
bool blk_iostatus_is_enabled(const BlockBackend *blk);
BlockDeviceIoStatus blk_iostatus(const BlockBackend *blk);
void blk_iostatus_disable(BlockBackend *blk);
void blk_iostatus_reset(BlockBackend *blk);
void blk_iostatus_set_err(BlockBackend *blk, int error);
int blk_attach_dev(BlockBackend *blk, DeviceState *dev);
void blk_attach_dev_legacy(BlockBackend *blk, void *dev);
void blk_detach_dev(BlockBackend *blk, void *dev);
void *blk_get_attached_dev(BlockBackend *blk);
char *blk_get_attached_dev_id(BlockBackend *blk);
BlockBackend *blk_by_dev(void *dev);
BlockBackend *blk_by_qdev_id(const char *id, Error **errp);
void blk_set_dev_ops(BlockBackend *blk, const BlockDevOps *ops, void *opaque);
int blk_pread_unthrottled(BlockBackend *blk, int64_t offset, uint8_t *buf,
                          int bytes);
int coroutine_fn blk_co_preadv(BlockBackend *blk, int64_t offset,
                               unsigned int bytes, QEMUIOVector *qiov,
                               BdrvRequestFlags flags);
int coroutine_fn blk_co_pwritev(BlockBackend *blk, int64_t offset,
                               unsigned int bytes, QEMUIOVector *qiov,
                               BdrvRequestFlags flags);
int blk_pwrite_zeroes(BlockBackend *blk, int64_t offset,
                      int bytes, BdrvRequestFlags flags);
BlockAIOCB *blk_aio_pwrite_zeroes(BlockBackend *blk, int64_t offset,
                                  int bytes, BdrvRequestFlags flags,
                                  BlockCompletionFunc *cb, void *opaque);
int blk_make_zero(BlockBackend *blk, BdrvRequestFlags flags);
int blk_pread(BlockBackend *blk, int64_t offset, void *buf, int bytes);
int blk_pwrite(BlockBackend *blk, int64_t offset, const void *buf, int bytes,
               BdrvRequestFlags flags);
int64_t blk_getlength(BlockBackend *blk);
void blk_get_geometry(BlockBackend *blk, uint64_t *nb_sectors_ptr);
int64_t blk_nb_sectors(BlockBackend *blk);
BlockAIOCB *blk_aio_preadv(BlockBackend *blk, int64_t offset,
                           QEMUIOVector *qiov, BdrvRequestFlags flags,
                           BlockCompletionFunc *cb, void *opaque);
BlockAIOCB *blk_aio_pwritev(BlockBackend *blk, int64_t offset,
                            QEMUIOVector *qiov, BdrvRequestFlags flags,
                            BlockCompletionFunc *cb, void *opaque);
BlockAIOCB *blk_aio_flush(BlockBackend *blk,
                          BlockCompletionFunc *cb, void *opaque);
BlockAIOCB *blk_aio_pdiscard(BlockBackend *blk, int64_t offset, int bytes,
                             BlockCompletionFunc *cb, void *opaque);
void blk_aio_cancel(BlockAIOCB *acb);
void blk_aio_cancel_async(BlockAIOCB *acb);
int blk_co_ioctl(BlockBackend *blk, unsigned long int req, void *buf);
int blk_ioctl(BlockBackend *blk, unsigned long int req, void *buf);
BlockAIOCB *blk_aio_ioctl(BlockBackend *blk, unsigned long int req, void *buf,
                          BlockCompletionFunc *cb, void *opaque);
int blk_co_pdiscard(BlockBackend *blk, int64_t offset, int bytes);
int blk_co_flush(BlockBackend *blk);
int blk_flush(BlockBackend *blk);
int blk_commit_all(void);
void blk_drain(BlockBackend *blk);
void blk_drain_all(void);
void blk_set_on_error(BlockBackend *blk, BlockdevOnError on_read_error,
                      BlockdevOnError on_write_error);
BlockdevOnError blk_get_on_error(BlockBackend *blk, bool is_read);
BlockErrorAction blk_get_error_action(BlockBackend *blk, bool is_read,
                                      int error);
void blk_error_action(BlockBackend *blk, BlockErrorAction action,
                      bool is_read, int error);
int blk_is_read_only(BlockBackend *blk);
int blk_is_sg(BlockBackend *blk);
int blk_enable_write_cache(BlockBackend *blk);
void blk_set_enable_write_cache(BlockBackend *blk, bool wce);
void blk_invalidate_cache(BlockBackend *blk, Error **errp);
bool blk_is_inserted(BlockBackend *blk);
bool blk_is_available(BlockBackend *blk);
void blk_lock_medium(BlockBackend *blk, bool locked);
void blk_eject(BlockBackend *blk, bool eject_flag);
int blk_get_flags(BlockBackend *blk);
uint32_t blk_get_max_transfer(BlockBackend *blk);
int blk_get_max_iov(BlockBackend *blk);
void blk_set_guest_block_size(BlockBackend *blk, int align);
void *blk_try_blockalign(BlockBackend *blk, size_t size);
void *blk_blockalign(BlockBackend *blk, size_t size);
bool blk_op_is_blocked(BlockBackend *blk, BlockOpType op, Error **errp);
void blk_op_unblock(BlockBackend *blk, BlockOpType op, Error *reason);
void blk_op_block_all(BlockBackend *blk, Error *reason);
void blk_op_unblock_all(BlockBackend *blk, Error *reason);
AioContext *blk_get_aio_context(BlockBackend *blk);
void blk_set_aio_context(BlockBackend *blk, AioContext *new_context);
void blk_add_aio_context_notifier(BlockBackend *blk,
        void (*attached_aio_context)(AioContext *new_context, void *opaque),
        void (*detach_aio_context)(void *opaque), void *opaque);
void blk_remove_aio_context_notifier(BlockBackend *blk,
                                     void (*attached_aio_context)(AioContext *,
                                                                  void *),
                                     void (*detach_aio_context)(void *),
                                     void *opaque);
void blk_add_remove_bs_notifier(BlockBackend *blk, Notifier *notify);
void blk_add_insert_bs_notifier(BlockBackend *blk, Notifier *notify);
void blk_io_plug(BlockBackend *blk);
void blk_io_unplug(BlockBackend *blk);
BlockAcctStats *blk_get_stats(BlockBackend *blk);
BlockBackendRootState *blk_get_root_state(BlockBackend *blk);
void blk_update_root_state(BlockBackend *blk);
bool blk_get_detect_zeroes_from_root_state(BlockBackend *blk);
int blk_get_open_flags_from_root_state(BlockBackend *blk);

void *blk_aio_get(const AIOCBInfo *aiocb_info, BlockBackend *blk,
                  BlockCompletionFunc *cb, void *opaque);
int coroutine_fn blk_co_pwrite_zeroes(BlockBackend *blk, int64_t offset,
                                      int bytes, BdrvRequestFlags flags);
int blk_pwrite_compressed(BlockBackend *blk, int64_t offset, const void *buf,
<<<<<<< HEAD
                          int count);
int blk_truncate(BlockBackend *blk, int64_t offset, Error **errp);
int blk_pdiscard(BlockBackend *blk, int64_t offset, int count);
=======
                          int bytes);
int blk_truncate(BlockBackend *blk, int64_t offset, PreallocMode prealloc,
                 Error **errp);
int blk_pdiscard(BlockBackend *blk, int64_t offset, int bytes);
>>>>>>> ba87166e
int blk_save_vmstate(BlockBackend *blk, const uint8_t *buf,
                     int64_t pos, int size);
int blk_load_vmstate(BlockBackend *blk, uint8_t *buf, int64_t pos, int size);
int blk_probe_blocksizes(BlockBackend *blk, BlockSizes *bsz);
int blk_probe_geometry(BlockBackend *blk, HDGeometry *geo);
BlockAIOCB *blk_abort_aio_request(BlockBackend *blk,
                                  BlockCompletionFunc *cb,
                                  void *opaque, int ret);

void blk_set_io_limits(BlockBackend *blk, ThrottleConfig *cfg);
void blk_io_limits_disable(BlockBackend *blk);
void blk_io_limits_enable(BlockBackend *blk, const char *group);
void blk_io_limits_update_group(BlockBackend *blk, const char *group);
void blk_set_force_allow_inactivate(BlockBackend *blk);

#endif<|MERGE_RESOLUTION|>--- conflicted
+++ resolved
@@ -224,16 +224,10 @@
 int coroutine_fn blk_co_pwrite_zeroes(BlockBackend *blk, int64_t offset,
                                       int bytes, BdrvRequestFlags flags);
 int blk_pwrite_compressed(BlockBackend *blk, int64_t offset, const void *buf,
-<<<<<<< HEAD
-                          int count);
-int blk_truncate(BlockBackend *blk, int64_t offset, Error **errp);
-int blk_pdiscard(BlockBackend *blk, int64_t offset, int count);
-=======
                           int bytes);
 int blk_truncate(BlockBackend *blk, int64_t offset, PreallocMode prealloc,
                  Error **errp);
 int blk_pdiscard(BlockBackend *blk, int64_t offset, int bytes);
->>>>>>> ba87166e
 int blk_save_vmstate(BlockBackend *blk, const uint8_t *buf,
                      int64_t pos, int size);
 int blk_load_vmstate(BlockBackend *blk, uint8_t *buf, int64_t pos, int size);
