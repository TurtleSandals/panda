/* BlockDriver implementation for "raw" format driver
 *
 * Copyright (C) 2010-2016 Red Hat, Inc.
 * Copyright (C) 2010, Blue Swirl <blauwirbel@gmail.com>
 * Copyright (C) 2009, Anthony Liguori <aliguori@us.ibm.com>
 *
 * Author:
 *   Laszlo Ersek <lersek@redhat.com>
 *
 * Permission is hereby granted, free of charge, to any person obtaining a copy
 * of this software and associated documentation files (the "Software"), to
 * deal in the Software without restriction, including without limitation the
 * rights to use, copy, modify, merge, publish, distribute, sublicense, and/or
 * sell copies of the Software, and to permit persons to whom the Software is
 * furnished to do so, subject to the following conditions:
 *
 * The above copyright notice and this permission notice shall be included in
 * all copies or substantial portions of the Software.
 *
 * THE SOFTWARE IS PROVIDED "AS IS", WITHOUT WARRANTY OF ANY KIND, EXPRESS OR
 * IMPLIED, INCLUDING BUT NOT LIMITED TO THE WARRANTIES OF MERCHANTABILITY,
 * FITNESS FOR A PARTICULAR PURPOSE AND NONINFRINGEMENT. IN NO EVENT SHALL THE
 * AUTHORS OR COPYRIGHT HOLDERS BE LIABLE FOR ANY CLAIM, DAMAGES OR OTHER
 * LIABILITY, WHETHER IN AN ACTION OF CONTRACT, TORT OR OTHERWISE, ARISING
 * FROM, OUT OF OR IN CONNECTION WITH THE SOFTWARE OR THE USE OR OTHER DEALINGS
 * IN THE SOFTWARE.
 */

#include "qemu/osdep.h"
#include "block/block_int.h"
#include "qapi/error.h"
#include "qemu/option.h"

typedef struct BDRVRawState {
    uint64_t offset;
    uint64_t size;
    bool has_size;
} BDRVRawState;

static QemuOptsList raw_runtime_opts = {
    .name = "raw",
    .head = QTAILQ_HEAD_INITIALIZER(raw_runtime_opts.head),
    .desc = {
        {
            .name = "offset",
            .type = QEMU_OPT_SIZE,
            .help = "offset in the disk where the image starts",
        },
        {
            .name = "size",
            .type = QEMU_OPT_SIZE,
            .help = "virtual disk size",
        },
        { /* end of list */ }
    },
};

static QemuOptsList raw_create_opts = {
    .name = "raw-create-opts",
    .head = QTAILQ_HEAD_INITIALIZER(raw_create_opts.head),
    .desc = {
        {
            .name = BLOCK_OPT_SIZE,
            .type = QEMU_OPT_SIZE,
            .help = "Virtual disk size"
        },
        { /* end of list */ }
    }
};

static int raw_read_options(QDict *options, BlockDriverState *bs,
    BDRVRawState *s, Error **errp)
{
    Error *local_err = NULL;
    QemuOpts *opts = NULL;
    int64_t real_size = 0;
    int ret;

    real_size = bdrv_getlength(bs->file->bs);
    if (real_size < 0) {
        error_setg_errno(errp, -real_size, "Could not get image size");
        return real_size;
    }

    opts = qemu_opts_create(&raw_runtime_opts, NULL, 0, &error_abort);
    qemu_opts_absorb_qdict(opts, options, &local_err);
    if (local_err) {
        error_propagate(errp, local_err);
        ret = -EINVAL;
        goto end;
    }

    s->offset = qemu_opt_get_size(opts, "offset", 0);
    if (s->offset > real_size) {
        error_setg(errp, "Offset (%" PRIu64 ") cannot be greater than "
            "size of the containing file (%" PRId64 ")",
            s->offset, real_size);
        ret = -EINVAL;
        goto end;
    }

    if (qemu_opt_find(opts, "size") != NULL) {
        s->size = qemu_opt_get_size(opts, "size", 0);
        s->has_size = true;
    } else {
        s->has_size = false;
        s->size = real_size - s->offset;
    }

    /* Check size and offset */
    if ((real_size - s->offset) < s->size) {
        error_setg(errp, "The sum of offset (%" PRIu64 ") and size "
            "(%" PRIu64 ") has to be smaller or equal to the "
            " actual size of the containing file (%" PRId64 ")",
            s->offset, s->size, real_size);
        ret = -EINVAL;
        goto end;
    }

    /* Make sure size is multiple of BDRV_SECTOR_SIZE to prevent rounding
     * up and leaking out of the specified area. */
    if (s->has_size && !QEMU_IS_ALIGNED(s->size, BDRV_SECTOR_SIZE)) {
        error_setg(errp, "Specified size is not multiple of %llu",
            BDRV_SECTOR_SIZE);
        ret = -EINVAL;
        goto end;
    }

    ret = 0;

end:

    qemu_opts_del(opts);

    return ret;
}

static int raw_reopen_prepare(BDRVReopenState *reopen_state,
                              BlockReopenQueue *queue, Error **errp)
{
    assert(reopen_state != NULL);
    assert(reopen_state->bs != NULL);

    reopen_state->opaque = g_new0(BDRVRawState, 1);

    return raw_read_options(
        reopen_state->options,
        reopen_state->bs,
        reopen_state->opaque,
        errp);
}

static void raw_reopen_commit(BDRVReopenState *state)
{
    BDRVRawState *new_s = state->opaque;
    BDRVRawState *s = state->bs->opaque;

    memcpy(s, new_s, sizeof(BDRVRawState));

    g_free(state->opaque);
    state->opaque = NULL;
}

static void raw_reopen_abort(BDRVReopenState *state)
{
    g_free(state->opaque);
    state->opaque = NULL;
}

static int coroutine_fn raw_co_preadv(BlockDriverState *bs, uint64_t offset,
                                      uint64_t bytes, QEMUIOVector *qiov,
                                      int flags)
{
    BDRVRawState *s = bs->opaque;

    if (offset > UINT64_MAX - s->offset) {
        return -EINVAL;
    }
    offset += s->offset;

    BLKDBG_EVENT(bs->file, BLKDBG_READ_AIO);
    return bdrv_co_preadv(bs->file, offset, bytes, qiov, flags);
}

static int coroutine_fn raw_co_pwritev(BlockDriverState *bs, uint64_t offset,
                                       uint64_t bytes, QEMUIOVector *qiov,
                                       int flags)
{
    BDRVRawState *s = bs->opaque;
    void *buf = NULL;
    BlockDriver *drv;
    QEMUIOVector local_qiov;
    int ret;

    if (s->has_size && (offset > s->size || bytes > (s->size - offset))) {
        /* There's not enough space for the data. Don't write anything and just
         * fail to prevent leaking out of the size specified in options. */
        return -ENOSPC;
    }

    if (offset > UINT64_MAX - s->offset) {
        ret = -EINVAL;
        goto fail;
    }

    if (bs->probed && offset < BLOCK_PROBE_BUF_SIZE && bytes) {
        /* Handling partial writes would be a pain - so we just
         * require that guests have 512-byte request alignment if
         * probing occurred */
        QEMU_BUILD_BUG_ON(BLOCK_PROBE_BUF_SIZE != 512);
        QEMU_BUILD_BUG_ON(BDRV_SECTOR_SIZE != 512);
        assert(offset == 0 && bytes >= BLOCK_PROBE_BUF_SIZE);

        buf = qemu_try_blockalign(bs->file->bs, 512);
        if (!buf) {
            ret = -ENOMEM;
            goto fail;
        }

        ret = qemu_iovec_to_buf(qiov, 0, buf, 512);
        if (ret != 512) {
            ret = -EINVAL;
            goto fail;
        }

        drv = bdrv_probe_all(buf, 512, NULL);
        if (drv != bs->drv) {
            ret = -EPERM;
            goto fail;
        }

        /* Use the checked buffer, a malicious guest might be overwriting its
         * original buffer in the background. */
        qemu_iovec_init(&local_qiov, qiov->niov + 1);
        qemu_iovec_add(&local_qiov, buf, 512);
        qemu_iovec_concat(&local_qiov, qiov, 512, qiov->size - 512);
        qiov = &local_qiov;
    }

    offset += s->offset;

    BLKDBG_EVENT(bs->file, BLKDBG_WRITE_AIO);
    ret = bdrv_co_pwritev(bs->file, offset, bytes, qiov, flags);

fail:
    if (qiov == &local_qiov) {
        qemu_iovec_destroy(&local_qiov);
    }
    qemu_vfree(buf);
    return ret;
}

static int64_t coroutine_fn raw_co_get_block_status(BlockDriverState *bs,
                                            int64_t sector_num,
                                            int nb_sectors, int *pnum,
                                            BlockDriverState **file)
{
    BDRVRawState *s = bs->opaque;
    *pnum = nb_sectors;
    *file = bs->file->bs;
    sector_num += s->offset / BDRV_SECTOR_SIZE;
    return BDRV_BLOCK_RAW | BDRV_BLOCK_OFFSET_VALID |
           (sector_num << BDRV_SECTOR_BITS);
}

static int coroutine_fn raw_co_pwrite_zeroes(BlockDriverState *bs,
                                             int64_t offset, int bytes,
                                             BdrvRequestFlags flags)
{
    BDRVRawState *s = bs->opaque;
    if (offset > UINT64_MAX - s->offset) {
        return -EINVAL;
    }
    offset += s->offset;
    return bdrv_co_pwrite_zeroes(bs->file, offset, bytes, flags);
}

static int coroutine_fn raw_co_pdiscard(BlockDriverState *bs,
                                        int64_t offset, int bytes)
{
    BDRVRawState *s = bs->opaque;
    if (offset > UINT64_MAX - s->offset) {
        return -EINVAL;
    }
    offset += s->offset;
    return bdrv_co_pdiscard(bs->file->bs, offset, bytes);
}

static int64_t raw_getlength(BlockDriverState *bs)
{
    int64_t len;
    BDRVRawState *s = bs->opaque;

    /* Update size. It should not change unless the file was externally
     * modified. */
    len = bdrv_getlength(bs->file->bs);
    if (len < 0) {
        return len;
    }

    if (len < s->offset) {
        s->size = 0;
    } else {
        if (s->has_size) {
            /* Try to honour the size */
            s->size = MIN(s->size, len - s->offset);
        } else {
            s->size = len - s->offset;
        }
    }

    return s->size;
}

static BlockMeasureInfo *raw_measure(QemuOpts *opts, BlockDriverState *in_bs,
                                     Error **errp)
{
    BlockMeasureInfo *info;
    int64_t required;

    if (in_bs) {
        required = bdrv_getlength(in_bs);
        if (required < 0) {
            error_setg_errno(errp, -required, "Unable to get image size");
            return NULL;
        }
    } else {
        required = ROUND_UP(qemu_opt_get_size_del(opts, BLOCK_OPT_SIZE, 0),
                            BDRV_SECTOR_SIZE);
    }

    info = g_new(BlockMeasureInfo, 1);
    info->required = required;

    /* Unallocated sectors count towards the file size in raw images */
    info->fully_allocated = info->required;
    return info;
}

static int raw_get_info(BlockDriverState *bs, BlockDriverInfo *bdi)
{
    return bdrv_get_info(bs->file->bs, bdi);
}

static void raw_refresh_limits(BlockDriverState *bs, Error **errp)
{
    if (bs->probed) {
        /* To make it easier to protect the first sector, any probed
         * image is restricted to read-modify-write on sub-sector
         * operations. */
        bs->bl.request_alignment = BDRV_SECTOR_SIZE;
    }
}

static int raw_truncate(BlockDriverState *bs, int64_t offset,
                        PreallocMode prealloc, Error **errp)
{
    BDRVRawState *s = bs->opaque;

    if (s->has_size) {
        error_setg(errp, "Cannot resize fixed-size raw disks");
        return -ENOTSUP;
    }

    if (INT64_MAX - offset < s->offset) {
        error_setg(errp, "Disk size too large for the chosen offset");
        return -EINVAL;
    }

    s->size = offset;
    offset += s->offset;
<<<<<<< HEAD
    return bdrv_truncate(bs->file, offset, NULL);
=======
    return bdrv_truncate(bs->file, offset, prealloc, errp);
>>>>>>> ba87166e
}

static int raw_media_changed(BlockDriverState *bs)
{
    return bdrv_media_changed(bs->file->bs);
}

static void raw_eject(BlockDriverState *bs, bool eject_flag)
{
    bdrv_eject(bs->file->bs, eject_flag);
}

static void raw_lock_medium(BlockDriverState *bs, bool locked)
{
    bdrv_lock_medium(bs->file->bs, locked);
}

static int raw_co_ioctl(BlockDriverState *bs, unsigned long int req, void *buf)
{
    BDRVRawState *s = bs->opaque;
    if (s->offset || s->has_size) {
        return -ENOTSUP;
    }
    return bdrv_co_ioctl(bs->file->bs, req, buf);
}

static int raw_has_zero_init(BlockDriverState *bs)
{
    return bdrv_has_zero_init(bs->file->bs);
}

static int raw_create(const char *filename, QemuOpts *opts, Error **errp)
{
    return bdrv_create_file(filename, opts, errp);
}

static int raw_open(BlockDriverState *bs, QDict *options, int flags,
                    Error **errp)
{
    BDRVRawState *s = bs->opaque;
    int ret;

    bs->file = bdrv_open_child(NULL, options, "file", bs, &child_file,
                               false, errp);
    if (!bs->file) {
        return -EINVAL;
    }

    bs->sg = bs->file->bs->sg;
    bs->supported_write_flags = BDRV_REQ_FUA &
        bs->file->bs->supported_write_flags;
    bs->supported_zero_flags = (BDRV_REQ_FUA | BDRV_REQ_MAY_UNMAP) &
        bs->file->bs->supported_zero_flags;

    if (bs->probed && !bdrv_is_read_only(bs)) {
        fprintf(stderr,
                "WARNING: Image format was not specified for '%s' and probing "
                "guessed raw.\n"
                "         Automatically detecting the format is dangerous for "
                "raw images, write operations on block 0 will be restricted.\n"
                "         Specify the 'raw' format explicitly to remove the "
                "restrictions.\n",
                bs->file->bs->filename);
    }

    ret = raw_read_options(options, bs, s, errp);
    if (ret < 0) {
        return ret;
    }

    if (bs->sg && (s->offset || s->has_size)) {
        error_setg(errp, "Cannot use offset/size with SCSI generic devices");
        return -EINVAL;
    }

    return 0;
}

static void raw_close(BlockDriverState *bs)
{
}

static int raw_probe(const uint8_t *buf, int buf_size, const char *filename)
{
    /* smallest possible positive score so that raw is used if and only if no
     * other block driver works
     */
    return 1;
}

static int raw_probe_blocksizes(BlockDriverState *bs, BlockSizes *bsz)
{
    BDRVRawState *s = bs->opaque;
    int ret;

    ret = bdrv_probe_blocksizes(bs->file->bs, bsz);
    if (ret < 0) {
        return ret;
    }

    if (!QEMU_IS_ALIGNED(s->offset, MAX(bsz->log, bsz->phys))) {
        return -ENOTSUP;
    }

    return 0;
}

static int raw_probe_geometry(BlockDriverState *bs, HDGeometry *geo)
{
    BDRVRawState *s = bs->opaque;
    if (s->offset || s->has_size) {
        return -ENOTSUP;
    }
    return bdrv_probe_geometry(bs->file->bs, geo);
}

BlockDriver bdrv_raw = {
    .format_name          = "raw",
    .instance_size        = sizeof(BDRVRawState),
    .bdrv_probe           = &raw_probe,
    .bdrv_reopen_prepare  = &raw_reopen_prepare,
    .bdrv_reopen_commit   = &raw_reopen_commit,
    .bdrv_reopen_abort    = &raw_reopen_abort,
    .bdrv_open            = &raw_open,
    .bdrv_close           = &raw_close,
    .bdrv_child_perm      = bdrv_filter_default_perms,
    .bdrv_create          = &raw_create,
    .bdrv_co_preadv       = &raw_co_preadv,
    .bdrv_co_pwritev      = &raw_co_pwritev,
    .bdrv_co_pwrite_zeroes = &raw_co_pwrite_zeroes,
    .bdrv_co_pdiscard     = &raw_co_pdiscard,
    .bdrv_co_get_block_status = &raw_co_get_block_status,
    .bdrv_truncate        = &raw_truncate,
    .bdrv_getlength       = &raw_getlength,
    .has_variable_length  = true,
    .bdrv_measure         = &raw_measure,
    .bdrv_get_info        = &raw_get_info,
    .bdrv_refresh_limits  = &raw_refresh_limits,
    .bdrv_probe_blocksizes = &raw_probe_blocksizes,
    .bdrv_probe_geometry  = &raw_probe_geometry,
    .bdrv_media_changed   = &raw_media_changed,
    .bdrv_eject           = &raw_eject,
    .bdrv_lock_medium     = &raw_lock_medium,
    .bdrv_co_ioctl        = &raw_co_ioctl,
    .create_opts          = &raw_create_opts,
    .bdrv_has_zero_init   = &raw_has_zero_init
};

static void bdrv_raw_init(void)
{
    bdrv_register(&bdrv_raw);
}

block_init(bdrv_raw_init);<|MERGE_RESOLUTION|>--- conflicted
+++ resolved
@@ -369,11 +369,7 @@
 
     s->size = offset;
     offset += s->offset;
-<<<<<<< HEAD
-    return bdrv_truncate(bs->file, offset, NULL);
-=======
     return bdrv_truncate(bs->file, offset, prealloc, errp);
->>>>>>> ba87166e
 }
 
 static int raw_media_changed(BlockDriverState *bs)
