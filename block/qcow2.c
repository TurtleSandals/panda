/*
 * Block driver for the QCOW version 2 format
 *
 * Copyright (c) 2004-2006 Fabrice Bellard
 *
 * Permission is hereby granted, free of charge, to any person obtaining a copy
 * of this software and associated documentation files (the "Software"), to deal
 * in the Software without restriction, including without limitation the rights
 * to use, copy, modify, merge, publish, distribute, sublicense, and/or sell
 * copies of the Software, and to permit persons to whom the Software is
 * furnished to do so, subject to the following conditions:
 *
 * The above copyright notice and this permission notice shall be included in
 * all copies or substantial portions of the Software.
 *
 * THE SOFTWARE IS PROVIDED "AS IS", WITHOUT WARRANTY OF ANY KIND, EXPRESS OR
 * IMPLIED, INCLUDING BUT NOT LIMITED TO THE WARRANTIES OF MERCHANTABILITY,
 * FITNESS FOR A PARTICULAR PURPOSE AND NONINFRINGEMENT. IN NO EVENT SHALL
 * THE AUTHORS OR COPYRIGHT HOLDERS BE LIABLE FOR ANY CLAIM, DAMAGES OR OTHER
 * LIABILITY, WHETHER IN AN ACTION OF CONTRACT, TORT OR OTHERWISE, ARISING FROM,
 * OUT OF OR IN CONNECTION WITH THE SOFTWARE OR THE USE OR OTHER DEALINGS IN
 * THE SOFTWARE.
 */
#include "qemu/osdep.h"
#include "block/block_int.h"
#include "sysemu/block-backend.h"
#include "qemu/module.h"
#include <zlib.h>
#include "block/qcow2.h"
#include "qemu/error-report.h"
#include "qapi/qmp/qerror.h"
#include "qapi/qmp/qbool.h"
#include "qapi/util.h"
#include "qapi/qmp/types.h"
#include "qapi-event.h"
#include "trace.h"
#include "qemu/option_int.h"
#include "qemu/cutils.h"
#include "qemu/bswap.h"
#include "qapi/opts-visitor.h"
#include "qapi-visit.h"
#include "block/crypto.h"

/*
  Differences with QCOW:

  - Support for multiple incremental snapshots.
  - Memory management by reference counts.
  - Clusters which have a reference count of one have the bit
    QCOW_OFLAG_COPIED to optimize write performance.
  - Size of compressed clusters is stored in sectors to reduce bit usage
    in the cluster offsets.
  - Support for storing additional data (such as the VM state) in the
    snapshots.
  - If a backing store is used, the cluster size is not constrained
    (could be backported to QCOW).
  - L2 tables have always a size of one cluster.
*/


typedef struct {
    uint32_t magic;
    uint32_t len;
} QEMU_PACKED QCowExtension;

#define  QCOW2_EXT_MAGIC_END 0
#define  QCOW2_EXT_MAGIC_BACKING_FORMAT 0xE2792ACA
#define  QCOW2_EXT_MAGIC_FEATURE_TABLE 0x6803f857
#define  QCOW2_EXT_MAGIC_CRYPTO_HEADER 0x0537be77
#define  QCOW2_EXT_MAGIC_BITMAPS 0x23852875

static int qcow2_probe(const uint8_t *buf, int buf_size, const char *filename)
{
    const QCowHeader *cow_header = (const void *)buf;

    if (buf_size >= sizeof(QCowHeader) &&
        be32_to_cpu(cow_header->magic) == QCOW_MAGIC &&
        be32_to_cpu(cow_header->version) >= 2)
        return 100;
    else
        return 0;
}


static ssize_t qcow2_crypto_hdr_read_func(QCryptoBlock *block, size_t offset,
                                          uint8_t *buf, size_t buflen,
                                          void *opaque, Error **errp)
{
    BlockDriverState *bs = opaque;
    BDRVQcow2State *s = bs->opaque;
    ssize_t ret;

    if ((offset + buflen) > s->crypto_header.length) {
        error_setg(errp, "Request for data outside of extension header");
        return -1;
    }

    ret = bdrv_pread(bs->file,
                     s->crypto_header.offset + offset, buf, buflen);
    if (ret < 0) {
        error_setg_errno(errp, -ret, "Could not read encryption header");
        return -1;
    }
    return ret;
}


static ssize_t qcow2_crypto_hdr_init_func(QCryptoBlock *block, size_t headerlen,
                                          void *opaque, Error **errp)
{
    BlockDriverState *bs = opaque;
    BDRVQcow2State *s = bs->opaque;
    int64_t ret;
    int64_t clusterlen;

    ret = qcow2_alloc_clusters(bs, headerlen);
    if (ret < 0) {
        error_setg_errno(errp, -ret,
                         "Cannot allocate cluster for LUKS header size %zu",
                         headerlen);
        return -1;
    }

    s->crypto_header.length = headerlen;
    s->crypto_header.offset = ret;

    /* Zero fill remaining space in cluster so it has predictable
     * content in case of future spec changes */
    clusterlen = size_to_clusters(s, headerlen) * s->cluster_size;
    ret = bdrv_pwrite_zeroes(bs->file,
                             ret + headerlen,
                             clusterlen - headerlen, 0);
    if (ret < 0) {
        error_setg_errno(errp, -ret, "Could not zero fill encryption header");
        return -1;
    }

    return ret;
}


static ssize_t qcow2_crypto_hdr_write_func(QCryptoBlock *block, size_t offset,
                                           const uint8_t *buf, size_t buflen,
                                           void *opaque, Error **errp)
{
    BlockDriverState *bs = opaque;
    BDRVQcow2State *s = bs->opaque;
    ssize_t ret;

    if ((offset + buflen) > s->crypto_header.length) {
        error_setg(errp, "Request for data outside of extension header");
        return -1;
    }

    ret = bdrv_pwrite(bs->file,
                      s->crypto_header.offset + offset, buf, buflen);
    if (ret < 0) {
        error_setg_errno(errp, -ret, "Could not read encryption header");
        return -1;
    }
    return ret;
}


/* 
 * read qcow2 extension and fill bs
 * start reading from start_offset
 * finish reading upon magic of value 0 or when end_offset reached
 * unknown magic is skipped (future extension this version knows nothing about)
 * return 0 upon success, non-0 otherwise
 */
static int qcow2_read_extensions(BlockDriverState *bs, uint64_t start_offset,
                                 uint64_t end_offset, void **p_feature_table,
                                 int flags, bool *need_update_header,
                                 Error **errp)
{
    BDRVQcow2State *s = bs->opaque;
    QCowExtension ext;
    uint64_t offset;
    int ret;
    Qcow2BitmapHeaderExt bitmaps_ext;

    if (need_update_header != NULL) {
        *need_update_header = false;
    }

#ifdef DEBUG_EXT
    printf("qcow2_read_extensions: start=%ld end=%ld\n", start_offset, end_offset);
#endif
    offset = start_offset;
    while (offset < end_offset) {

#ifdef DEBUG_EXT
        /* Sanity check */
        if (offset > s->cluster_size)
            printf("qcow2_read_extension: suspicious offset %lu\n", offset);

        printf("attempting to read extended header in offset %lu\n", offset);
#endif

        ret = bdrv_pread(bs->file, offset, &ext, sizeof(ext));
        if (ret < 0) {
            error_setg_errno(errp, -ret, "qcow2_read_extension: ERROR: "
                             "pread fail from offset %" PRIu64, offset);
            return 1;
        }
        be32_to_cpus(&ext.magic);
        be32_to_cpus(&ext.len);
        offset += sizeof(ext);
#ifdef DEBUG_EXT
        printf("ext.magic = 0x%x\n", ext.magic);
#endif
        if (offset > end_offset || ext.len > end_offset - offset) {
            error_setg(errp, "Header extension too large");
            return -EINVAL;
        }

        switch (ext.magic) {
        case QCOW2_EXT_MAGIC_END:
            return 0;

        case QCOW2_EXT_MAGIC_BACKING_FORMAT:
            if (ext.len >= sizeof(bs->backing_format)) {
                error_setg(errp, "ERROR: ext_backing_format: len=%" PRIu32
                           " too large (>=%zu)", ext.len,
                           sizeof(bs->backing_format));
                return 2;
            }
            ret = bdrv_pread(bs->file, offset, bs->backing_format, ext.len);
            if (ret < 0) {
                error_setg_errno(errp, -ret, "ERROR: ext_backing_format: "
                                 "Could not read format name");
                return 3;
            }
            bs->backing_format[ext.len] = '\0';
            s->image_backing_format = g_strdup(bs->backing_format);
#ifdef DEBUG_EXT
            printf("Qcow2: Got format extension %s\n", bs->backing_format);
#endif
            break;

        case QCOW2_EXT_MAGIC_FEATURE_TABLE:
            if (p_feature_table != NULL) {
                void* feature_table = g_malloc0(ext.len + 2 * sizeof(Qcow2Feature));
                ret = bdrv_pread(bs->file, offset , feature_table, ext.len);
                if (ret < 0) {
                    error_setg_errno(errp, -ret, "ERROR: ext_feature_table: "
                                     "Could not read table");
                    return ret;
                }

                *p_feature_table = feature_table;
            }
            break;

        case QCOW2_EXT_MAGIC_CRYPTO_HEADER: {
            unsigned int cflags = 0;
            if (s->crypt_method_header != QCOW_CRYPT_LUKS) {
                error_setg(errp, "CRYPTO header extension only "
                           "expected with LUKS encryption method");
                return -EINVAL;
            }
            if (ext.len != sizeof(Qcow2CryptoHeaderExtension)) {
                error_setg(errp, "CRYPTO header extension size %u, "
                           "but expected size %zu", ext.len,
                           sizeof(Qcow2CryptoHeaderExtension));
                return -EINVAL;
            }

            ret = bdrv_pread(bs->file, offset, &s->crypto_header, ext.len);
            if (ret < 0) {
                error_setg_errno(errp, -ret,
                                 "Unable to read CRYPTO header extension");
                return ret;
            }
            be64_to_cpus(&s->crypto_header.offset);
            be64_to_cpus(&s->crypto_header.length);

            if ((s->crypto_header.offset % s->cluster_size) != 0) {
                error_setg(errp, "Encryption header offset '%" PRIu64 "' is "
                           "not a multiple of cluster size '%u'",
                           s->crypto_header.offset, s->cluster_size);
                return -EINVAL;
            }

            if (flags & BDRV_O_NO_IO) {
                cflags |= QCRYPTO_BLOCK_OPEN_NO_IO;
            }
            s->crypto = qcrypto_block_open(s->crypto_opts, "encrypt.",
                                           qcow2_crypto_hdr_read_func,
                                           bs, cflags, errp);
            if (!s->crypto) {
                return -EINVAL;
            }
        }   break;

        case QCOW2_EXT_MAGIC_BITMAPS:
            if (ext.len != sizeof(bitmaps_ext)) {
                error_setg_errno(errp, -ret, "bitmaps_ext: "
                                 "Invalid extension length");
                return -EINVAL;
            }

            if (!(s->autoclear_features & QCOW2_AUTOCLEAR_BITMAPS)) {
                error_report("WARNING: a program lacking bitmap support "
                             "modified this file, so all bitmaps are now "
                             "considered inconsistent. Some clusters may be "
                             "leaked, run 'qemu-img check -r' on the image "
                             "file to fix.");
                if (need_update_header != NULL) {
                    /* Updating is needed to drop invalid bitmap extension. */
                    *need_update_header = true;
                }
                break;
            }

            ret = bdrv_pread(bs->file, offset, &bitmaps_ext, ext.len);
            if (ret < 0) {
                error_setg_errno(errp, -ret, "bitmaps_ext: "
                                 "Could not read ext header");
                return ret;
            }

            if (bitmaps_ext.reserved32 != 0) {
                error_setg_errno(errp, -ret, "bitmaps_ext: "
                                 "Reserved field is not zero");
                return -EINVAL;
            }

            be32_to_cpus(&bitmaps_ext.nb_bitmaps);
            be64_to_cpus(&bitmaps_ext.bitmap_directory_size);
            be64_to_cpus(&bitmaps_ext.bitmap_directory_offset);

            if (bitmaps_ext.nb_bitmaps > QCOW2_MAX_BITMAPS) {
                error_setg(errp,
                           "bitmaps_ext: Image has %" PRIu32 " bitmaps, "
                           "exceeding the QEMU supported maximum of %d",
                           bitmaps_ext.nb_bitmaps, QCOW2_MAX_BITMAPS);
                return -EINVAL;
            }

            if (bitmaps_ext.nb_bitmaps == 0) {
                error_setg(errp, "found bitmaps extension with zero bitmaps");
                return -EINVAL;
            }

            if (bitmaps_ext.bitmap_directory_offset & (s->cluster_size - 1)) {
                error_setg(errp, "bitmaps_ext: "
                                 "invalid bitmap directory offset");
                return -EINVAL;
            }

            if (bitmaps_ext.bitmap_directory_size >
                QCOW2_MAX_BITMAP_DIRECTORY_SIZE) {
                error_setg(errp, "bitmaps_ext: "
                                 "bitmap directory size (%" PRIu64 ") exceeds "
                                 "the maximum supported size (%d)",
                                 bitmaps_ext.bitmap_directory_size,
                                 QCOW2_MAX_BITMAP_DIRECTORY_SIZE);
                return -EINVAL;
            }

            s->nb_bitmaps = bitmaps_ext.nb_bitmaps;
            s->bitmap_directory_offset =
                    bitmaps_ext.bitmap_directory_offset;
            s->bitmap_directory_size =
                    bitmaps_ext.bitmap_directory_size;

#ifdef DEBUG_EXT
            printf("Qcow2: Got bitmaps extension: "
                   "offset=%" PRIu64 " nb_bitmaps=%" PRIu32 "\n",
                   s->bitmap_directory_offset, s->nb_bitmaps);
#endif
            break;

        default:
            /* unknown magic - save it in case we need to rewrite the header */
            {
                Qcow2UnknownHeaderExtension *uext;

                uext = g_malloc0(sizeof(*uext)  + ext.len);
                uext->magic = ext.magic;
                uext->len = ext.len;
                QLIST_INSERT_HEAD(&s->unknown_header_ext, uext, next);

                ret = bdrv_pread(bs->file, offset , uext->data, uext->len);
                if (ret < 0) {
                    error_setg_errno(errp, -ret, "ERROR: unknown extension: "
                                     "Could not read data");
                    return ret;
                }
            }
            break;
        }

        offset += ((ext.len + 7) & ~7);
    }

    return 0;
}

static void cleanup_unknown_header_ext(BlockDriverState *bs)
{
    BDRVQcow2State *s = bs->opaque;
    Qcow2UnknownHeaderExtension *uext, *next;

    QLIST_FOREACH_SAFE(uext, &s->unknown_header_ext, next, next) {
        QLIST_REMOVE(uext, next);
        g_free(uext);
    }
}

static void report_unsupported_feature(Error **errp, Qcow2Feature *table,
                                       uint64_t mask)
{
    char *features = g_strdup("");
    char *old;

    while (table && table->name[0] != '\0') {
        if (table->type == QCOW2_FEAT_TYPE_INCOMPATIBLE) {
            if (mask & (1ULL << table->bit)) {
                old = features;
                features = g_strdup_printf("%s%s%.46s", old, *old ? ", " : "",
                                           table->name);
                g_free(old);
                mask &= ~(1ULL << table->bit);
            }
        }
        table++;
    }

    if (mask) {
        old = features;
        features = g_strdup_printf("%s%sUnknown incompatible feature: %" PRIx64,
                                   old, *old ? ", " : "", mask);
        g_free(old);
    }

    error_setg(errp, "Unsupported qcow2 feature(s): %s", features);
    g_free(features);
}

/*
 * Sets the dirty bit and flushes afterwards if necessary.
 *
 * The incompatible_features bit is only set if the image file header was
 * updated successfully.  Therefore it is not required to check the return
 * value of this function.
 */
int qcow2_mark_dirty(BlockDriverState *bs)
{
    BDRVQcow2State *s = bs->opaque;
    uint64_t val;
    int ret;

    assert(s->qcow_version >= 3);

    if (s->incompatible_features & QCOW2_INCOMPAT_DIRTY) {
        return 0; /* already dirty */
    }

    val = cpu_to_be64(s->incompatible_features | QCOW2_INCOMPAT_DIRTY);
    ret = bdrv_pwrite(bs->file, offsetof(QCowHeader, incompatible_features),
                      &val, sizeof(val));
    if (ret < 0) {
        return ret;
    }
    ret = bdrv_flush(bs->file->bs);
    if (ret < 0) {
        return ret;
    }

    /* Only treat image as dirty if the header was updated successfully */
    s->incompatible_features |= QCOW2_INCOMPAT_DIRTY;
    return 0;
}

/*
 * Clears the dirty bit and flushes before if necessary.  Only call this
 * function when there are no pending requests, it does not guard against
 * concurrent requests dirtying the image.
 */
static int qcow2_mark_clean(BlockDriverState *bs)
{
    BDRVQcow2State *s = bs->opaque;

    if (s->incompatible_features & QCOW2_INCOMPAT_DIRTY) {
        int ret;

        s->incompatible_features &= ~QCOW2_INCOMPAT_DIRTY;

        ret = bdrv_flush(bs);
        if (ret < 0) {
            return ret;
        }

        return qcow2_update_header(bs);
    }
    return 0;
}

/*
 * Marks the image as corrupt.
 */
int qcow2_mark_corrupt(BlockDriverState *bs)
{
    BDRVQcow2State *s = bs->opaque;

    s->incompatible_features |= QCOW2_INCOMPAT_CORRUPT;
    return qcow2_update_header(bs);
}

/*
 * Marks the image as consistent, i.e., unsets the corrupt bit, and flushes
 * before if necessary.
 */
int qcow2_mark_consistent(BlockDriverState *bs)
{
    BDRVQcow2State *s = bs->opaque;

    if (s->incompatible_features & QCOW2_INCOMPAT_CORRUPT) {
        int ret = bdrv_flush(bs);
        if (ret < 0) {
            return ret;
        }

        s->incompatible_features &= ~QCOW2_INCOMPAT_CORRUPT;
        return qcow2_update_header(bs);
    }
    return 0;
}

static int qcow2_check(BlockDriverState *bs, BdrvCheckResult *result,
                       BdrvCheckMode fix)
{
    int ret = qcow2_check_refcounts(bs, result, fix);
    if (ret < 0) {
        return ret;
    }

    if (fix && result->check_errors == 0 && result->corruptions == 0) {
        ret = qcow2_mark_clean(bs);
        if (ret < 0) {
            return ret;
        }
        return qcow2_mark_consistent(bs);
    }
    return ret;
}

static int validate_table_offset(BlockDriverState *bs, uint64_t offset,
                                 uint64_t entries, size_t entry_len)
{
    BDRVQcow2State *s = bs->opaque;
    uint64_t size;

    /* Use signed INT64_MAX as the maximum even for uint64_t header fields,
     * because values will be passed to qemu functions taking int64_t. */
    if (entries > INT64_MAX / entry_len) {
        return -EINVAL;
    }

    size = entries * entry_len;

    if (INT64_MAX - size < offset) {
        return -EINVAL;
    }

    /* Tables must be cluster aligned */
    if (offset_into_cluster(s, offset) != 0) {
        return -EINVAL;
    }

    return 0;
}

static QemuOptsList qcow2_runtime_opts = {
    .name = "qcow2",
    .head = QTAILQ_HEAD_INITIALIZER(qcow2_runtime_opts.head),
    .desc = {
        {
            .name = QCOW2_OPT_LAZY_REFCOUNTS,
            .type = QEMU_OPT_BOOL,
            .help = "Postpone refcount updates",
        },
        {
            .name = QCOW2_OPT_DISCARD_REQUEST,
            .type = QEMU_OPT_BOOL,
            .help = "Pass guest discard requests to the layer below",
        },
        {
            .name = QCOW2_OPT_DISCARD_SNAPSHOT,
            .type = QEMU_OPT_BOOL,
            .help = "Generate discard requests when snapshot related space "
                    "is freed",
        },
        {
            .name = QCOW2_OPT_DISCARD_OTHER,
            .type = QEMU_OPT_BOOL,
            .help = "Generate discard requests when other clusters are freed",
        },
        {
            .name = QCOW2_OPT_OVERLAP,
            .type = QEMU_OPT_STRING,
            .help = "Selects which overlap checks to perform from a range of "
                    "templates (none, constant, cached, all)",
        },
        {
            .name = QCOW2_OPT_OVERLAP_TEMPLATE,
            .type = QEMU_OPT_STRING,
            .help = "Selects which overlap checks to perform from a range of "
                    "templates (none, constant, cached, all)",
        },
        {
            .name = QCOW2_OPT_OVERLAP_MAIN_HEADER,
            .type = QEMU_OPT_BOOL,
            .help = "Check for unintended writes into the main qcow2 header",
        },
        {
            .name = QCOW2_OPT_OVERLAP_ACTIVE_L1,
            .type = QEMU_OPT_BOOL,
            .help = "Check for unintended writes into the active L1 table",
        },
        {
            .name = QCOW2_OPT_OVERLAP_ACTIVE_L2,
            .type = QEMU_OPT_BOOL,
            .help = "Check for unintended writes into an active L2 table",
        },
        {
            .name = QCOW2_OPT_OVERLAP_REFCOUNT_TABLE,
            .type = QEMU_OPT_BOOL,
            .help = "Check for unintended writes into the refcount table",
        },
        {
            .name = QCOW2_OPT_OVERLAP_REFCOUNT_BLOCK,
            .type = QEMU_OPT_BOOL,
            .help = "Check for unintended writes into a refcount block",
        },
        {
            .name = QCOW2_OPT_OVERLAP_SNAPSHOT_TABLE,
            .type = QEMU_OPT_BOOL,
            .help = "Check for unintended writes into the snapshot table",
        },
        {
            .name = QCOW2_OPT_OVERLAP_INACTIVE_L1,
            .type = QEMU_OPT_BOOL,
            .help = "Check for unintended writes into an inactive L1 table",
        },
        {
            .name = QCOW2_OPT_OVERLAP_INACTIVE_L2,
            .type = QEMU_OPT_BOOL,
            .help = "Check for unintended writes into an inactive L2 table",
        },
        {
            .name = QCOW2_OPT_CACHE_SIZE,
            .type = QEMU_OPT_SIZE,
            .help = "Maximum combined metadata (L2 tables and refcount blocks) "
                    "cache size",
        },
        {
            .name = QCOW2_OPT_L2_CACHE_SIZE,
            .type = QEMU_OPT_SIZE,
            .help = "Maximum L2 table cache size",
        },
        {
            .name = QCOW2_OPT_REFCOUNT_CACHE_SIZE,
            .type = QEMU_OPT_SIZE,
            .help = "Maximum refcount block cache size",
        },
        {
            .name = QCOW2_OPT_CACHE_CLEAN_INTERVAL,
            .type = QEMU_OPT_NUMBER,
            .help = "Clean unused cache entries after this time (in seconds)",
        },
        BLOCK_CRYPTO_OPT_DEF_KEY_SECRET("encrypt.",
            "ID of secret providing qcow2 AES key or LUKS passphrase"),
        { /* end of list */ }
    },
};

static const char *overlap_bool_option_names[QCOW2_OL_MAX_BITNR] = {
    [QCOW2_OL_MAIN_HEADER_BITNR]    = QCOW2_OPT_OVERLAP_MAIN_HEADER,
    [QCOW2_OL_ACTIVE_L1_BITNR]      = QCOW2_OPT_OVERLAP_ACTIVE_L1,
    [QCOW2_OL_ACTIVE_L2_BITNR]      = QCOW2_OPT_OVERLAP_ACTIVE_L2,
    [QCOW2_OL_REFCOUNT_TABLE_BITNR] = QCOW2_OPT_OVERLAP_REFCOUNT_TABLE,
    [QCOW2_OL_REFCOUNT_BLOCK_BITNR] = QCOW2_OPT_OVERLAP_REFCOUNT_BLOCK,
    [QCOW2_OL_SNAPSHOT_TABLE_BITNR] = QCOW2_OPT_OVERLAP_SNAPSHOT_TABLE,
    [QCOW2_OL_INACTIVE_L1_BITNR]    = QCOW2_OPT_OVERLAP_INACTIVE_L1,
    [QCOW2_OL_INACTIVE_L2_BITNR]    = QCOW2_OPT_OVERLAP_INACTIVE_L2,
};

static void cache_clean_timer_cb(void *opaque)
{
    BlockDriverState *bs = opaque;
    BDRVQcow2State *s = bs->opaque;
    qcow2_cache_clean_unused(bs, s->l2_table_cache);
    qcow2_cache_clean_unused(bs, s->refcount_block_cache);
    timer_mod(s->cache_clean_timer, qemu_clock_get_ms(QEMU_CLOCK_VIRTUAL) +
              (int64_t) s->cache_clean_interval * 1000);
}

static void cache_clean_timer_init(BlockDriverState *bs, AioContext *context)
{
    BDRVQcow2State *s = bs->opaque;
    if (s->cache_clean_interval > 0) {
        s->cache_clean_timer = aio_timer_new(context, QEMU_CLOCK_VIRTUAL,
                                             SCALE_MS, cache_clean_timer_cb,
                                             bs);
        timer_mod(s->cache_clean_timer, qemu_clock_get_ms(QEMU_CLOCK_VIRTUAL) +
                  (int64_t) s->cache_clean_interval * 1000);
    }
}

static void cache_clean_timer_del(BlockDriverState *bs)
{
    BDRVQcow2State *s = bs->opaque;
    if (s->cache_clean_timer) {
        timer_del(s->cache_clean_timer);
        timer_free(s->cache_clean_timer);
        s->cache_clean_timer = NULL;
    }
}

static void qcow2_detach_aio_context(BlockDriverState *bs)
{
    cache_clean_timer_del(bs);
}

static void qcow2_attach_aio_context(BlockDriverState *bs,
                                     AioContext *new_context)
{
    cache_clean_timer_init(bs, new_context);
}

static void read_cache_sizes(BlockDriverState *bs, QemuOpts *opts,
                             uint64_t *l2_cache_size,
                             uint64_t *refcount_cache_size, Error **errp)
{
    BDRVQcow2State *s = bs->opaque;
    uint64_t combined_cache_size;
    bool l2_cache_size_set, refcount_cache_size_set, combined_cache_size_set;

    combined_cache_size_set = qemu_opt_get(opts, QCOW2_OPT_CACHE_SIZE);
    l2_cache_size_set = qemu_opt_get(opts, QCOW2_OPT_L2_CACHE_SIZE);
    refcount_cache_size_set = qemu_opt_get(opts, QCOW2_OPT_REFCOUNT_CACHE_SIZE);

    combined_cache_size = qemu_opt_get_size(opts, QCOW2_OPT_CACHE_SIZE, 0);
    *l2_cache_size = qemu_opt_get_size(opts, QCOW2_OPT_L2_CACHE_SIZE, 0);
    *refcount_cache_size = qemu_opt_get_size(opts,
                                             QCOW2_OPT_REFCOUNT_CACHE_SIZE, 0);

    if (combined_cache_size_set) {
        if (l2_cache_size_set && refcount_cache_size_set) {
            error_setg(errp, QCOW2_OPT_CACHE_SIZE ", " QCOW2_OPT_L2_CACHE_SIZE
                       " and " QCOW2_OPT_REFCOUNT_CACHE_SIZE " may not be set "
                       "the same time");
            return;
        } else if (*l2_cache_size > combined_cache_size) {
            error_setg(errp, QCOW2_OPT_L2_CACHE_SIZE " may not exceed "
                       QCOW2_OPT_CACHE_SIZE);
            return;
        } else if (*refcount_cache_size > combined_cache_size) {
            error_setg(errp, QCOW2_OPT_REFCOUNT_CACHE_SIZE " may not exceed "
                       QCOW2_OPT_CACHE_SIZE);
            return;
        }

        if (l2_cache_size_set) {
            *refcount_cache_size = combined_cache_size - *l2_cache_size;
        } else if (refcount_cache_size_set) {
            *l2_cache_size = combined_cache_size - *refcount_cache_size;
        } else {
            *refcount_cache_size = combined_cache_size
                                 / (DEFAULT_L2_REFCOUNT_SIZE_RATIO + 1);
            *l2_cache_size = combined_cache_size - *refcount_cache_size;
        }
    } else {
        if (!l2_cache_size_set && !refcount_cache_size_set) {
            *l2_cache_size = MAX(DEFAULT_L2_CACHE_BYTE_SIZE,
                                 (uint64_t)DEFAULT_L2_CACHE_CLUSTERS
                                 * s->cluster_size);
            *refcount_cache_size = *l2_cache_size
                                 / DEFAULT_L2_REFCOUNT_SIZE_RATIO;
        } else if (!l2_cache_size_set) {
            *l2_cache_size = *refcount_cache_size
                           * DEFAULT_L2_REFCOUNT_SIZE_RATIO;
        } else if (!refcount_cache_size_set) {
            *refcount_cache_size = *l2_cache_size
                                 / DEFAULT_L2_REFCOUNT_SIZE_RATIO;
        }
    }
}

typedef struct Qcow2ReopenState {
    Qcow2Cache *l2_table_cache;
    Qcow2Cache *refcount_block_cache;
    bool use_lazy_refcounts;
    int overlap_check;
    bool discard_passthrough[QCOW2_DISCARD_MAX];
    uint64_t cache_clean_interval;
    QCryptoBlockOpenOptions *crypto_opts; /* Disk encryption runtime options */
} Qcow2ReopenState;

static int qcow2_update_options_prepare(BlockDriverState *bs,
                                        Qcow2ReopenState *r,
                                        QDict *options, int flags,
                                        Error **errp)
{
    BDRVQcow2State *s = bs->opaque;
    QemuOpts *opts = NULL;
    const char *opt_overlap_check, *opt_overlap_check_template;
    int overlap_check_template = 0;
    uint64_t l2_cache_size, refcount_cache_size;
    int i;
    const char *encryptfmt;
    QDict *encryptopts = NULL;
    Error *local_err = NULL;
    int ret;

    qdict_extract_subqdict(options, &encryptopts, "encrypt.");
    encryptfmt = qdict_get_try_str(encryptopts, "format");

    opts = qemu_opts_create(&qcow2_runtime_opts, NULL, 0, &error_abort);
    qemu_opts_absorb_qdict(opts, options, &local_err);
    if (local_err) {
        error_propagate(errp, local_err);
        ret = -EINVAL;
        goto fail;
    }

    /* get L2 table/refcount block cache size from command line options */
    read_cache_sizes(bs, opts, &l2_cache_size, &refcount_cache_size,
                     &local_err);
    if (local_err) {
        error_propagate(errp, local_err);
        ret = -EINVAL;
        goto fail;
    }

    l2_cache_size /= s->cluster_size;
    if (l2_cache_size < MIN_L2_CACHE_SIZE) {
        l2_cache_size = MIN_L2_CACHE_SIZE;
    }
    if (l2_cache_size > INT_MAX) {
        error_setg(errp, "L2 cache size too big");
        ret = -EINVAL;
        goto fail;
    }

    refcount_cache_size /= s->cluster_size;
    if (refcount_cache_size < MIN_REFCOUNT_CACHE_SIZE) {
        refcount_cache_size = MIN_REFCOUNT_CACHE_SIZE;
    }
    if (refcount_cache_size > INT_MAX) {
        error_setg(errp, "Refcount cache size too big");
        ret = -EINVAL;
        goto fail;
    }

    /* alloc new L2 table/refcount block cache, flush old one */
    if (s->l2_table_cache) {
        ret = qcow2_cache_flush(bs, s->l2_table_cache);
        if (ret) {
            error_setg_errno(errp, -ret, "Failed to flush the L2 table cache");
            goto fail;
        }
    }

    if (s->refcount_block_cache) {
        ret = qcow2_cache_flush(bs, s->refcount_block_cache);
        if (ret) {
            error_setg_errno(errp, -ret,
                             "Failed to flush the refcount block cache");
            goto fail;
        }
    }

    r->l2_table_cache = qcow2_cache_create(bs, l2_cache_size);
    r->refcount_block_cache = qcow2_cache_create(bs, refcount_cache_size);
    if (r->l2_table_cache == NULL || r->refcount_block_cache == NULL) {
        error_setg(errp, "Could not allocate metadata caches");
        ret = -ENOMEM;
        goto fail;
    }

    /* New interval for cache cleanup timer */
    r->cache_clean_interval =
        qemu_opt_get_number(opts, QCOW2_OPT_CACHE_CLEAN_INTERVAL,
                            s->cache_clean_interval);
#ifndef CONFIG_LINUX
    if (r->cache_clean_interval != 0) {
        error_setg(errp, QCOW2_OPT_CACHE_CLEAN_INTERVAL
                   " not supported on this host");
        ret = -EINVAL;
        goto fail;
    }
#endif
    if (r->cache_clean_interval > UINT_MAX) {
        error_setg(errp, "Cache clean interval too big");
        ret = -EINVAL;
        goto fail;
    }

    /* lazy-refcounts; flush if going from enabled to disabled */
    r->use_lazy_refcounts = qemu_opt_get_bool(opts, QCOW2_OPT_LAZY_REFCOUNTS,
        (s->compatible_features & QCOW2_COMPAT_LAZY_REFCOUNTS));
    if (r->use_lazy_refcounts && s->qcow_version < 3) {
        error_setg(errp, "Lazy refcounts require a qcow2 image with at least "
                   "qemu 1.1 compatibility level");
        ret = -EINVAL;
        goto fail;
    }

    if (s->use_lazy_refcounts && !r->use_lazy_refcounts) {
        ret = qcow2_mark_clean(bs);
        if (ret < 0) {
            error_setg_errno(errp, -ret, "Failed to disable lazy refcounts");
            goto fail;
        }
    }

    /* Overlap check options */
    opt_overlap_check = qemu_opt_get(opts, QCOW2_OPT_OVERLAP);
    opt_overlap_check_template = qemu_opt_get(opts, QCOW2_OPT_OVERLAP_TEMPLATE);
    if (opt_overlap_check_template && opt_overlap_check &&
        strcmp(opt_overlap_check_template, opt_overlap_check))
    {
        error_setg(errp, "Conflicting values for qcow2 options '"
                   QCOW2_OPT_OVERLAP "' ('%s') and '" QCOW2_OPT_OVERLAP_TEMPLATE
                   "' ('%s')", opt_overlap_check, opt_overlap_check_template);
        ret = -EINVAL;
        goto fail;
    }
    if (!opt_overlap_check) {
        opt_overlap_check = opt_overlap_check_template ?: "cached";
    }

    if (!strcmp(opt_overlap_check, "none")) {
        overlap_check_template = 0;
    } else if (!strcmp(opt_overlap_check, "constant")) {
        overlap_check_template = QCOW2_OL_CONSTANT;
    } else if (!strcmp(opt_overlap_check, "cached")) {
        overlap_check_template = QCOW2_OL_CACHED;
    } else if (!strcmp(opt_overlap_check, "all")) {
        overlap_check_template = QCOW2_OL_ALL;
    } else {
        error_setg(errp, "Unsupported value '%s' for qcow2 option "
                   "'overlap-check'. Allowed are any of the following: "
                   "none, constant, cached, all", opt_overlap_check);
        ret = -EINVAL;
        goto fail;
    }

    r->overlap_check = 0;
    for (i = 0; i < QCOW2_OL_MAX_BITNR; i++) {
        /* overlap-check defines a template bitmask, but every flag may be
         * overwritten through the associated boolean option */
        r->overlap_check |=
            qemu_opt_get_bool(opts, overlap_bool_option_names[i],
                              overlap_check_template & (1 << i)) << i;
    }

    r->discard_passthrough[QCOW2_DISCARD_NEVER] = false;
    r->discard_passthrough[QCOW2_DISCARD_ALWAYS] = true;
    r->discard_passthrough[QCOW2_DISCARD_REQUEST] =
        qemu_opt_get_bool(opts, QCOW2_OPT_DISCARD_REQUEST,
                          flags & BDRV_O_UNMAP);
    r->discard_passthrough[QCOW2_DISCARD_SNAPSHOT] =
        qemu_opt_get_bool(opts, QCOW2_OPT_DISCARD_SNAPSHOT, true);
    r->discard_passthrough[QCOW2_DISCARD_OTHER] =
        qemu_opt_get_bool(opts, QCOW2_OPT_DISCARD_OTHER, false);

    switch (s->crypt_method_header) {
    case QCOW_CRYPT_NONE:
        if (encryptfmt) {
            error_setg(errp, "No encryption in image header, but options "
                       "specified format '%s'", encryptfmt);
            ret = -EINVAL;
            goto fail;
        }
        break;

    case QCOW_CRYPT_AES:
        if (encryptfmt && !g_str_equal(encryptfmt, "aes")) {
            error_setg(errp,
                       "Header reported 'aes' encryption format but "
                       "options specify '%s'", encryptfmt);
            ret = -EINVAL;
            goto fail;
        }
        qdict_del(encryptopts, "format");
        r->crypto_opts = block_crypto_open_opts_init(
            Q_CRYPTO_BLOCK_FORMAT_QCOW, encryptopts, errp);
        break;

    case QCOW_CRYPT_LUKS:
        if (encryptfmt && !g_str_equal(encryptfmt, "luks")) {
            error_setg(errp,
                       "Header reported 'luks' encryption format but "
                       "options specify '%s'", encryptfmt);
            ret = -EINVAL;
            goto fail;
        }
        qdict_del(encryptopts, "format");
        r->crypto_opts = block_crypto_open_opts_init(
            Q_CRYPTO_BLOCK_FORMAT_LUKS, encryptopts, errp);
        break;

    default:
        error_setg(errp, "Unsupported encryption method %d",
                   s->crypt_method_header);
        break;
    }
    if (s->crypt_method_header != QCOW_CRYPT_NONE && !r->crypto_opts) {
        ret = -EINVAL;
        goto fail;
    }

    ret = 0;
fail:
    QDECREF(encryptopts);
    qemu_opts_del(opts);
    opts = NULL;
    return ret;
}

static void qcow2_update_options_commit(BlockDriverState *bs,
                                        Qcow2ReopenState *r)
{
    BDRVQcow2State *s = bs->opaque;
    int i;

    if (s->l2_table_cache) {
        qcow2_cache_destroy(bs, s->l2_table_cache);
    }
    if (s->refcount_block_cache) {
        qcow2_cache_destroy(bs, s->refcount_block_cache);
    }
    s->l2_table_cache = r->l2_table_cache;
    s->refcount_block_cache = r->refcount_block_cache;

    s->overlap_check = r->overlap_check;
    s->use_lazy_refcounts = r->use_lazy_refcounts;

    for (i = 0; i < QCOW2_DISCARD_MAX; i++) {
        s->discard_passthrough[i] = r->discard_passthrough[i];
    }

    if (s->cache_clean_interval != r->cache_clean_interval) {
        cache_clean_timer_del(bs);
        s->cache_clean_interval = r->cache_clean_interval;
        cache_clean_timer_init(bs, bdrv_get_aio_context(bs));
    }

    qapi_free_QCryptoBlockOpenOptions(s->crypto_opts);
    s->crypto_opts = r->crypto_opts;
}

static void qcow2_update_options_abort(BlockDriverState *bs,
                                       Qcow2ReopenState *r)
{
    if (r->l2_table_cache) {
        qcow2_cache_destroy(bs, r->l2_table_cache);
    }
    if (r->refcount_block_cache) {
        qcow2_cache_destroy(bs, r->refcount_block_cache);
    }
    qapi_free_QCryptoBlockOpenOptions(r->crypto_opts);
}

static int qcow2_update_options(BlockDriverState *bs, QDict *options,
                                int flags, Error **errp)
{
    Qcow2ReopenState r = {};
    int ret;

    ret = qcow2_update_options_prepare(bs, &r, options, flags, errp);
    if (ret >= 0) {
        qcow2_update_options_commit(bs, &r);
    } else {
        qcow2_update_options_abort(bs, &r);
    }

    return ret;
}

static int qcow2_do_open(BlockDriverState *bs, QDict *options, int flags,
                         Error **errp)
{
    BDRVQcow2State *s = bs->opaque;
    unsigned int len, i;
    int ret = 0;
    QCowHeader header;
    Error *local_err = NULL;
    uint64_t ext_end;
    uint64_t l1_vm_state_index;
    bool update_header = false;

    ret = bdrv_pread(bs->file, 0, &header, sizeof(header));
    if (ret < 0) {
        error_setg_errno(errp, -ret, "Could not read qcow2 header");
        goto fail;
    }
    be32_to_cpus(&header.magic);
    be32_to_cpus(&header.version);
    be64_to_cpus(&header.backing_file_offset);
    be32_to_cpus(&header.backing_file_size);
    be64_to_cpus(&header.size);
    be32_to_cpus(&header.cluster_bits);
    be32_to_cpus(&header.crypt_method);
    be64_to_cpus(&header.l1_table_offset);
    be32_to_cpus(&header.l1_size);
    be64_to_cpus(&header.refcount_table_offset);
    be32_to_cpus(&header.refcount_table_clusters);
    be64_to_cpus(&header.snapshots_offset);
    be32_to_cpus(&header.nb_snapshots);

    if (header.magic != QCOW_MAGIC) {
        error_setg(errp, "Image is not in qcow2 format");
        ret = -EINVAL;
        goto fail;
    }
    if (header.version < 2 || header.version > 3) {
        error_setg(errp, "Unsupported qcow2 version %" PRIu32, header.version);
        ret = -ENOTSUP;
        goto fail;
    }

    s->qcow_version = header.version;

    /* Initialise cluster size */
    if (header.cluster_bits < MIN_CLUSTER_BITS ||
        header.cluster_bits > MAX_CLUSTER_BITS) {
        error_setg(errp, "Unsupported cluster size: 2^%" PRIu32,
                   header.cluster_bits);
        ret = -EINVAL;
        goto fail;
    }

    s->cluster_bits = header.cluster_bits;
    s->cluster_size = 1 << s->cluster_bits;
    s->cluster_sectors = 1 << (s->cluster_bits - 9);

    /* Initialise version 3 header fields */
    if (header.version == 2) {
        header.incompatible_features    = 0;
        header.compatible_features      = 0;
        header.autoclear_features       = 0;
        header.refcount_order           = 4;
        header.header_length            = 72;
    } else {
        be64_to_cpus(&header.incompatible_features);
        be64_to_cpus(&header.compatible_features);
        be64_to_cpus(&header.autoclear_features);
        be32_to_cpus(&header.refcount_order);
        be32_to_cpus(&header.header_length);

        if (header.header_length < 104) {
            error_setg(errp, "qcow2 header too short");
            ret = -EINVAL;
            goto fail;
        }
    }

    if (header.header_length > s->cluster_size) {
        error_setg(errp, "qcow2 header exceeds cluster size");
        ret = -EINVAL;
        goto fail;
    }

    if (header.header_length > sizeof(header)) {
        s->unknown_header_fields_size = header.header_length - sizeof(header);
        s->unknown_header_fields = g_malloc(s->unknown_header_fields_size);
        ret = bdrv_pread(bs->file, sizeof(header), s->unknown_header_fields,
                         s->unknown_header_fields_size);
        if (ret < 0) {
            error_setg_errno(errp, -ret, "Could not read unknown qcow2 header "
                             "fields");
            goto fail;
        }
    }

    if (header.backing_file_offset > s->cluster_size) {
        error_setg(errp, "Invalid backing file offset");
        ret = -EINVAL;
        goto fail;
    }

    if (header.backing_file_offset) {
        ext_end = header.backing_file_offset;
    } else {
        ext_end = 1 << header.cluster_bits;
    }

    /* Handle feature bits */
    s->incompatible_features    = header.incompatible_features;
    s->compatible_features      = header.compatible_features;
    s->autoclear_features       = header.autoclear_features;

    if (s->incompatible_features & ~QCOW2_INCOMPAT_MASK) {
        void *feature_table = NULL;
        qcow2_read_extensions(bs, header.header_length, ext_end,
                              &feature_table, flags, NULL, NULL);
        report_unsupported_feature(errp, feature_table,
                                   s->incompatible_features &
                                   ~QCOW2_INCOMPAT_MASK);
        ret = -ENOTSUP;
        g_free(feature_table);
        goto fail;
    }

    if (s->incompatible_features & QCOW2_INCOMPAT_CORRUPT) {
        /* Corrupt images may not be written to unless they are being repaired
         */
        if ((flags & BDRV_O_RDWR) && !(flags & BDRV_O_CHECK)) {
            error_setg(errp, "qcow2: Image is corrupt; cannot be opened "
                       "read/write");
            ret = -EACCES;
            goto fail;
        }
    }

    /* Check support for various header values */
    if (header.refcount_order > 6) {
        error_setg(errp, "Reference count entry width too large; may not "
                   "exceed 64 bits");
        ret = -EINVAL;
        goto fail;
    }
    s->refcount_order = header.refcount_order;
    s->refcount_bits = 1 << s->refcount_order;
    s->refcount_max = UINT64_C(1) << (s->refcount_bits - 1);
    s->refcount_max += s->refcount_max - 1;

    s->crypt_method_header = header.crypt_method;
    if (s->crypt_method_header) {
        if (bdrv_uses_whitelist() &&
            s->crypt_method_header == QCOW_CRYPT_AES) {
            error_setg(errp,
                       "Use of AES-CBC encrypted qcow2 images is no longer "
                       "supported in system emulators");
            error_append_hint(errp,
                              "You can use 'qemu-img convert' to convert your "
                              "image to an alternative supported format, such "
                              "as unencrypted qcow2, or raw with the LUKS "
                              "format instead.\n");
            ret = -ENOSYS;
            goto fail;
        }

        if (s->crypt_method_header == QCOW_CRYPT_AES) {
            s->crypt_physical_offset = false;
        } else {
            /* Assuming LUKS and any future crypt methods we
             * add will all use physical offsets, due to the
             * fact that the alternative is insecure...  */
            s->crypt_physical_offset = true;
        }

        bs->encrypted = true;
    }

    s->l2_bits = s->cluster_bits - 3; /* L2 is always one cluster */
    s->l2_size = 1 << s->l2_bits;
    /* 2^(s->refcount_order - 3) is the refcount width in bytes */
    s->refcount_block_bits = s->cluster_bits - (s->refcount_order - 3);
    s->refcount_block_size = 1 << s->refcount_block_bits;
    bs->total_sectors = header.size / 512;
    s->csize_shift = (62 - (s->cluster_bits - 8));
    s->csize_mask = (1 << (s->cluster_bits - 8)) - 1;
    s->cluster_offset_mask = (1LL << s->csize_shift) - 1;

    s->refcount_table_offset = header.refcount_table_offset;
    s->refcount_table_size =
        header.refcount_table_clusters << (s->cluster_bits - 3);

    if (header.refcount_table_clusters > qcow2_max_refcount_clusters(s)) {
        error_setg(errp, "Reference count table too large");
        ret = -EINVAL;
        goto fail;
    }

    ret = validate_table_offset(bs, s->refcount_table_offset,
                                s->refcount_table_size, sizeof(uint64_t));
    if (ret < 0) {
        error_setg(errp, "Invalid reference count table offset");
        goto fail;
    }

    /* Snapshot table offset/length */
    if (header.nb_snapshots > QCOW_MAX_SNAPSHOTS) {
        error_setg(errp, "Too many snapshots");
        ret = -EINVAL;
        goto fail;
    }

    ret = validate_table_offset(bs, header.snapshots_offset,
                                header.nb_snapshots,
                                sizeof(QCowSnapshotHeader));
    if (ret < 0) {
        error_setg(errp, "Invalid snapshot table offset");
        goto fail;
    }

    /* read the level 1 table */
    if (header.l1_size > QCOW_MAX_L1_SIZE / sizeof(uint64_t)) {
        error_setg(errp, "Active L1 table too large");
        ret = -EFBIG;
        goto fail;
    }
    s->l1_size = header.l1_size;

    l1_vm_state_index = size_to_l1(s, header.size);
    if (l1_vm_state_index > INT_MAX) {
        error_setg(errp, "Image is too big");
        ret = -EFBIG;
        goto fail;
    }
    s->l1_vm_state_index = l1_vm_state_index;

    /* the L1 table must contain at least enough entries to put
       header.size bytes */
    if (s->l1_size < s->l1_vm_state_index) {
        error_setg(errp, "L1 table is too small");
        ret = -EINVAL;
        goto fail;
    }

    ret = validate_table_offset(bs, header.l1_table_offset,
                                header.l1_size, sizeof(uint64_t));
    if (ret < 0) {
        error_setg(errp, "Invalid L1 table offset");
        goto fail;
    }
    s->l1_table_offset = header.l1_table_offset;


    if (s->l1_size > 0) {
        s->l1_table = qemu_try_blockalign(bs->file->bs,
            align_offset(s->l1_size * sizeof(uint64_t), 512));
        if (s->l1_table == NULL) {
            error_setg(errp, "Could not allocate L1 table");
            ret = -ENOMEM;
            goto fail;
        }
        ret = bdrv_pread(bs->file, s->l1_table_offset, s->l1_table,
                         s->l1_size * sizeof(uint64_t));
        if (ret < 0) {
            error_setg_errno(errp, -ret, "Could not read L1 table");
            goto fail;
        }
        for(i = 0;i < s->l1_size; i++) {
            be64_to_cpus(&s->l1_table[i]);
        }
    }

    /* Parse driver-specific options */
    ret = qcow2_update_options(bs, options, flags, errp);
    if (ret < 0) {
        goto fail;
    }

    s->cluster_cache = g_malloc(s->cluster_size);
    /* one more sector for decompressed data alignment */
    s->cluster_data = qemu_try_blockalign(bs->file->bs, QCOW_MAX_CRYPT_CLUSTERS
                                                    * s->cluster_size + 512);
    if (s->cluster_data == NULL) {
        error_setg(errp, "Could not allocate temporary cluster buffer");
        ret = -ENOMEM;
        goto fail;
    }

    s->cluster_cache_offset = -1;
    s->flags = flags;

    ret = qcow2_refcount_init(bs);
    if (ret != 0) {
        error_setg_errno(errp, -ret, "Could not initialize refcount handling");
        goto fail;
    }

    QLIST_INIT(&s->cluster_allocs);
    QTAILQ_INIT(&s->discards);

    /* read qcow2 extensions */
    if (qcow2_read_extensions(bs, header.header_length, ext_end, NULL,
                              flags, &update_header, &local_err)) {
        error_propagate(errp, local_err);
        ret = -EINVAL;
        goto fail;
    }

    /* qcow2_read_extension may have set up the crypto context
     * if the crypt method needs a header region, some methods
     * don't need header extensions, so must check here
     */
    if (s->crypt_method_header && !s->crypto) {
        if (s->crypt_method_header == QCOW_CRYPT_AES) {
            unsigned int cflags = 0;
            if (flags & BDRV_O_NO_IO) {
                cflags |= QCRYPTO_BLOCK_OPEN_NO_IO;
            }
            s->crypto = qcrypto_block_open(s->crypto_opts, "encrypt.",
                                           NULL, NULL, cflags, errp);
            if (!s->crypto) {
                ret = -EINVAL;
                goto fail;
            }
        } else if (!(flags & BDRV_O_NO_IO)) {
            error_setg(errp, "Missing CRYPTO header for crypt method %d",
                       s->crypt_method_header);
            ret = -EINVAL;
            goto fail;
        }
    }

    /* read the backing file name */
    if (header.backing_file_offset != 0) {
        len = header.backing_file_size;
        if (len > MIN(1023, s->cluster_size - header.backing_file_offset) ||
            len >= sizeof(bs->backing_file)) {
            error_setg(errp, "Backing file name too long");
            ret = -EINVAL;
            goto fail;
        }
        ret = bdrv_pread(bs->file, header.backing_file_offset,
                         bs->backing_file, len);
        if (ret < 0) {
            error_setg_errno(errp, -ret, "Could not read backing file name");
            goto fail;
        }
        bs->backing_file[len] = '\0';
        s->image_backing_file = g_strdup(bs->backing_file);
    }

    /* Internal snapshots */
    s->snapshots_offset = header.snapshots_offset;
    s->nb_snapshots = header.nb_snapshots;

    ret = qcow2_read_snapshots(bs);
    if (ret < 0) {
        error_setg_errno(errp, -ret, "Could not read snapshots");
        goto fail;
    }

    /* Clear unknown autoclear feature bits */
    update_header |= s->autoclear_features & ~QCOW2_AUTOCLEAR_MASK;
    update_header =
        update_header && !bs->read_only && !(flags & BDRV_O_INACTIVE);
    if (update_header) {
        s->autoclear_features &= QCOW2_AUTOCLEAR_MASK;
    }

    if (qcow2_load_autoloading_dirty_bitmaps(bs, &local_err)) {
        update_header = false;
    }
    if (local_err != NULL) {
        error_propagate(errp, local_err);
        ret = -EINVAL;
        goto fail;
    }

    if (update_header) {
        ret = qcow2_update_header(bs);
        if (ret < 0) {
            error_setg_errno(errp, -ret, "Could not update qcow2 header");
            goto fail;
        }
    }

    /* Initialise locks */
    qemu_co_mutex_init(&s->lock);
    bs->supported_zero_flags = BDRV_REQ_MAY_UNMAP;

    /* Repair image if dirty */
    if (!(flags & (BDRV_O_CHECK | BDRV_O_INACTIVE)) && !bs->read_only &&
        (s->incompatible_features & QCOW2_INCOMPAT_DIRTY)) {
        BdrvCheckResult result = {0};

        ret = qcow2_check(bs, &result, BDRV_FIX_ERRORS | BDRV_FIX_LEAKS);
        if (ret < 0) {
            error_setg_errno(errp, -ret, "Could not repair dirty image");
            goto fail;
        }
    }

#ifdef DEBUG_ALLOC
    {
        BdrvCheckResult result = {0};
        qcow2_check_refcounts(bs, &result, 0);
    }
#endif
    return ret;

 fail:
    g_free(s->unknown_header_fields);
    cleanup_unknown_header_ext(bs);
    qcow2_free_snapshots(bs);
    qcow2_refcount_close(bs);
    qemu_vfree(s->l1_table);
    /* else pre-write overlap checks in cache_destroy may crash */
    s->l1_table = NULL;
    cache_clean_timer_del(bs);
    if (s->l2_table_cache) {
        qcow2_cache_destroy(bs, s->l2_table_cache);
    }
    if (s->refcount_block_cache) {
        qcow2_cache_destroy(bs, s->refcount_block_cache);
    }
    g_free(s->cluster_cache);
    qemu_vfree(s->cluster_data);
    qcrypto_block_free(s->crypto);
    qapi_free_QCryptoBlockOpenOptions(s->crypto_opts);
    return ret;
}

static int qcow2_open(BlockDriverState *bs, QDict *options, int flags,
                      Error **errp)
{
    bs->file = bdrv_open_child(NULL, options, "file", bs, &child_file,
                               false, errp);
    if (!bs->file) {
        return -EINVAL;
    }

    return qcow2_do_open(bs, options, flags, errp);
}

static void qcow2_refresh_limits(BlockDriverState *bs, Error **errp)
{
    BDRVQcow2State *s = bs->opaque;

    if (bs->encrypted) {
        /* Encryption works on a sector granularity */
        bs->bl.request_alignment = BDRV_SECTOR_SIZE;
    }
    bs->bl.pwrite_zeroes_alignment = s->cluster_size;
    bs->bl.pdiscard_alignment = s->cluster_size;
}

static int qcow2_reopen_prepare(BDRVReopenState *state,
                                BlockReopenQueue *queue, Error **errp)
{
    Qcow2ReopenState *r;
    int ret;

    r = g_new0(Qcow2ReopenState, 1);
    state->opaque = r;

    ret = qcow2_update_options_prepare(state->bs, r, state->options,
                                       state->flags, errp);
    if (ret < 0) {
        goto fail;
    }

    /* We need to write out any unwritten data if we reopen read-only. */
    if ((state->flags & BDRV_O_RDWR) == 0) {
        ret = qcow2_reopen_bitmaps_ro(state->bs, errp);
        if (ret < 0) {
            goto fail;
        }

        ret = bdrv_flush(state->bs);
        if (ret < 0) {
            goto fail;
        }

        ret = qcow2_mark_clean(state->bs);
        if (ret < 0) {
            goto fail;
        }
    }

    return 0;

fail:
    qcow2_update_options_abort(state->bs, r);
    g_free(r);
    return ret;
}

static void qcow2_reopen_commit(BDRVReopenState *state)
{
    qcow2_update_options_commit(state->bs, state->opaque);
    g_free(state->opaque);
}

static void qcow2_reopen_abort(BDRVReopenState *state)
{
    qcow2_update_options_abort(state->bs, state->opaque);
    g_free(state->opaque);
}

static void qcow2_join_options(QDict *options, QDict *old_options)
{
    bool has_new_overlap_template =
        qdict_haskey(options, QCOW2_OPT_OVERLAP) ||
        qdict_haskey(options, QCOW2_OPT_OVERLAP_TEMPLATE);
    bool has_new_total_cache_size =
        qdict_haskey(options, QCOW2_OPT_CACHE_SIZE);
    bool has_all_cache_options;

    /* New overlap template overrides all old overlap options */
    if (has_new_overlap_template) {
        qdict_del(old_options, QCOW2_OPT_OVERLAP);
        qdict_del(old_options, QCOW2_OPT_OVERLAP_TEMPLATE);
        qdict_del(old_options, QCOW2_OPT_OVERLAP_MAIN_HEADER);
        qdict_del(old_options, QCOW2_OPT_OVERLAP_ACTIVE_L1);
        qdict_del(old_options, QCOW2_OPT_OVERLAP_ACTIVE_L2);
        qdict_del(old_options, QCOW2_OPT_OVERLAP_REFCOUNT_TABLE);
        qdict_del(old_options, QCOW2_OPT_OVERLAP_REFCOUNT_BLOCK);
        qdict_del(old_options, QCOW2_OPT_OVERLAP_SNAPSHOT_TABLE);
        qdict_del(old_options, QCOW2_OPT_OVERLAP_INACTIVE_L1);
        qdict_del(old_options, QCOW2_OPT_OVERLAP_INACTIVE_L2);
    }

    /* New total cache size overrides all old options */
    if (qdict_haskey(options, QCOW2_OPT_CACHE_SIZE)) {
        qdict_del(old_options, QCOW2_OPT_L2_CACHE_SIZE);
        qdict_del(old_options, QCOW2_OPT_REFCOUNT_CACHE_SIZE);
    }

    qdict_join(options, old_options, false);

    /*
     * If after merging all cache size options are set, an old total size is
     * overwritten. Do keep all options, however, if all three are new. The
     * resulting error message is what we want to happen.
     */
    has_all_cache_options =
        qdict_haskey(options, QCOW2_OPT_CACHE_SIZE) ||
        qdict_haskey(options, QCOW2_OPT_L2_CACHE_SIZE) ||
        qdict_haskey(options, QCOW2_OPT_REFCOUNT_CACHE_SIZE);

    if (has_all_cache_options && !has_new_total_cache_size) {
        qdict_del(options, QCOW2_OPT_CACHE_SIZE);
    }
}

static int64_t coroutine_fn qcow2_co_get_block_status(BlockDriverState *bs,
        int64_t sector_num, int nb_sectors, int *pnum, BlockDriverState **file)
{
    BDRVQcow2State *s = bs->opaque;
    uint64_t cluster_offset;
    int index_in_cluster, ret;
    unsigned int bytes;
    int64_t status = 0;

    bytes = MIN(INT_MAX, nb_sectors * BDRV_SECTOR_SIZE);
    qemu_co_mutex_lock(&s->lock);
    ret = qcow2_get_cluster_offset(bs, sector_num << 9, &bytes,
                                   &cluster_offset);
    qemu_co_mutex_unlock(&s->lock);
    if (ret < 0) {
        return ret;
    }

    *pnum = bytes >> BDRV_SECTOR_BITS;

    if (cluster_offset != 0 && ret != QCOW2_CLUSTER_COMPRESSED &&
        !s->crypto) {
        index_in_cluster = sector_num & (s->cluster_sectors - 1);
        cluster_offset |= (index_in_cluster << BDRV_SECTOR_BITS);
        *file = bs->file->bs;
        status |= BDRV_BLOCK_OFFSET_VALID | cluster_offset;
    }
    if (ret == QCOW2_CLUSTER_ZERO_PLAIN || ret == QCOW2_CLUSTER_ZERO_ALLOC) {
        status |= BDRV_BLOCK_ZERO;
    } else if (ret != QCOW2_CLUSTER_UNALLOCATED) {
        status |= BDRV_BLOCK_DATA;
    }
    return status;
}

/* handle reading after the end of the backing file */
int qcow2_backing_read1(BlockDriverState *bs, QEMUIOVector *qiov,
                        int64_t offset, int bytes)
{
    uint64_t bs_size = bs->total_sectors * BDRV_SECTOR_SIZE;
    int n1;

    if ((offset + bytes) <= bs_size) {
        return bytes;
    }

    if (offset >= bs_size) {
        n1 = 0;
    } else {
        n1 = bs_size - offset;
    }

    qemu_iovec_memset(qiov, n1, 0, bytes - n1);

    return n1;
}

static coroutine_fn int qcow2_co_preadv(BlockDriverState *bs, uint64_t offset,
                                        uint64_t bytes, QEMUIOVector *qiov,
                                        int flags)
{
    BDRVQcow2State *s = bs->opaque;
    int offset_in_cluster, n1;
    int ret;
    unsigned int cur_bytes; /* number of bytes in current iteration */
    uint64_t cluster_offset = 0;
    uint64_t bytes_done = 0;
    QEMUIOVector hd_qiov;
    uint8_t *cluster_data = NULL;

    qemu_iovec_init(&hd_qiov, qiov->niov);

    qemu_co_mutex_lock(&s->lock);

    while (bytes != 0) {

        /* prepare next request */
        cur_bytes = MIN(bytes, INT_MAX);
        if (s->crypto) {
            cur_bytes = MIN(cur_bytes,
                            QCOW_MAX_CRYPT_CLUSTERS * s->cluster_size);
        }

        ret = qcow2_get_cluster_offset(bs, offset, &cur_bytes, &cluster_offset);
        if (ret < 0) {
            goto fail;
        }

        offset_in_cluster = offset_into_cluster(s, offset);

        qemu_iovec_reset(&hd_qiov);
        qemu_iovec_concat(&hd_qiov, qiov, bytes_done, cur_bytes);

        switch (ret) {
        case QCOW2_CLUSTER_UNALLOCATED:

            if (bs->backing) {
                /* read from the base image */
                n1 = qcow2_backing_read1(bs->backing->bs, &hd_qiov,
                                         offset, cur_bytes);
                if (n1 > 0) {
                    QEMUIOVector local_qiov;

                    qemu_iovec_init(&local_qiov, hd_qiov.niov);
                    qemu_iovec_concat(&local_qiov, &hd_qiov, 0, n1);

                    BLKDBG_EVENT(bs->file, BLKDBG_READ_BACKING_AIO);
                    qemu_co_mutex_unlock(&s->lock);
                    ret = bdrv_co_preadv(bs->backing, offset, n1,
                                         &local_qiov, 0);
                    qemu_co_mutex_lock(&s->lock);

                    qemu_iovec_destroy(&local_qiov);

                    if (ret < 0) {
                        goto fail;
                    }
                }
            } else {
                /* Note: in this case, no need to wait */
                qemu_iovec_memset(&hd_qiov, 0, 0, cur_bytes);
            }
            break;

        case QCOW2_CLUSTER_ZERO_PLAIN:
        case QCOW2_CLUSTER_ZERO_ALLOC:
            qemu_iovec_memset(&hd_qiov, 0, 0, cur_bytes);
            break;

        case QCOW2_CLUSTER_COMPRESSED:
            /* add AIO support for compressed blocks ? */
            ret = qcow2_decompress_cluster(bs, cluster_offset);
            if (ret < 0) {
                goto fail;
            }

            qemu_iovec_from_buf(&hd_qiov, 0,
                                s->cluster_cache + offset_in_cluster,
                                cur_bytes);
            break;

        case QCOW2_CLUSTER_NORMAL:
            if ((cluster_offset & 511) != 0) {
                ret = -EIO;
                goto fail;
            }

            if (bs->encrypted) {
                assert(s->crypto);

                /*
                 * For encrypted images, read everything into a temporary
                 * contiguous buffer on which the AES functions can work.
                 */
                if (!cluster_data) {
                    cluster_data =
                        qemu_try_blockalign(bs->file->bs,
                                            QCOW_MAX_CRYPT_CLUSTERS
                                            * s->cluster_size);
                    if (cluster_data == NULL) {
                        ret = -ENOMEM;
                        goto fail;
                    }
                }

                assert(cur_bytes <= QCOW_MAX_CRYPT_CLUSTERS * s->cluster_size);
                qemu_iovec_reset(&hd_qiov);
                qemu_iovec_add(&hd_qiov, cluster_data, cur_bytes);
            }

            BLKDBG_EVENT(bs->file, BLKDBG_READ_AIO);
            qemu_co_mutex_unlock(&s->lock);
            ret = bdrv_co_preadv(bs->file,
                                 cluster_offset + offset_in_cluster,
                                 cur_bytes, &hd_qiov, 0);
            qemu_co_mutex_lock(&s->lock);
            if (ret < 0) {
                goto fail;
            }
            if (bs->encrypted) {
                assert(s->crypto);
                assert((offset & (BDRV_SECTOR_SIZE - 1)) == 0);
                assert((cur_bytes & (BDRV_SECTOR_SIZE - 1)) == 0);
                Error *err = NULL;
                if (qcrypto_block_decrypt(s->crypto,
                                          (s->crypt_physical_offset ?
                                           cluster_offset + offset_in_cluster :
                                           offset) >> BDRV_SECTOR_BITS,
                                          cluster_data,
                                          cur_bytes,
                                          &err) < 0) {
                    error_free(err);
                    ret = -EIO;
                    goto fail;
                }
                qemu_iovec_from_buf(qiov, bytes_done, cluster_data, cur_bytes);
            }
            break;

        default:
            g_assert_not_reached();
            ret = -EIO;
            goto fail;
        }

        bytes -= cur_bytes;
        offset += cur_bytes;
        bytes_done += cur_bytes;
    }
    ret = 0;

fail:
    qemu_co_mutex_unlock(&s->lock);

    qemu_iovec_destroy(&hd_qiov);
    qemu_vfree(cluster_data);

    return ret;
}

/* Check if it's possible to merge a write request with the writing of
 * the data from the COW regions */
static bool merge_cow(uint64_t offset, unsigned bytes,
                      QEMUIOVector *hd_qiov, QCowL2Meta *l2meta)
{
    QCowL2Meta *m;

    for (m = l2meta; m != NULL; m = m->next) {
        /* If both COW regions are empty then there's nothing to merge */
        if (m->cow_start.nb_bytes == 0 && m->cow_end.nb_bytes == 0) {
            continue;
        }

        /* The data (middle) region must be immediately after the
         * start region */
        if (l2meta_cow_start(m) + m->cow_start.nb_bytes != offset) {
            continue;
        }

        /* The end region must be immediately after the data (middle)
         * region */
        if (m->offset + m->cow_end.offset != offset + bytes) {
            continue;
        }

        /* Make sure that adding both COW regions to the QEMUIOVector
         * does not exceed IOV_MAX */
        if (hd_qiov->niov > IOV_MAX - 2) {
            continue;
        }

        m->data_qiov = hd_qiov;
        return true;
    }

    return false;
}

static coroutine_fn int qcow2_co_pwritev(BlockDriverState *bs, uint64_t offset,
                                         uint64_t bytes, QEMUIOVector *qiov,
                                         int flags)
{
    BDRVQcow2State *s = bs->opaque;
    int offset_in_cluster;
    int ret;
    unsigned int cur_bytes; /* number of sectors in current iteration */
    uint64_t cluster_offset;
    QEMUIOVector hd_qiov;
    uint64_t bytes_done = 0;
    uint8_t *cluster_data = NULL;
    QCowL2Meta *l2meta = NULL;

    trace_qcow2_writev_start_req(qemu_coroutine_self(), offset, bytes);

    qemu_iovec_init(&hd_qiov, qiov->niov);

    s->cluster_cache_offset = -1; /* disable compressed cache */

    qemu_co_mutex_lock(&s->lock);

    while (bytes != 0) {

        l2meta = NULL;

        trace_qcow2_writev_start_part(qemu_coroutine_self());
        offset_in_cluster = offset_into_cluster(s, offset);
        cur_bytes = MIN(bytes, INT_MAX);
        if (bs->encrypted) {
            cur_bytes = MIN(cur_bytes,
                            QCOW_MAX_CRYPT_CLUSTERS * s->cluster_size
                            - offset_in_cluster);
        }

        ret = qcow2_alloc_cluster_offset(bs, offset, &cur_bytes,
                                         &cluster_offset, &l2meta);
        if (ret < 0) {
            goto fail;
        }

        assert((cluster_offset & 511) == 0);

        qemu_iovec_reset(&hd_qiov);
        qemu_iovec_concat(&hd_qiov, qiov, bytes_done, cur_bytes);

        if (bs->encrypted) {
            Error *err = NULL;
            assert(s->crypto);
            if (!cluster_data) {
                cluster_data = qemu_try_blockalign(bs->file->bs,
                                                   QCOW_MAX_CRYPT_CLUSTERS
                                                   * s->cluster_size);
                if (cluster_data == NULL) {
                    ret = -ENOMEM;
                    goto fail;
                }
            }

            assert(hd_qiov.size <=
                   QCOW_MAX_CRYPT_CLUSTERS * s->cluster_size);
            qemu_iovec_to_buf(&hd_qiov, 0, cluster_data, hd_qiov.size);

            if (qcrypto_block_encrypt(s->crypto,
                                      (s->crypt_physical_offset ?
                                       cluster_offset + offset_in_cluster :
                                       offset) >> BDRV_SECTOR_BITS,
                                      cluster_data,
                                      cur_bytes, &err) < 0) {
                error_free(err);
                ret = -EIO;
                goto fail;
            }

            qemu_iovec_reset(&hd_qiov);
            qemu_iovec_add(&hd_qiov, cluster_data, cur_bytes);
        }

        ret = qcow2_pre_write_overlap_check(bs, 0,
                cluster_offset + offset_in_cluster, cur_bytes);
        if (ret < 0) {
            goto fail;
        }

        /* If we need to do COW, check if it's possible to merge the
         * writing of the guest data together with that of the COW regions.
         * If it's not possible (or not necessary) then write the
         * guest data now. */
        if (!merge_cow(offset, cur_bytes, &hd_qiov, l2meta)) {
            qemu_co_mutex_unlock(&s->lock);
            BLKDBG_EVENT(bs->file, BLKDBG_WRITE_AIO);
            trace_qcow2_writev_data(qemu_coroutine_self(),
                                    cluster_offset + offset_in_cluster);
            ret = bdrv_co_pwritev(bs->file,
                                  cluster_offset + offset_in_cluster,
                                  cur_bytes, &hd_qiov, 0);
            qemu_co_mutex_lock(&s->lock);
            if (ret < 0) {
                goto fail;
            }
        }

        while (l2meta != NULL) {
            QCowL2Meta *next;

            ret = qcow2_alloc_cluster_link_l2(bs, l2meta);
            if (ret < 0) {
                goto fail;
            }

            /* Take the request off the list of running requests */
            if (l2meta->nb_clusters != 0) {
                QLIST_REMOVE(l2meta, next_in_flight);
            }

            qemu_co_queue_restart_all(&l2meta->dependent_requests);

            next = l2meta->next;
            g_free(l2meta);
            l2meta = next;
        }

        bytes -= cur_bytes;
        offset += cur_bytes;
        bytes_done += cur_bytes;
        trace_qcow2_writev_done_part(qemu_coroutine_self(), cur_bytes);
    }
    ret = 0;

fail:
    while (l2meta != NULL) {
        QCowL2Meta *next;

        if (l2meta->nb_clusters != 0) {
            QLIST_REMOVE(l2meta, next_in_flight);
        }
        qemu_co_queue_restart_all(&l2meta->dependent_requests);

        next = l2meta->next;
        g_free(l2meta);
        l2meta = next;
    }

    qemu_co_mutex_unlock(&s->lock);

    qemu_iovec_destroy(&hd_qiov);
    qemu_vfree(cluster_data);
    trace_qcow2_writev_done_req(qemu_coroutine_self(), ret);

    return ret;
}

static int qcow2_inactivate(BlockDriverState *bs)
{
    BDRVQcow2State *s = bs->opaque;
    int ret, result = 0;
    Error *local_err = NULL;

    qcow2_store_persistent_dirty_bitmaps(bs, &local_err);
    if (local_err != NULL) {
        result = -EINVAL;
        error_report_err(local_err);
        error_report("Persistent bitmaps are lost for node '%s'",
                     bdrv_get_device_or_node_name(bs));
    }

    ret = qcow2_cache_flush(bs, s->l2_table_cache);
    if (ret) {
        result = ret;
        error_report("Failed to flush the L2 table cache: %s",
                     strerror(-ret));
    }

    ret = qcow2_cache_flush(bs, s->refcount_block_cache);
    if (ret) {
        result = ret;
        error_report("Failed to flush the refcount block cache: %s",
                     strerror(-ret));
    }

    if (result == 0) {
        qcow2_mark_clean(bs);
    }

    return result;
}

static void qcow2_close(BlockDriverState *bs)
{
    BDRVQcow2State *s = bs->opaque;
    qemu_vfree(s->l1_table);
    /* else pre-write overlap checks in cache_destroy may crash */
    s->l1_table = NULL;

    if (!(s->flags & BDRV_O_INACTIVE)) {
        qcow2_inactivate(bs);
    }

    cache_clean_timer_del(bs);
    qcow2_cache_destroy(bs, s->l2_table_cache);
    qcow2_cache_destroy(bs, s->refcount_block_cache);

    qcrypto_block_free(s->crypto);
    s->crypto = NULL;

    g_free(s->unknown_header_fields);
    cleanup_unknown_header_ext(bs);

    g_free(s->image_backing_file);
    g_free(s->image_backing_format);

    g_free(s->cluster_cache);
    qemu_vfree(s->cluster_data);
    qcow2_refcount_close(bs);
    qcow2_free_snapshots(bs);
}

static void qcow2_invalidate_cache(BlockDriverState *bs, Error **errp)
{
    BDRVQcow2State *s = bs->opaque;
    int flags = s->flags;
    QCryptoBlock *crypto = NULL;
    QDict *options;
    Error *local_err = NULL;
    int ret;

    /*
     * Backing files are read-only which makes all of their metadata immutable,
     * that means we don't have to worry about reopening them here.
     */

    crypto = s->crypto;
    s->crypto = NULL;

    qcow2_close(bs);

    memset(s, 0, sizeof(BDRVQcow2State));
    options = qdict_clone_shallow(bs->options);

    flags &= ~BDRV_O_INACTIVE;
    ret = qcow2_do_open(bs, options, flags, &local_err);
    QDECREF(options);
    if (local_err) {
        error_propagate(errp, local_err);
        error_prepend(errp, "Could not reopen qcow2 layer: ");
        bs->drv = NULL;
        return;
    } else if (ret < 0) {
        error_setg_errno(errp, -ret, "Could not reopen qcow2 layer");
        bs->drv = NULL;
        return;
    }

    s->crypto = crypto;
}

static size_t header_ext_add(char *buf, uint32_t magic, const void *s,
    size_t len, size_t buflen)
{
    QCowExtension *ext_backing_fmt = (QCowExtension*) buf;
    size_t ext_len = sizeof(QCowExtension) + ((len + 7) & ~7);

    if (buflen < ext_len) {
        return -ENOSPC;
    }

    *ext_backing_fmt = (QCowExtension) {
        .magic  = cpu_to_be32(magic),
        .len    = cpu_to_be32(len),
    };

    if (len) {
        memcpy(buf + sizeof(QCowExtension), s, len);
    }

    return ext_len;
}

/*
 * Updates the qcow2 header, including the variable length parts of it, i.e.
 * the backing file name and all extensions. qcow2 was not designed to allow
 * such changes, so if we run out of space (we can only use the first cluster)
 * this function may fail.
 *
 * Returns 0 on success, -errno in error cases.
 */
int qcow2_update_header(BlockDriverState *bs)
{
    BDRVQcow2State *s = bs->opaque;
    QCowHeader *header;
    char *buf;
    size_t buflen = s->cluster_size;
    int ret;
    uint64_t total_size;
    uint32_t refcount_table_clusters;
    size_t header_length;
    Qcow2UnknownHeaderExtension *uext;

    buf = qemu_blockalign(bs, buflen);

    /* Header structure */
    header = (QCowHeader*) buf;

    if (buflen < sizeof(*header)) {
        ret = -ENOSPC;
        goto fail;
    }

    header_length = sizeof(*header) + s->unknown_header_fields_size;
    total_size = bs->total_sectors * BDRV_SECTOR_SIZE;
    refcount_table_clusters = s->refcount_table_size >> (s->cluster_bits - 3);

    *header = (QCowHeader) {
        /* Version 2 fields */
        .magic                  = cpu_to_be32(QCOW_MAGIC),
        .version                = cpu_to_be32(s->qcow_version),
        .backing_file_offset    = 0,
        .backing_file_size      = 0,
        .cluster_bits           = cpu_to_be32(s->cluster_bits),
        .size                   = cpu_to_be64(total_size),
        .crypt_method           = cpu_to_be32(s->crypt_method_header),
        .l1_size                = cpu_to_be32(s->l1_size),
        .l1_table_offset        = cpu_to_be64(s->l1_table_offset),
        .refcount_table_offset  = cpu_to_be64(s->refcount_table_offset),
        .refcount_table_clusters = cpu_to_be32(refcount_table_clusters),
        .nb_snapshots           = cpu_to_be32(s->nb_snapshots),
        .snapshots_offset       = cpu_to_be64(s->snapshots_offset),

        /* Version 3 fields */
        .incompatible_features  = cpu_to_be64(s->incompatible_features),
        .compatible_features    = cpu_to_be64(s->compatible_features),
        .autoclear_features     = cpu_to_be64(s->autoclear_features),
        .refcount_order         = cpu_to_be32(s->refcount_order),
        .header_length          = cpu_to_be32(header_length),
    };

    /* For older versions, write a shorter header */
    switch (s->qcow_version) {
    case 2:
        ret = offsetof(QCowHeader, incompatible_features);
        break;
    case 3:
        ret = sizeof(*header);
        break;
    default:
        ret = -EINVAL;
        goto fail;
    }

    buf += ret;
    buflen -= ret;
    memset(buf, 0, buflen);

    /* Preserve any unknown field in the header */
    if (s->unknown_header_fields_size) {
        if (buflen < s->unknown_header_fields_size) {
            ret = -ENOSPC;
            goto fail;
        }

        memcpy(buf, s->unknown_header_fields, s->unknown_header_fields_size);
        buf += s->unknown_header_fields_size;
        buflen -= s->unknown_header_fields_size;
    }

    /* Backing file format header extension */
    if (s->image_backing_format) {
        ret = header_ext_add(buf, QCOW2_EXT_MAGIC_BACKING_FORMAT,
                             s->image_backing_format,
                             strlen(s->image_backing_format),
                             buflen);
        if (ret < 0) {
            goto fail;
        }

        buf += ret;
        buflen -= ret;
    }

    /* Full disk encryption header pointer extension */
    if (s->crypto_header.offset != 0) {
        cpu_to_be64s(&s->crypto_header.offset);
        cpu_to_be64s(&s->crypto_header.length);
        ret = header_ext_add(buf, QCOW2_EXT_MAGIC_CRYPTO_HEADER,
                             &s->crypto_header, sizeof(s->crypto_header),
                             buflen);
        be64_to_cpus(&s->crypto_header.offset);
        be64_to_cpus(&s->crypto_header.length);
        if (ret < 0) {
            goto fail;
        }
        buf += ret;
        buflen -= ret;
    }

    /* Feature table */
    if (s->qcow_version >= 3) {
        Qcow2Feature features[] = {
            {
                .type = QCOW2_FEAT_TYPE_INCOMPATIBLE,
                .bit  = QCOW2_INCOMPAT_DIRTY_BITNR,
                .name = "dirty bit",
            },
            {
                .type = QCOW2_FEAT_TYPE_INCOMPATIBLE,
                .bit  = QCOW2_INCOMPAT_CORRUPT_BITNR,
                .name = "corrupt bit",
            },
            {
                .type = QCOW2_FEAT_TYPE_COMPATIBLE,
                .bit  = QCOW2_COMPAT_LAZY_REFCOUNTS_BITNR,
                .name = "lazy refcounts",
            },
        };

        ret = header_ext_add(buf, QCOW2_EXT_MAGIC_FEATURE_TABLE,
                             features, sizeof(features), buflen);
        if (ret < 0) {
            goto fail;
        }
        buf += ret;
        buflen -= ret;
    }

    /* Bitmap extension */
    if (s->nb_bitmaps > 0) {
        Qcow2BitmapHeaderExt bitmaps_header = {
            .nb_bitmaps = cpu_to_be32(s->nb_bitmaps),
            .bitmap_directory_size =
                    cpu_to_be64(s->bitmap_directory_size),
            .bitmap_directory_offset =
                    cpu_to_be64(s->bitmap_directory_offset)
        };
        ret = header_ext_add(buf, QCOW2_EXT_MAGIC_BITMAPS,
                             &bitmaps_header, sizeof(bitmaps_header),
                             buflen);
        if (ret < 0) {
            goto fail;
        }
        buf += ret;
        buflen -= ret;
    }

    /* Keep unknown header extensions */
    QLIST_FOREACH(uext, &s->unknown_header_ext, next) {
        ret = header_ext_add(buf, uext->magic, uext->data, uext->len, buflen);
        if (ret < 0) {
            goto fail;
        }

        buf += ret;
        buflen -= ret;
    }

    /* End of header extensions */
    ret = header_ext_add(buf, QCOW2_EXT_MAGIC_END, NULL, 0, buflen);
    if (ret < 0) {
        goto fail;
    }

    buf += ret;
    buflen -= ret;

    /* Backing file name */
    if (s->image_backing_file) {
        size_t backing_file_len = strlen(s->image_backing_file);

        if (buflen < backing_file_len) {
            ret = -ENOSPC;
            goto fail;
        }

        /* Using strncpy is ok here, since buf is not NUL-terminated. */
        strncpy(buf, s->image_backing_file, buflen);

        header->backing_file_offset = cpu_to_be64(buf - ((char*) header));
        header->backing_file_size   = cpu_to_be32(backing_file_len);
    }

    /* Write the new header */
    ret = bdrv_pwrite(bs->file, 0, header, s->cluster_size);
    if (ret < 0) {
        goto fail;
    }

    ret = 0;
fail:
    qemu_vfree(header);
    return ret;
}

static int qcow2_change_backing_file(BlockDriverState *bs,
    const char *backing_file, const char *backing_fmt)
{
    BDRVQcow2State *s = bs->opaque;

    if (backing_file && strlen(backing_file) > 1023) {
        return -EINVAL;
    }

    pstrcpy(bs->backing_file, sizeof(bs->backing_file), backing_file ?: "");
    pstrcpy(bs->backing_format, sizeof(bs->backing_format), backing_fmt ?: "");

    g_free(s->image_backing_file);
    g_free(s->image_backing_format);

    s->image_backing_file = backing_file ? g_strdup(bs->backing_file) : NULL;
    s->image_backing_format = backing_fmt ? g_strdup(bs->backing_format) : NULL;

    return qcow2_update_header(bs);
}

static int qcow2_crypt_method_from_format(const char *encryptfmt)
{
    if (g_str_equal(encryptfmt, "luks")) {
        return QCOW_CRYPT_LUKS;
    } else if (g_str_equal(encryptfmt, "aes")) {
        return QCOW_CRYPT_AES;
    } else {
        return -EINVAL;
    }
}

static int qcow2_set_up_encryption(BlockDriverState *bs, const char *encryptfmt,
                                   QemuOpts *opts, Error **errp)
{
    BDRVQcow2State *s = bs->opaque;
    QCryptoBlockCreateOptions *cryptoopts = NULL;
    QCryptoBlock *crypto = NULL;
    int ret = -EINVAL;
    QDict *options, *encryptopts;
    int fmt;

    options = qemu_opts_to_qdict(opts, NULL);
    qdict_extract_subqdict(options, &encryptopts, "encrypt.");
    QDECREF(options);

    fmt = qcow2_crypt_method_from_format(encryptfmt);

    switch (fmt) {
    case QCOW_CRYPT_LUKS:
        cryptoopts = block_crypto_create_opts_init(
            Q_CRYPTO_BLOCK_FORMAT_LUKS, encryptopts, errp);
        break;
    case QCOW_CRYPT_AES:
        cryptoopts = block_crypto_create_opts_init(
            Q_CRYPTO_BLOCK_FORMAT_QCOW, encryptopts, errp);
        break;
    default:
        error_setg(errp, "Unknown encryption format '%s'", encryptfmt);
        break;
    }
    if (!cryptoopts) {
        ret = -EINVAL;
        goto out;
    }
    s->crypt_method_header = fmt;

    crypto = qcrypto_block_create(cryptoopts, "encrypt.",
                                  qcow2_crypto_hdr_init_func,
                                  qcow2_crypto_hdr_write_func,
                                  bs, errp);
    if (!crypto) {
        ret = -EINVAL;
        goto out;
    }

    ret = qcow2_update_header(bs);
    if (ret < 0) {
        error_setg_errno(errp, -ret, "Could not write encryption header");
        goto out;
    }

 out:
    QDECREF(encryptopts);
    qcrypto_block_free(crypto);
    qapi_free_QCryptoBlockCreateOptions(cryptoopts);
    return ret;
}


typedef struct PreallocCo {
    BlockDriverState *bs;
    uint64_t offset;
    uint64_t new_length;

    int ret;
} PreallocCo;

/**
 * Preallocates metadata structures for data clusters between @offset (in the
 * guest disk) and @new_length (which is thus generally the new guest disk
 * size).
 *
 * Returns: 0 on success, -errno on failure.
 */
static void coroutine_fn preallocate_co(void *opaque)
{
    PreallocCo *params = opaque;
    BlockDriverState *bs = params->bs;
    uint64_t offset = params->offset;
    uint64_t new_length = params->new_length;
    BDRVQcow2State *s = bs->opaque;
    uint64_t bytes;
    uint64_t host_offset = 0;
    unsigned int cur_bytes;
    int ret;
    QCowL2Meta *meta;

    qemu_co_mutex_lock(&s->lock);

    assert(offset <= new_length);
    bytes = new_length - offset;

    while (bytes) {
        cur_bytes = MIN(bytes, INT_MAX);
        ret = qcow2_alloc_cluster_offset(bs, offset, &cur_bytes,
                                         &host_offset, &meta);
        if (ret < 0) {
            goto done;
        }

        while (meta) {
            QCowL2Meta *next = meta->next;

            ret = qcow2_alloc_cluster_link_l2(bs, meta);
            if (ret < 0) {
                qcow2_free_any_clusters(bs, meta->alloc_offset,
                                        meta->nb_clusters, QCOW2_DISCARD_NEVER);
                goto done;
            }

            /* There are no dependent requests, but we need to remove our
             * request from the list of in-flight requests */
            QLIST_REMOVE(meta, next_in_flight);

            g_free(meta);
            meta = next;
        }

        /* TODO Preallocate data if requested */

        bytes -= cur_bytes;
        offset += cur_bytes;
    }

    /*
     * It is expected that the image file is large enough to actually contain
     * all of the allocated clusters (otherwise we get failing reads after
     * EOF). Extend the image to the last allocated sector.
     */
    if (host_offset != 0) {
        uint8_t data = 0;
        ret = bdrv_pwrite(bs->file, (host_offset + cur_bytes) - 1,
                          &data, 1);
        if (ret < 0) {
            goto done;
        }
    }

    ret = 0;

done:
    qemu_co_mutex_unlock(&s->lock);
    params->ret = ret;
}

static int preallocate(BlockDriverState *bs,
                       uint64_t offset, uint64_t new_length)
{
    PreallocCo params = {
        .bs         = bs,
        .offset     = offset,
        .new_length = new_length,
        .ret        = -EINPROGRESS,
    };

    if (qemu_in_coroutine()) {
        preallocate_co(&params);
    } else {
        Coroutine *co = qemu_coroutine_create(preallocate_co, &params);
        bdrv_coroutine_enter(bs, co);
        BDRV_POLL_WHILE(bs, params.ret == -EINPROGRESS);
    }
    return params.ret;
}

/* qcow2_refcount_metadata_size:
 * @clusters: number of clusters to refcount (including data and L1/L2 tables)
 * @cluster_size: size of a cluster, in bytes
 * @refcount_order: refcount bits power-of-2 exponent
 * @generous_increase: allow for the refcount table to be 1.5x as large as it
 *                     needs to be
 *
 * Returns: Number of bytes required for refcount blocks and table metadata.
 */
int64_t qcow2_refcount_metadata_size(int64_t clusters, size_t cluster_size,
                                     int refcount_order, bool generous_increase,
                                     uint64_t *refblock_count)
{
    /*
     * Every host cluster is reference-counted, including metadata (even
     * refcount metadata is recursively included).
     *
     * An accurate formula for the size of refcount metadata size is difficult
     * to derive.  An easier method of calculation is finding the fixed point
     * where no further refcount blocks or table clusters are required to
     * reference count every cluster.
     */
    int64_t blocks_per_table_cluster = cluster_size / sizeof(uint64_t);
    int64_t refcounts_per_block = cluster_size * 8 / (1 << refcount_order);
    int64_t table = 0;  /* number of refcount table clusters */
    int64_t blocks = 0; /* number of refcount block clusters */
    int64_t last;
    int64_t n = 0;

    do {
        last = n;
        blocks = DIV_ROUND_UP(clusters + table + blocks, refcounts_per_block);
        table = DIV_ROUND_UP(blocks, blocks_per_table_cluster);
        n = clusters + blocks + table;

        if (n == last && generous_increase) {
            clusters += DIV_ROUND_UP(table, 2);
            n = 0; /* force another loop */
            generous_increase = false;
        }
    } while (n != last);

    if (refblock_count) {
        *refblock_count = blocks;
    }

    return (blocks + table) * cluster_size;
}

/**
 * qcow2_calc_prealloc_size:
 * @total_size: virtual disk size in bytes
 * @cluster_size: cluster size in bytes
 * @refcount_order: refcount bits power-of-2 exponent
 *
 * Returns: Total number of bytes required for the fully allocated image
 * (including metadata).
 */
static int64_t qcow2_calc_prealloc_size(int64_t total_size,
                                        size_t cluster_size,
                                        int refcount_order)
{
    int64_t meta_size = 0;
    uint64_t nl1e, nl2e;
    int64_t aligned_total_size = align_offset(total_size, cluster_size);

    /* header: 1 cluster */
    meta_size += cluster_size;

    /* total size of L2 tables */
    nl2e = aligned_total_size / cluster_size;
    nl2e = align_offset(nl2e, cluster_size / sizeof(uint64_t));
    meta_size += nl2e * sizeof(uint64_t);

    /* total size of L1 tables */
    nl1e = nl2e * sizeof(uint64_t) / cluster_size;
    nl1e = align_offset(nl1e, cluster_size / sizeof(uint64_t));
    meta_size += nl1e * sizeof(uint64_t);

    /* total size of refcount table and blocks */
    meta_size += qcow2_refcount_metadata_size(
            (meta_size + aligned_total_size) / cluster_size,
            cluster_size, refcount_order, false, NULL);

    return meta_size + aligned_total_size;
}

static size_t qcow2_opt_get_cluster_size_del(QemuOpts *opts, Error **errp)
{
    size_t cluster_size;
    int cluster_bits;

    cluster_size = qemu_opt_get_size_del(opts, BLOCK_OPT_CLUSTER_SIZE,
                                         DEFAULT_CLUSTER_SIZE);
    cluster_bits = ctz32(cluster_size);
    if (cluster_bits < MIN_CLUSTER_BITS || cluster_bits > MAX_CLUSTER_BITS ||
        (1 << cluster_bits) != cluster_size)
    {
        error_setg(errp, "Cluster size must be a power of two between %d and "
                   "%dk", 1 << MIN_CLUSTER_BITS, 1 << (MAX_CLUSTER_BITS - 10));
        return 0;
    }
    return cluster_size;
}

static int qcow2_opt_get_version_del(QemuOpts *opts, Error **errp)
{
    char *buf;
    int ret;

    buf = qemu_opt_get_del(opts, BLOCK_OPT_COMPAT_LEVEL);
    if (!buf) {
        ret = 3; /* default */
    } else if (!strcmp(buf, "0.10")) {
        ret = 2;
    } else if (!strcmp(buf, "1.1")) {
        ret = 3;
    } else {
        error_setg(errp, "Invalid compatibility level: '%s'", buf);
        ret = -EINVAL;
    }
    g_free(buf);
    return ret;
}

static uint64_t qcow2_opt_get_refcount_bits_del(QemuOpts *opts, int version,
                                                Error **errp)
{
    uint64_t refcount_bits;

    refcount_bits = qemu_opt_get_number_del(opts, BLOCK_OPT_REFCOUNT_BITS, 16);
    if (refcount_bits > 64 || !is_power_of_2(refcount_bits)) {
        error_setg(errp, "Refcount width must be a power of two and may not "
                   "exceed 64 bits");
        return 0;
    }

    if (version < 3 && refcount_bits != 16) {
        error_setg(errp, "Different refcount widths than 16 bits require "
                   "compatibility level 1.1 or above (use compat=1.1 or "
                   "greater)");
        return 0;
    }

    return refcount_bits;
}

static int qcow2_create2(const char *filename, int64_t total_size,
                         const char *backing_file, const char *backing_format,
                         int flags, size_t cluster_size, PreallocMode prealloc,
                         QemuOpts *opts, int version, int refcount_order,
                         const char *encryptfmt, Error **errp)
{
    QDict *options;

    /*
     * Open the image file and write a minimal qcow2 header.
     *
     * We keep things simple and start with a zero-sized image. We also
     * do without refcount blocks or a L1 table for now. We'll fix the
     * inconsistency later.
     *
     * We do need a refcount table because growing the refcount table means
     * allocating two new refcount blocks - the seconds of which would be at
     * 2 GB for 64k clusters, and we don't want to have a 2 GB initial file
     * size for any qcow2 image.
     */
    BlockBackend *blk;
    QCowHeader *header;
    uint64_t* refcount_table;
    Error *local_err = NULL;
    int ret;

    if (prealloc == PREALLOC_MODE_FULL || prealloc == PREALLOC_MODE_FALLOC) {
        int64_t prealloc_size =
            qcow2_calc_prealloc_size(total_size, cluster_size, refcount_order);
        qemu_opt_set_number(opts, BLOCK_OPT_SIZE, prealloc_size, &error_abort);
        qemu_opt_set(opts, BLOCK_OPT_PREALLOC, PreallocMode_lookup[prealloc],
                     &error_abort);
    }

    ret = bdrv_create_file(filename, opts, &local_err);
    if (ret < 0) {
        error_propagate(errp, local_err);
        return ret;
    }

    blk = blk_new_open(filename, NULL, NULL,
                       BDRV_O_RDWR | BDRV_O_RESIZE | BDRV_O_PROTOCOL,
                       &local_err);
    if (blk == NULL) {
        error_propagate(errp, local_err);
        return -EIO;
    }

    blk_set_allow_write_beyond_eof(blk, true);

    /* Write the header */
    QEMU_BUILD_BUG_ON((1 << MIN_CLUSTER_BITS) < sizeof(*header));
    header = g_malloc0(cluster_size);
    *header = (QCowHeader) {
        .magic                      = cpu_to_be32(QCOW_MAGIC),
        .version                    = cpu_to_be32(version),
        .cluster_bits               = cpu_to_be32(ctz32(cluster_size)),
        .size                       = cpu_to_be64(0),
        .l1_table_offset            = cpu_to_be64(0),
        .l1_size                    = cpu_to_be32(0),
        .refcount_table_offset      = cpu_to_be64(cluster_size),
        .refcount_table_clusters    = cpu_to_be32(1),
        .refcount_order             = cpu_to_be32(refcount_order),
        .header_length              = cpu_to_be32(sizeof(*header)),
    };

    /* We'll update this to correct value later */
    header->crypt_method = cpu_to_be32(QCOW_CRYPT_NONE);

    if (flags & BLOCK_FLAG_LAZY_REFCOUNTS) {
        header->compatible_features |=
            cpu_to_be64(QCOW2_COMPAT_LAZY_REFCOUNTS);
    }

    ret = blk_pwrite(blk, 0, header, cluster_size, 0);
    g_free(header);
    if (ret < 0) {
        error_setg_errno(errp, -ret, "Could not write qcow2 header");
        goto out;
    }

    /* Write a refcount table with one refcount block */
    refcount_table = g_malloc0(2 * cluster_size);
    refcount_table[0] = cpu_to_be64(2 * cluster_size);
    ret = blk_pwrite(blk, cluster_size, refcount_table, 2 * cluster_size, 0);
    g_free(refcount_table);

    if (ret < 0) {
        error_setg_errno(errp, -ret, "Could not write refcount table");
        goto out;
    }

    blk_unref(blk);
    blk = NULL;

    /*
     * And now open the image and make it consistent first (i.e. increase the
     * refcount of the cluster that is occupied by the header and the refcount
     * table)
     */
    options = qdict_new();
    qdict_put_str(options, "driver", "qcow2");
    blk = blk_new_open(filename, NULL, options,
                       BDRV_O_RDWR | BDRV_O_RESIZE | BDRV_O_NO_FLUSH,
                       &local_err);
    if (blk == NULL) {
        error_propagate(errp, local_err);
        ret = -EIO;
        goto out;
    }

    ret = qcow2_alloc_clusters(blk_bs(blk), 3 * cluster_size);
    if (ret < 0) {
        error_setg_errno(errp, -ret, "Could not allocate clusters for qcow2 "
                         "header and refcount table");
        goto out;

    } else if (ret != 0) {
        error_report("Huh, first cluster in empty image is already in use?");
        abort();
    }

    /* Create a full header (including things like feature table) */
    ret = qcow2_update_header(blk_bs(blk));
    if (ret < 0) {
        error_setg_errno(errp, -ret, "Could not update qcow2 header");
        goto out;
    }

    /* Okay, now that we have a valid image, let's give it the right size */
<<<<<<< HEAD
    ret = blk_truncate(blk, total_size, errp);
=======
    ret = blk_truncate(blk, total_size, PREALLOC_MODE_OFF, errp);
>>>>>>> ba87166e
    if (ret < 0) {
        error_prepend(errp, "Could not resize image: ");
        goto out;
    }

    /* Want a backing file? There you go.*/
    if (backing_file) {
        ret = bdrv_change_backing_file(blk_bs(blk), backing_file, backing_format);
        if (ret < 0) {
            error_setg_errno(errp, -ret, "Could not assign backing file '%s' "
                             "with format '%s'", backing_file, backing_format);
            goto out;
        }
    }

    /* Want encryption? There you go. */
    if (encryptfmt) {
        ret = qcow2_set_up_encryption(blk_bs(blk), encryptfmt, opts, errp);
        if (ret < 0) {
            goto out;
        }
    }

    /* And if we're supposed to preallocate metadata, do that now */
    if (prealloc != PREALLOC_MODE_OFF) {
        ret = preallocate(blk_bs(blk), 0, total_size);
        if (ret < 0) {
            error_setg_errno(errp, -ret, "Could not preallocate metadata");
            goto out;
        }
    }

    blk_unref(blk);
    blk = NULL;

    /* Reopen the image without BDRV_O_NO_FLUSH to flush it before returning.
     * Using BDRV_O_NO_IO, since encryption is now setup we don't want to
     * have to setup decryption context. We're not doing any I/O on the top
     * level BlockDriverState, only lower layers, where BDRV_O_NO_IO does
     * not have effect.
     */
    options = qdict_new();
    qdict_put_str(options, "driver", "qcow2");
    blk = blk_new_open(filename, NULL, options,
                       BDRV_O_RDWR | BDRV_O_NO_BACKING | BDRV_O_NO_IO,
                       &local_err);
    if (blk == NULL) {
        error_propagate(errp, local_err);
        ret = -EIO;
        goto out;
    }

    ret = 0;
out:
    if (blk) {
        blk_unref(blk);
    }
    return ret;
}

static int qcow2_create(const char *filename, QemuOpts *opts, Error **errp)
{
    char *backing_file = NULL;
    char *backing_fmt = NULL;
    char *buf = NULL;
    uint64_t size = 0;
    int flags = 0;
    size_t cluster_size = DEFAULT_CLUSTER_SIZE;
    PreallocMode prealloc;
    int version;
    uint64_t refcount_bits;
    int refcount_order;
    char *encryptfmt = NULL;
    Error *local_err = NULL;
    int ret;

    /* Read out options */
    size = ROUND_UP(qemu_opt_get_size_del(opts, BLOCK_OPT_SIZE, 0),
                    BDRV_SECTOR_SIZE);
    backing_file = qemu_opt_get_del(opts, BLOCK_OPT_BACKING_FILE);
    backing_fmt = qemu_opt_get_del(opts, BLOCK_OPT_BACKING_FMT);
    encryptfmt = qemu_opt_get_del(opts, BLOCK_OPT_ENCRYPT_FORMAT);
    if (encryptfmt) {
        if (qemu_opt_get(opts, BLOCK_OPT_ENCRYPT)) {
            error_setg(errp, "Options " BLOCK_OPT_ENCRYPT " and "
                       BLOCK_OPT_ENCRYPT_FORMAT " are mutually exclusive");
            ret = -EINVAL;
            goto finish;
        }
    } else if (qemu_opt_get_bool_del(opts, BLOCK_OPT_ENCRYPT, false)) {
        encryptfmt = g_strdup("aes");
    }
    cluster_size = qcow2_opt_get_cluster_size_del(opts, &local_err);
    if (local_err) {
        error_propagate(errp, local_err);
        ret = -EINVAL;
        goto finish;
    }
    buf = qemu_opt_get_del(opts, BLOCK_OPT_PREALLOC);
    prealloc = qapi_enum_parse(PreallocMode_lookup, buf,
                               PREALLOC_MODE__MAX, PREALLOC_MODE_OFF,
                               &local_err);
    if (local_err) {
        error_propagate(errp, local_err);
        ret = -EINVAL;
        goto finish;
    }

    version = qcow2_opt_get_version_del(opts, &local_err);
    if (local_err) {
        error_propagate(errp, local_err);
        ret = -EINVAL;
        goto finish;
    }

    if (qemu_opt_get_bool_del(opts, BLOCK_OPT_LAZY_REFCOUNTS, false)) {
        flags |= BLOCK_FLAG_LAZY_REFCOUNTS;
    }

    if (backing_file && prealloc != PREALLOC_MODE_OFF) {
        error_setg(errp, "Backing file and preallocation cannot be used at "
                   "the same time");
        ret = -EINVAL;
        goto finish;
    }

    if (version < 3 && (flags & BLOCK_FLAG_LAZY_REFCOUNTS)) {
        error_setg(errp, "Lazy refcounts only supported with compatibility "
                   "level 1.1 and above (use compat=1.1 or greater)");
        ret = -EINVAL;
        goto finish;
    }

    refcount_bits = qcow2_opt_get_refcount_bits_del(opts, version, &local_err);
    if (local_err) {
        error_propagate(errp, local_err);
        ret = -EINVAL;
        goto finish;
    }

    refcount_order = ctz32(refcount_bits);

    ret = qcow2_create2(filename, size, backing_file, backing_fmt, flags,
                        cluster_size, prealloc, opts, version, refcount_order,
                        encryptfmt, &local_err);
    error_propagate(errp, local_err);

finish:
    g_free(backing_file);
    g_free(backing_fmt);
    g_free(encryptfmt);
    g_free(buf);
    return ret;
}


static bool is_zero_sectors(BlockDriverState *bs, int64_t start,
                            uint32_t count)
{
    int nr;
    BlockDriverState *file;
    int64_t res;

    if (start + count > bs->total_sectors) {
        count = bs->total_sectors - start;
    }

    if (!count) {
        return true;
    }
    res = bdrv_get_block_status_above(bs, NULL, start, count,
                                      &nr, &file);
    return res >= 0 && (res & BDRV_BLOCK_ZERO) && nr == count;
}

static coroutine_fn int qcow2_co_pwrite_zeroes(BlockDriverState *bs,
    int64_t offset, int bytes, BdrvRequestFlags flags)
{
    int ret;
    BDRVQcow2State *s = bs->opaque;

    uint32_t head = offset % s->cluster_size;
    uint32_t tail = (offset + bytes) % s->cluster_size;

    trace_qcow2_pwrite_zeroes_start_req(qemu_coroutine_self(), offset, bytes);
    if (offset + bytes == bs->total_sectors * BDRV_SECTOR_SIZE) {
        tail = 0;
    }

    if (head || tail) {
        int64_t cl_start = (offset - head) >> BDRV_SECTOR_BITS;
        uint64_t off;
        unsigned int nr;

        assert(head + bytes <= s->cluster_size);

        /* check whether remainder of cluster already reads as zero */
        if (!(is_zero_sectors(bs, cl_start,
                              DIV_ROUND_UP(head, BDRV_SECTOR_SIZE)) &&
              is_zero_sectors(bs, (offset + bytes) >> BDRV_SECTOR_BITS,
                              DIV_ROUND_UP(-tail & (s->cluster_size - 1),
                                           BDRV_SECTOR_SIZE)))) {
            return -ENOTSUP;
        }

        qemu_co_mutex_lock(&s->lock);
        /* We can have new write after previous check */
        offset = cl_start << BDRV_SECTOR_BITS;
        bytes = s->cluster_size;
        nr = s->cluster_size;
        ret = qcow2_get_cluster_offset(bs, offset, &nr, &off);
        if (ret != QCOW2_CLUSTER_UNALLOCATED &&
            ret != QCOW2_CLUSTER_ZERO_PLAIN &&
            ret != QCOW2_CLUSTER_ZERO_ALLOC) {
            qemu_co_mutex_unlock(&s->lock);
            return -ENOTSUP;
        }
    } else {
        qemu_co_mutex_lock(&s->lock);
    }

    trace_qcow2_pwrite_zeroes(qemu_coroutine_self(), offset, bytes);

    /* Whatever is left can use real zero clusters */
    ret = qcow2_cluster_zeroize(bs, offset, bytes, flags);
    qemu_co_mutex_unlock(&s->lock);

    return ret;
}

static coroutine_fn int qcow2_co_pdiscard(BlockDriverState *bs,
                                          int64_t offset, int bytes)
{
    int ret;
    BDRVQcow2State *s = bs->opaque;

    if (!QEMU_IS_ALIGNED(offset | bytes, s->cluster_size)) {
        assert(bytes < s->cluster_size);
        /* Ignore partial clusters, except for the special case of the
         * complete partial cluster at the end of an unaligned file */
        if (!QEMU_IS_ALIGNED(offset, s->cluster_size) ||
            offset + bytes != bs->total_sectors * BDRV_SECTOR_SIZE) {
            return -ENOTSUP;
        }
    }

    qemu_co_mutex_lock(&s->lock);
    ret = qcow2_cluster_discard(bs, offset, bytes, QCOW2_DISCARD_REQUEST,
                                false);
    qemu_co_mutex_unlock(&s->lock);
    return ret;
}

static int qcow2_truncate(BlockDriverState *bs, int64_t offset,
                          PreallocMode prealloc, Error **errp)
{
    BDRVQcow2State *s = bs->opaque;
    uint64_t old_length;
    int64_t new_l1_size;
    int ret;

    if (prealloc != PREALLOC_MODE_OFF && prealloc != PREALLOC_MODE_METADATA &&
        prealloc != PREALLOC_MODE_FALLOC && prealloc != PREALLOC_MODE_FULL)
    {
        error_setg(errp, "Unsupported preallocation mode '%s'",
                   PreallocMode_lookup[prealloc]);
        return -ENOTSUP;
    }

    if (offset & 511) {
        error_setg(errp, "The new size must be a multiple of 512");
        return -EINVAL;
    }

    /* cannot proceed if image has snapshots */
    if (s->nb_snapshots) {
        error_setg(errp, "Can't resize an image which has snapshots");
        return -ENOTSUP;
    }

    /* cannot proceed if image has bitmaps */
    if (s->nb_bitmaps) {
        /* TODO: resize bitmaps in the image */
        error_setg(errp, "Can't resize an image which has bitmaps");
        return -ENOTSUP;
    }

    old_length = bs->total_sectors * 512;

    /* shrinking is currently not supported */
    if (offset < old_length) {
        error_setg(errp, "qcow2 doesn't support shrinking images yet");
        return -ENOTSUP;
    }

    new_l1_size = size_to_l1(s, offset);
    ret = qcow2_grow_l1_table(bs, new_l1_size, true);
    if (ret < 0) {
        error_setg_errno(errp, -ret, "Failed to grow the L1 table");
        return ret;
    }

    switch (prealloc) {
    case PREALLOC_MODE_OFF:
        break;

    case PREALLOC_MODE_METADATA:
        ret = preallocate(bs, old_length, offset);
        if (ret < 0) {
            error_setg_errno(errp, -ret, "Preallocation failed");
            return ret;
        }
        break;

    case PREALLOC_MODE_FALLOC:
    case PREALLOC_MODE_FULL:
    {
        int64_t allocation_start, host_offset, guest_offset;
        int64_t clusters_allocated;
        int64_t old_file_size, new_file_size;
        uint64_t nb_new_data_clusters, nb_new_l2_tables;

        old_file_size = bdrv_getlength(bs->file->bs);
        if (old_file_size < 0) {
            error_setg_errno(errp, -old_file_size,
                             "Failed to inquire current file length");
            return ret;
        }
        old_file_size = ROUND_UP(old_file_size, s->cluster_size);

        nb_new_data_clusters = DIV_ROUND_UP(offset - old_length,
                                            s->cluster_size);

        /* This is an overestimation; we will not actually allocate space for
         * these in the file but just make sure the new refcount structures are
         * able to cover them so we will not have to allocate new refblocks
         * while entering the data blocks in the potentially new L2 tables.
         * (We do not actually care where the L2 tables are placed. Maybe they
         *  are already allocated or they can be placed somewhere before
         *  @old_file_size. It does not matter because they will be fully
         *  allocated automatically, so they do not need to be covered by the
         *  preallocation. All that matters is that we will not have to allocate
         *  new refcount structures for them.) */
        nb_new_l2_tables = DIV_ROUND_UP(nb_new_data_clusters,
                                        s->cluster_size / sizeof(uint64_t));
        /* The cluster range may not be aligned to L2 boundaries, so add one L2
         * table for a potential head/tail */
        nb_new_l2_tables++;

        allocation_start = qcow2_refcount_area(bs, old_file_size,
                                               nb_new_data_clusters +
                                               nb_new_l2_tables,
                                               true, 0, 0);
        if (allocation_start < 0) {
            error_setg_errno(errp, -allocation_start,
                             "Failed to resize refcount structures");
            return -allocation_start;
        }

        clusters_allocated = qcow2_alloc_clusters_at(bs, allocation_start,
                                                     nb_new_data_clusters);
        if (clusters_allocated < 0) {
            error_setg_errno(errp, -clusters_allocated,
                             "Failed to allocate data clusters");
            return -clusters_allocated;
        }

        assert(clusters_allocated == nb_new_data_clusters);

        /* Allocate the data area */
        new_file_size = allocation_start +
                        nb_new_data_clusters * s->cluster_size;
        ret = bdrv_truncate(bs->file, new_file_size, prealloc, errp);
        if (ret < 0) {
            error_prepend(errp, "Failed to resize underlying file: ");
            qcow2_free_clusters(bs, allocation_start,
                                nb_new_data_clusters * s->cluster_size,
                                QCOW2_DISCARD_OTHER);
            return ret;
        }

        /* Create the necessary L2 entries */
        host_offset = allocation_start;
        guest_offset = old_length;
        while (nb_new_data_clusters) {
            int64_t guest_cluster = guest_offset >> s->cluster_bits;
            int64_t nb_clusters = MIN(nb_new_data_clusters,
                                      s->l2_size - guest_cluster % s->l2_size);
            QCowL2Meta allocation = {
                .offset       = guest_offset,
                .alloc_offset = host_offset,
                .nb_clusters  = nb_clusters,
            };
            qemu_co_queue_init(&allocation.dependent_requests);

            ret = qcow2_alloc_cluster_link_l2(bs, &allocation);
            if (ret < 0) {
                error_setg_errno(errp, -ret, "Failed to update L2 tables");
                qcow2_free_clusters(bs, host_offset,
                                    nb_new_data_clusters * s->cluster_size,
                                    QCOW2_DISCARD_OTHER);
                return ret;
            }

            guest_offset += nb_clusters * s->cluster_size;
            host_offset += nb_clusters * s->cluster_size;
            nb_new_data_clusters -= nb_clusters;
        }
        break;
    }

    default:
        g_assert_not_reached();
    }

    if (prealloc != PREALLOC_MODE_OFF) {
        /* Flush metadata before actually changing the image size */
        ret = bdrv_flush(bs);
        if (ret < 0) {
            error_setg_errno(errp, -ret,
                             "Failed to flush the preallocated area to disk");
            return ret;
        }
    }

    /* write updated header.size */
    offset = cpu_to_be64(offset);
    ret = bdrv_pwrite_sync(bs->file, offsetof(QCowHeader, size),
                           &offset, sizeof(uint64_t));
    if (ret < 0) {
        error_setg_errno(errp, -ret, "Failed to update the image size");
        return ret;
    }

    s->l1_vm_state_index = new_l1_size;
    return 0;
}

/* XXX: put compressed sectors first, then all the cluster aligned
   tables to avoid losing bytes in alignment */
static coroutine_fn int
qcow2_co_pwritev_compressed(BlockDriverState *bs, uint64_t offset,
                            uint64_t bytes, QEMUIOVector *qiov)
{
    BDRVQcow2State *s = bs->opaque;
    QEMUIOVector hd_qiov;
    struct iovec iov;
    z_stream strm;
    int ret, out_len;
    uint8_t *buf, *out_buf;
    int64_t cluster_offset;

    if (bytes == 0) {
        /* align end of file to a sector boundary to ease reading with
           sector based I/Os */
        cluster_offset = bdrv_getlength(bs->file->bs);
<<<<<<< HEAD
        return bdrv_truncate(bs->file, cluster_offset, NULL);
=======
        if (cluster_offset < 0) {
            return cluster_offset;
        }
        return bdrv_truncate(bs->file, cluster_offset, PREALLOC_MODE_OFF, NULL);
>>>>>>> ba87166e
    }

    buf = qemu_blockalign(bs, s->cluster_size);
    if (bytes != s->cluster_size) {
        if (bytes > s->cluster_size ||
            offset + bytes != bs->total_sectors << BDRV_SECTOR_BITS)
        {
            qemu_vfree(buf);
            return -EINVAL;
        }
        /* Zero-pad last write if image size is not cluster aligned */
        memset(buf + bytes, 0, s->cluster_size - bytes);
    }
    qemu_iovec_to_buf(qiov, 0, buf, bytes);

    out_buf = g_malloc(s->cluster_size);

    /* best compression, small window, no zlib header */
    memset(&strm, 0, sizeof(strm));
    ret = deflateInit2(&strm, Z_DEFAULT_COMPRESSION,
                       Z_DEFLATED, -12,
                       9, Z_DEFAULT_STRATEGY);
    if (ret != 0) {
        ret = -EINVAL;
        goto fail;
    }

    strm.avail_in = s->cluster_size;
    strm.next_in = (uint8_t *)buf;
    strm.avail_out = s->cluster_size;
    strm.next_out = out_buf;

    ret = deflate(&strm, Z_FINISH);
    if (ret != Z_STREAM_END && ret != Z_OK) {
        deflateEnd(&strm);
        ret = -EINVAL;
        goto fail;
    }
    out_len = strm.next_out - out_buf;

    deflateEnd(&strm);

    if (ret != Z_STREAM_END || out_len >= s->cluster_size) {
        /* could not compress: write normal cluster */
        ret = qcow2_co_pwritev(bs, offset, bytes, qiov, 0);
        if (ret < 0) {
            goto fail;
        }
        goto success;
    }

    qemu_co_mutex_lock(&s->lock);
    cluster_offset =
        qcow2_alloc_compressed_cluster_offset(bs, offset, out_len);
    if (!cluster_offset) {
        qemu_co_mutex_unlock(&s->lock);
        ret = -EIO;
        goto fail;
    }
    cluster_offset &= s->cluster_offset_mask;

    ret = qcow2_pre_write_overlap_check(bs, 0, cluster_offset, out_len);
    qemu_co_mutex_unlock(&s->lock);
    if (ret < 0) {
        goto fail;
    }

    iov = (struct iovec) {
        .iov_base   = out_buf,
        .iov_len    = out_len,
    };
    qemu_iovec_init_external(&hd_qiov, &iov, 1);

    BLKDBG_EVENT(bs->file, BLKDBG_WRITE_COMPRESSED);
    ret = bdrv_co_pwritev(bs->file, cluster_offset, out_len, &hd_qiov, 0);
    if (ret < 0) {
        goto fail;
    }
success:
    ret = 0;
fail:
    qemu_vfree(buf);
    g_free(out_buf);
    return ret;
}

static int make_completely_empty(BlockDriverState *bs)
{
    BDRVQcow2State *s = bs->opaque;
    Error *local_err = NULL;
    int ret, l1_clusters;
    int64_t offset;
    uint64_t *new_reftable = NULL;
    uint64_t rt_entry, l1_size2;
    struct {
        uint64_t l1_offset;
        uint64_t reftable_offset;
        uint32_t reftable_clusters;
    } QEMU_PACKED l1_ofs_rt_ofs_cls;

    ret = qcow2_cache_empty(bs, s->l2_table_cache);
    if (ret < 0) {
        goto fail;
    }

    ret = qcow2_cache_empty(bs, s->refcount_block_cache);
    if (ret < 0) {
        goto fail;
    }

    /* Refcounts will be broken utterly */
    ret = qcow2_mark_dirty(bs);
    if (ret < 0) {
        goto fail;
    }

    BLKDBG_EVENT(bs->file, BLKDBG_L1_UPDATE);

    l1_clusters = DIV_ROUND_UP(s->l1_size, s->cluster_size / sizeof(uint64_t));
    l1_size2 = (uint64_t)s->l1_size * sizeof(uint64_t);

    /* After this call, neither the in-memory nor the on-disk refcount
     * information accurately describe the actual references */

    ret = bdrv_pwrite_zeroes(bs->file, s->l1_table_offset,
                             l1_clusters * s->cluster_size, 0);
    if (ret < 0) {
        goto fail_broken_refcounts;
    }
    memset(s->l1_table, 0, l1_size2);

    BLKDBG_EVENT(bs->file, BLKDBG_EMPTY_IMAGE_PREPARE);

    /* Overwrite enough clusters at the beginning of the sectors to place
     * the refcount table, a refcount block and the L1 table in; this may
     * overwrite parts of the existing refcount and L1 table, which is not
     * an issue because the dirty flag is set, complete data loss is in fact
     * desired and partial data loss is consequently fine as well */
    ret = bdrv_pwrite_zeroes(bs->file, s->cluster_size,
                             (2 + l1_clusters) * s->cluster_size, 0);
    /* This call (even if it failed overall) may have overwritten on-disk
     * refcount structures; in that case, the in-memory refcount information
     * will probably differ from the on-disk information which makes the BDS
     * unusable */
    if (ret < 0) {
        goto fail_broken_refcounts;
    }

    BLKDBG_EVENT(bs->file, BLKDBG_L1_UPDATE);
    BLKDBG_EVENT(bs->file, BLKDBG_REFTABLE_UPDATE);

    /* "Create" an empty reftable (one cluster) directly after the image
     * header and an empty L1 table three clusters after the image header;
     * the cluster between those two will be used as the first refblock */
    l1_ofs_rt_ofs_cls.l1_offset = cpu_to_be64(3 * s->cluster_size);
    l1_ofs_rt_ofs_cls.reftable_offset = cpu_to_be64(s->cluster_size);
    l1_ofs_rt_ofs_cls.reftable_clusters = cpu_to_be32(1);
    ret = bdrv_pwrite_sync(bs->file, offsetof(QCowHeader, l1_table_offset),
                           &l1_ofs_rt_ofs_cls, sizeof(l1_ofs_rt_ofs_cls));
    if (ret < 0) {
        goto fail_broken_refcounts;
    }

    s->l1_table_offset = 3 * s->cluster_size;

    new_reftable = g_try_new0(uint64_t, s->cluster_size / sizeof(uint64_t));
    if (!new_reftable) {
        ret = -ENOMEM;
        goto fail_broken_refcounts;
    }

    s->refcount_table_offset = s->cluster_size;
    s->refcount_table_size   = s->cluster_size / sizeof(uint64_t);
    s->max_refcount_table_index = 0;

    g_free(s->refcount_table);
    s->refcount_table = new_reftable;
    new_reftable = NULL;

    /* Now the in-memory refcount information again corresponds to the on-disk
     * information (reftable is empty and no refblocks (the refblock cache is
     * empty)); however, this means some clusters (e.g. the image header) are
     * referenced, but not refcounted, but the normal qcow2 code assumes that
     * the in-memory information is always correct */

    BLKDBG_EVENT(bs->file, BLKDBG_REFBLOCK_ALLOC);

    /* Enter the first refblock into the reftable */
    rt_entry = cpu_to_be64(2 * s->cluster_size);
    ret = bdrv_pwrite_sync(bs->file, s->cluster_size,
                           &rt_entry, sizeof(rt_entry));
    if (ret < 0) {
        goto fail_broken_refcounts;
    }
    s->refcount_table[0] = 2 * s->cluster_size;

    s->free_cluster_index = 0;
    assert(3 + l1_clusters <= s->refcount_block_size);
    offset = qcow2_alloc_clusters(bs, 3 * s->cluster_size + l1_size2);
    if (offset < 0) {
        ret = offset;
        goto fail_broken_refcounts;
    } else if (offset > 0) {
        error_report("First cluster in emptied image is in use");
        abort();
    }

    /* Now finally the in-memory information corresponds to the on-disk
     * structures and is correct */
    ret = qcow2_mark_clean(bs);
    if (ret < 0) {
        goto fail;
    }

    ret = bdrv_truncate(bs->file, (3 + l1_clusters) * s->cluster_size,
<<<<<<< HEAD
                        &local_err);
=======
                        PREALLOC_MODE_OFF, &local_err);
>>>>>>> ba87166e
    if (ret < 0) {
        error_report_err(local_err);
        goto fail;
    }

    return 0;

fail_broken_refcounts:
    /* The BDS is unusable at this point. If we wanted to make it usable, we
     * would have to call qcow2_refcount_close(), qcow2_refcount_init(),
     * qcow2_check_refcounts(), qcow2_refcount_close() and qcow2_refcount_init()
     * again. However, because the functions which could have caused this error
     * path to be taken are used by those functions as well, it's very likely
     * that that sequence will fail as well. Therefore, just eject the BDS. */
    bs->drv = NULL;

fail:
    g_free(new_reftable);
    return ret;
}

static int qcow2_make_empty(BlockDriverState *bs)
{
    BDRVQcow2State *s = bs->opaque;
    uint64_t offset, end_offset;
    int step = QEMU_ALIGN_DOWN(INT_MAX, s->cluster_size);
    int l1_clusters, ret = 0;

    l1_clusters = DIV_ROUND_UP(s->l1_size, s->cluster_size / sizeof(uint64_t));

    if (s->qcow_version >= 3 && !s->snapshots &&
        3 + l1_clusters <= s->refcount_block_size) {
        /* The following function only works for qcow2 v3 images (it requires
         * the dirty flag) and only as long as there are no snapshots (because
         * it completely empties the image). Furthermore, the L1 table and three
         * additional clusters (image header, refcount table, one refcount
         * block) have to fit inside one refcount block. */
        return make_completely_empty(bs);
    }

    /* This fallback code simply discards every active cluster; this is slow,
     * but works in all cases */
    end_offset = bs->total_sectors * BDRV_SECTOR_SIZE;
    for (offset = 0; offset < end_offset; offset += step) {
        /* As this function is generally used after committing an external
         * snapshot, QCOW2_DISCARD_SNAPSHOT seems appropriate. Also, the
         * default action for this kind of discard is to pass the discard,
         * which will ideally result in an actually smaller image file, as
         * is probably desired. */
        ret = qcow2_cluster_discard(bs, offset, MIN(step, end_offset - offset),
                                    QCOW2_DISCARD_SNAPSHOT, true);
        if (ret < 0) {
            break;
        }
    }

    return ret;
}

static coroutine_fn int qcow2_co_flush_to_os(BlockDriverState *bs)
{
    BDRVQcow2State *s = bs->opaque;
    int ret;

    qemu_co_mutex_lock(&s->lock);
    ret = qcow2_cache_write(bs, s->l2_table_cache);
    if (ret < 0) {
        qemu_co_mutex_unlock(&s->lock);
        return ret;
    }

    if (qcow2_need_accurate_refcounts(s)) {
        ret = qcow2_cache_write(bs, s->refcount_block_cache);
        if (ret < 0) {
            qemu_co_mutex_unlock(&s->lock);
            return ret;
        }
    }
    qemu_co_mutex_unlock(&s->lock);

    return 0;
}

static BlockMeasureInfo *qcow2_measure(QemuOpts *opts, BlockDriverState *in_bs,
                                       Error **errp)
{
    Error *local_err = NULL;
    BlockMeasureInfo *info;
    uint64_t required = 0; /* bytes that contribute to required size */
    uint64_t virtual_size; /* disk size as seen by guest */
    uint64_t refcount_bits;
    uint64_t l2_tables;
    size_t cluster_size;
    int version;
    char *optstr;
    PreallocMode prealloc;
    bool has_backing_file;

    /* Parse image creation options */
    cluster_size = qcow2_opt_get_cluster_size_del(opts, &local_err);
    if (local_err) {
        goto err;
    }

    version = qcow2_opt_get_version_del(opts, &local_err);
    if (local_err) {
        goto err;
    }

    refcount_bits = qcow2_opt_get_refcount_bits_del(opts, version, &local_err);
    if (local_err) {
        goto err;
    }

    optstr = qemu_opt_get_del(opts, BLOCK_OPT_PREALLOC);
    prealloc = qapi_enum_parse(PreallocMode_lookup, optstr,
                               PREALLOC_MODE__MAX, PREALLOC_MODE_OFF,
                               &local_err);
    g_free(optstr);
    if (local_err) {
        goto err;
    }

    optstr = qemu_opt_get_del(opts, BLOCK_OPT_BACKING_FILE);
    has_backing_file = !!optstr;
    g_free(optstr);

    virtual_size = align_offset(qemu_opt_get_size_del(opts, BLOCK_OPT_SIZE, 0),
                                cluster_size);

    /* Check that virtual disk size is valid */
    l2_tables = DIV_ROUND_UP(virtual_size / cluster_size,
                             cluster_size / sizeof(uint64_t));
    if (l2_tables * sizeof(uint64_t) > QCOW_MAX_L1_SIZE) {
        error_setg(&local_err, "The image size is too large "
                               "(try using a larger cluster size)");
        goto err;
    }

    /* Account for input image */
    if (in_bs) {
        int64_t ssize = bdrv_getlength(in_bs);
        if (ssize < 0) {
            error_setg_errno(&local_err, -ssize,
                             "Unable to get image virtual_size");
            goto err;
        }

        virtual_size = align_offset(ssize, cluster_size);

        if (has_backing_file) {
            /* We don't how much of the backing chain is shared by the input
             * image and the new image file.  In the worst case the new image's
             * backing file has nothing in common with the input image.  Be
             * conservative and assume all clusters need to be written.
             */
            required = virtual_size;
        } else {
            int cluster_sectors = cluster_size / BDRV_SECTOR_SIZE;
            int64_t sector_num;
            int pnum = 0;

            for (sector_num = 0;
                 sector_num < ssize / BDRV_SECTOR_SIZE;
                 sector_num += pnum) {
                int nb_sectors = MIN(ssize / BDRV_SECTOR_SIZE - sector_num,
                                     BDRV_REQUEST_MAX_SECTORS);
                BlockDriverState *file;
                int64_t ret;

                ret = bdrv_get_block_status_above(in_bs, NULL,
                                                  sector_num, nb_sectors,
                                                  &pnum, &file);
                if (ret < 0) {
                    error_setg_errno(&local_err, -ret,
                                     "Unable to get block status");
                    goto err;
                }

                if (ret & BDRV_BLOCK_ZERO) {
                    /* Skip zero regions (safe with no backing file) */
                } else if ((ret & (BDRV_BLOCK_DATA | BDRV_BLOCK_ALLOCATED)) ==
                           (BDRV_BLOCK_DATA | BDRV_BLOCK_ALLOCATED)) {
                    /* Extend pnum to end of cluster for next iteration */
                    pnum = ROUND_UP(sector_num + pnum, cluster_sectors) -
                           sector_num;

                    /* Count clusters we've seen */
                    required += (sector_num % cluster_sectors + pnum) *
                                BDRV_SECTOR_SIZE;
                }
            }
        }
    }

    /* Take into account preallocation.  Nothing special is needed for
     * PREALLOC_MODE_METADATA since metadata is always counted.
     */
    if (prealloc == PREALLOC_MODE_FULL || prealloc == PREALLOC_MODE_FALLOC) {
        required = virtual_size;
    }

    info = g_new(BlockMeasureInfo, 1);
    info->fully_allocated =
        qcow2_calc_prealloc_size(virtual_size, cluster_size,
                                 ctz32(refcount_bits));

    /* Remove data clusters that are not required.  This overestimates the
     * required size because metadata needed for the fully allocated file is
     * still counted.
     */
    info->required = info->fully_allocated - virtual_size + required;
    return info;

err:
    error_propagate(errp, local_err);
    return NULL;
}

static int qcow2_get_info(BlockDriverState *bs, BlockDriverInfo *bdi)
{
    BDRVQcow2State *s = bs->opaque;
    bdi->unallocated_blocks_are_zero = true;
    bdi->can_write_zeroes_with_unmap = (s->qcow_version >= 3);
    bdi->cluster_size = s->cluster_size;
    bdi->vm_state_offset = qcow2_vm_state_offset(s);
    return 0;
}

static ImageInfoSpecific *qcow2_get_specific_info(BlockDriverState *bs)
{
    BDRVQcow2State *s = bs->opaque;
    ImageInfoSpecific *spec_info;
    QCryptoBlockInfo *encrypt_info = NULL;

    if (s->crypto != NULL) {
        encrypt_info = qcrypto_block_get_info(s->crypto, &error_abort);
    }

    spec_info = g_new(ImageInfoSpecific, 1);
    *spec_info = (ImageInfoSpecific){
        .type  = IMAGE_INFO_SPECIFIC_KIND_QCOW2,
        .u.qcow2.data = g_new(ImageInfoSpecificQCow2, 1),
    };
    if (s->qcow_version == 2) {
        *spec_info->u.qcow2.data = (ImageInfoSpecificQCow2){
            .compat             = g_strdup("0.10"),
            .refcount_bits      = s->refcount_bits,
        };
    } else if (s->qcow_version == 3) {
        *spec_info->u.qcow2.data = (ImageInfoSpecificQCow2){
            .compat             = g_strdup("1.1"),
            .lazy_refcounts     = s->compatible_features &
                                  QCOW2_COMPAT_LAZY_REFCOUNTS,
            .has_lazy_refcounts = true,
            .corrupt            = s->incompatible_features &
                                  QCOW2_INCOMPAT_CORRUPT,
            .has_corrupt        = true,
            .refcount_bits      = s->refcount_bits,
        };
    } else {
        /* if this assertion fails, this probably means a new version was
         * added without having it covered here */
        assert(false);
    }

    if (encrypt_info) {
        ImageInfoSpecificQCow2Encryption *qencrypt =
            g_new(ImageInfoSpecificQCow2Encryption, 1);
        switch (encrypt_info->format) {
        case Q_CRYPTO_BLOCK_FORMAT_QCOW:
            qencrypt->format = BLOCKDEV_QCOW2_ENCRYPTION_FORMAT_AES;
            qencrypt->u.aes = encrypt_info->u.qcow;
            break;
        case Q_CRYPTO_BLOCK_FORMAT_LUKS:
            qencrypt->format = BLOCKDEV_QCOW2_ENCRYPTION_FORMAT_LUKS;
            qencrypt->u.luks = encrypt_info->u.luks;
            break;
        default:
            abort();
        }
        /* Since we did shallow copy above, erase any pointers
         * in the original info */
        memset(&encrypt_info->u, 0, sizeof(encrypt_info->u));
        qapi_free_QCryptoBlockInfo(encrypt_info);

        spec_info->u.qcow2.data->has_encrypt = true;
        spec_info->u.qcow2.data->encrypt = qencrypt;
    }

    return spec_info;
}

static int qcow2_save_vmstate(BlockDriverState *bs, QEMUIOVector *qiov,
                              int64_t pos)
{
    BDRVQcow2State *s = bs->opaque;

    BLKDBG_EVENT(bs->file, BLKDBG_VMSTATE_SAVE);
    return bs->drv->bdrv_co_pwritev(bs, qcow2_vm_state_offset(s) + pos,
                                    qiov->size, qiov, 0);
}

static int qcow2_load_vmstate(BlockDriverState *bs, QEMUIOVector *qiov,
                              int64_t pos)
{
    BDRVQcow2State *s = bs->opaque;

    BLKDBG_EVENT(bs->file, BLKDBG_VMSTATE_LOAD);
    return bs->drv->bdrv_co_preadv(bs, qcow2_vm_state_offset(s) + pos,
                                   qiov->size, qiov, 0);
}

/*
 * Downgrades an image's version. To achieve this, any incompatible features
 * have to be removed.
 */
static int qcow2_downgrade(BlockDriverState *bs, int target_version,
                           BlockDriverAmendStatusCB *status_cb, void *cb_opaque)
{
    BDRVQcow2State *s = bs->opaque;
    int current_version = s->qcow_version;
    int ret;

    if (target_version == current_version) {
        return 0;
    } else if (target_version > current_version) {
        return -EINVAL;
    } else if (target_version != 2) {
        return -EINVAL;
    }

    if (s->refcount_order != 4) {
        error_report("compat=0.10 requires refcount_bits=16");
        return -ENOTSUP;
    }

    /* clear incompatible features */
    if (s->incompatible_features & QCOW2_INCOMPAT_DIRTY) {
        ret = qcow2_mark_clean(bs);
        if (ret < 0) {
            return ret;
        }
    }

    /* with QCOW2_INCOMPAT_CORRUPT, it is pretty much impossible to get here in
     * the first place; if that happens nonetheless, returning -ENOTSUP is the
     * best thing to do anyway */

    if (s->incompatible_features) {
        return -ENOTSUP;
    }

    /* since we can ignore compatible features, we can set them to 0 as well */
    s->compatible_features = 0;
    /* if lazy refcounts have been used, they have already been fixed through
     * clearing the dirty flag */

    /* clearing autoclear features is trivial */
    s->autoclear_features = 0;

    ret = qcow2_expand_zero_clusters(bs, status_cb, cb_opaque);
    if (ret < 0) {
        return ret;
    }

    s->qcow_version = target_version;
    ret = qcow2_update_header(bs);
    if (ret < 0) {
        s->qcow_version = current_version;
        return ret;
    }
    return 0;
}

typedef enum Qcow2AmendOperation {
    /* This is the value Qcow2AmendHelperCBInfo::last_operation will be
     * statically initialized to so that the helper CB can discern the first
     * invocation from an operation change */
    QCOW2_NO_OPERATION = 0,

    QCOW2_CHANGING_REFCOUNT_ORDER,
    QCOW2_DOWNGRADING,
} Qcow2AmendOperation;

typedef struct Qcow2AmendHelperCBInfo {
    /* The code coordinating the amend operations should only modify
     * these four fields; the rest will be managed by the CB */
    BlockDriverAmendStatusCB *original_status_cb;
    void *original_cb_opaque;

    Qcow2AmendOperation current_operation;

    /* Total number of operations to perform (only set once) */
    int total_operations;

    /* The following fields are managed by the CB */

    /* Number of operations completed */
    int operations_completed;

    /* Cumulative offset of all completed operations */
    int64_t offset_completed;

    Qcow2AmendOperation last_operation;
    int64_t last_work_size;
} Qcow2AmendHelperCBInfo;

static void qcow2_amend_helper_cb(BlockDriverState *bs,
                                  int64_t operation_offset,
                                  int64_t operation_work_size, void *opaque)
{
    Qcow2AmendHelperCBInfo *info = opaque;
    int64_t current_work_size;
    int64_t projected_work_size;

    if (info->current_operation != info->last_operation) {
        if (info->last_operation != QCOW2_NO_OPERATION) {
            info->offset_completed += info->last_work_size;
            info->operations_completed++;
        }

        info->last_operation = info->current_operation;
    }

    assert(info->total_operations > 0);
    assert(info->operations_completed < info->total_operations);

    info->last_work_size = operation_work_size;

    current_work_size = info->offset_completed + operation_work_size;

    /* current_work_size is the total work size for (operations_completed + 1)
     * operations (which includes this one), so multiply it by the number of
     * operations not covered and divide it by the number of operations
     * covered to get a projection for the operations not covered */
    projected_work_size = current_work_size * (info->total_operations -
                                               info->operations_completed - 1)
                                            / (info->operations_completed + 1);

    info->original_status_cb(bs, info->offset_completed + operation_offset,
                             current_work_size + projected_work_size,
                             info->original_cb_opaque);
}

static int qcow2_amend_options(BlockDriverState *bs, QemuOpts *opts,
                               BlockDriverAmendStatusCB *status_cb,
                               void *cb_opaque)
{
    BDRVQcow2State *s = bs->opaque;
    int old_version = s->qcow_version, new_version = old_version;
    uint64_t new_size = 0;
    const char *backing_file = NULL, *backing_format = NULL;
    bool lazy_refcounts = s->use_lazy_refcounts;
    const char *compat = NULL;
    uint64_t cluster_size = s->cluster_size;
    bool encrypt;
    int encformat;
    int refcount_bits = s->refcount_bits;
    Error *local_err = NULL;
    int ret;
    QemuOptDesc *desc = opts->list->desc;
    Qcow2AmendHelperCBInfo helper_cb_info;

    while (desc && desc->name) {
        if (!qemu_opt_find(opts, desc->name)) {
            /* only change explicitly defined options */
            desc++;
            continue;
        }

        if (!strcmp(desc->name, BLOCK_OPT_COMPAT_LEVEL)) {
            compat = qemu_opt_get(opts, BLOCK_OPT_COMPAT_LEVEL);
            if (!compat) {
                /* preserve default */
            } else if (!strcmp(compat, "0.10")) {
                new_version = 2;
            } else if (!strcmp(compat, "1.1")) {
                new_version = 3;
            } else {
                error_report("Unknown compatibility level %s", compat);
                return -EINVAL;
            }
        } else if (!strcmp(desc->name, BLOCK_OPT_PREALLOC)) {
            error_report("Cannot change preallocation mode");
            return -ENOTSUP;
        } else if (!strcmp(desc->name, BLOCK_OPT_SIZE)) {
            new_size = qemu_opt_get_size(opts, BLOCK_OPT_SIZE, 0);
        } else if (!strcmp(desc->name, BLOCK_OPT_BACKING_FILE)) {
            backing_file = qemu_opt_get(opts, BLOCK_OPT_BACKING_FILE);
        } else if (!strcmp(desc->name, BLOCK_OPT_BACKING_FMT)) {
            backing_format = qemu_opt_get(opts, BLOCK_OPT_BACKING_FMT);
        } else if (!strcmp(desc->name, BLOCK_OPT_ENCRYPT)) {
            encrypt = qemu_opt_get_bool(opts, BLOCK_OPT_ENCRYPT,
                                        !!s->crypto);

            if (encrypt != !!s->crypto) {
                error_report("Changing the encryption flag is not supported");
                return -ENOTSUP;
            }
        } else if (!strcmp(desc->name, BLOCK_OPT_ENCRYPT_FORMAT)) {
            encformat = qcow2_crypt_method_from_format(
                qemu_opt_get(opts, BLOCK_OPT_ENCRYPT_FORMAT));

            if (encformat != s->crypt_method_header) {
                error_report("Changing the encryption format is not supported");
                return -ENOTSUP;
            }
        } else if (!strcmp(desc->name, BLOCK_OPT_CLUSTER_SIZE)) {
            cluster_size = qemu_opt_get_size(opts, BLOCK_OPT_CLUSTER_SIZE,
                                             cluster_size);
            if (cluster_size != s->cluster_size) {
                error_report("Changing the cluster size is not supported");
                return -ENOTSUP;
            }
        } else if (!strcmp(desc->name, BLOCK_OPT_LAZY_REFCOUNTS)) {
            lazy_refcounts = qemu_opt_get_bool(opts, BLOCK_OPT_LAZY_REFCOUNTS,
                                               lazy_refcounts);
        } else if (!strcmp(desc->name, BLOCK_OPT_REFCOUNT_BITS)) {
            refcount_bits = qemu_opt_get_number(opts, BLOCK_OPT_REFCOUNT_BITS,
                                                refcount_bits);

            if (refcount_bits <= 0 || refcount_bits > 64 ||
                !is_power_of_2(refcount_bits))
            {
                error_report("Refcount width must be a power of two and may "
                             "not exceed 64 bits");
                return -EINVAL;
            }
        } else {
            /* if this point is reached, this probably means a new option was
             * added without having it covered here */
            abort();
        }

        desc++;
    }

    helper_cb_info = (Qcow2AmendHelperCBInfo){
        .original_status_cb = status_cb,
        .original_cb_opaque = cb_opaque,
        .total_operations = (new_version < old_version)
                          + (s->refcount_bits != refcount_bits)
    };

    /* Upgrade first (some features may require compat=1.1) */
    if (new_version > old_version) {
        s->qcow_version = new_version;
        ret = qcow2_update_header(bs);
        if (ret < 0) {
            s->qcow_version = old_version;
            return ret;
        }
    }

    if (s->refcount_bits != refcount_bits) {
        int refcount_order = ctz32(refcount_bits);

        if (new_version < 3 && refcount_bits != 16) {
            error_report("Different refcount widths than 16 bits require "
                         "compatibility level 1.1 or above (use compat=1.1 or "
                         "greater)");
            return -EINVAL;
        }

        helper_cb_info.current_operation = QCOW2_CHANGING_REFCOUNT_ORDER;
        ret = qcow2_change_refcount_order(bs, refcount_order,
                                          &qcow2_amend_helper_cb,
                                          &helper_cb_info, &local_err);
        if (ret < 0) {
            error_report_err(local_err);
            return ret;
        }
    }

    if (backing_file || backing_format) {
        ret = qcow2_change_backing_file(bs,
                    backing_file ?: s->image_backing_file,
                    backing_format ?: s->image_backing_format);
        if (ret < 0) {
            return ret;
        }
    }

    if (s->use_lazy_refcounts != lazy_refcounts) {
        if (lazy_refcounts) {
            if (new_version < 3) {
                error_report("Lazy refcounts only supported with compatibility "
                             "level 1.1 and above (use compat=1.1 or greater)");
                return -EINVAL;
            }
            s->compatible_features |= QCOW2_COMPAT_LAZY_REFCOUNTS;
            ret = qcow2_update_header(bs);
            if (ret < 0) {
                s->compatible_features &= ~QCOW2_COMPAT_LAZY_REFCOUNTS;
                return ret;
            }
            s->use_lazy_refcounts = true;
        } else {
            /* make image clean first */
            ret = qcow2_mark_clean(bs);
            if (ret < 0) {
                return ret;
            }
            /* now disallow lazy refcounts */
            s->compatible_features &= ~QCOW2_COMPAT_LAZY_REFCOUNTS;
            ret = qcow2_update_header(bs);
            if (ret < 0) {
                s->compatible_features |= QCOW2_COMPAT_LAZY_REFCOUNTS;
                return ret;
            }
            s->use_lazy_refcounts = false;
        }
    }

    if (new_size) {
        BlockBackend *blk = blk_new(BLK_PERM_RESIZE, BLK_PERM_ALL);
        ret = blk_insert_bs(blk, bs, &local_err);
        if (ret < 0) {
            error_report_err(local_err);
            blk_unref(blk);
            return ret;
        }

<<<<<<< HEAD
        ret = blk_truncate(blk, new_size, &local_err);
=======
        ret = blk_truncate(blk, new_size, PREALLOC_MODE_OFF, &local_err);
>>>>>>> ba87166e
        blk_unref(blk);
        if (ret < 0) {
            error_report_err(local_err);
            return ret;
        }
    }

    /* Downgrade last (so unsupported features can be removed before) */
    if (new_version < old_version) {
        helper_cb_info.current_operation = QCOW2_DOWNGRADING;
        ret = qcow2_downgrade(bs, new_version, &qcow2_amend_helper_cb,
                              &helper_cb_info);
        if (ret < 0) {
            return ret;
        }
    }

    return 0;
}

/*
 * If offset or size are negative, respectively, they will not be included in
 * the BLOCK_IMAGE_CORRUPTED event emitted.
 * fatal will be ignored for read-only BDS; corruptions found there will always
 * be considered non-fatal.
 */
void qcow2_signal_corruption(BlockDriverState *bs, bool fatal, int64_t offset,
                             int64_t size, const char *message_format, ...)
{
    BDRVQcow2State *s = bs->opaque;
    const char *node_name;
    char *message;
    va_list ap;

    fatal = fatal && !bs->read_only;

    if (s->signaled_corruption &&
        (!fatal || (s->incompatible_features & QCOW2_INCOMPAT_CORRUPT)))
    {
        return;
    }

    va_start(ap, message_format);
    message = g_strdup_vprintf(message_format, ap);
    va_end(ap);

    if (fatal) {
        fprintf(stderr, "qcow2: Marking image as corrupt: %s; further "
                "corruption events will be suppressed\n", message);
    } else {
        fprintf(stderr, "qcow2: Image is corrupt: %s; further non-fatal "
                "corruption events will be suppressed\n", message);
    }

    node_name = bdrv_get_node_name(bs);
    qapi_event_send_block_image_corrupted(bdrv_get_device_name(bs),
                                          *node_name != '\0', node_name,
                                          message, offset >= 0, offset,
                                          size >= 0, size,
                                          fatal, &error_abort);
    g_free(message);

    if (fatal) {
        qcow2_mark_corrupt(bs);
        bs->drv = NULL; /* make BDS unusable */
    }

    s->signaled_corruption = true;
}

static QemuOptsList qcow2_create_opts = {
    .name = "qcow2-create-opts",
    .head = QTAILQ_HEAD_INITIALIZER(qcow2_create_opts.head),
    .desc = {
        {
            .name = BLOCK_OPT_SIZE,
            .type = QEMU_OPT_SIZE,
            .help = "Virtual disk size"
        },
        {
            .name = BLOCK_OPT_COMPAT_LEVEL,
            .type = QEMU_OPT_STRING,
            .help = "Compatibility level (0.10 or 1.1)"
        },
        {
            .name = BLOCK_OPT_BACKING_FILE,
            .type = QEMU_OPT_STRING,
            .help = "File name of a base image"
        },
        {
            .name = BLOCK_OPT_BACKING_FMT,
            .type = QEMU_OPT_STRING,
            .help = "Image format of the base image"
        },
        {
            .name = BLOCK_OPT_ENCRYPT,
            .type = QEMU_OPT_BOOL,
            .help = "Encrypt the image with format 'aes'. (Deprecated "
                    "in favor of " BLOCK_OPT_ENCRYPT_FORMAT "=aes)",
        },
        {
            .name = BLOCK_OPT_ENCRYPT_FORMAT,
            .type = QEMU_OPT_STRING,
            .help = "Encrypt the image, format choices: 'aes', 'luks'",
        },
        BLOCK_CRYPTO_OPT_DEF_KEY_SECRET("encrypt.",
            "ID of secret providing qcow AES key or LUKS passphrase"),
        BLOCK_CRYPTO_OPT_DEF_LUKS_CIPHER_ALG("encrypt."),
        BLOCK_CRYPTO_OPT_DEF_LUKS_CIPHER_MODE("encrypt."),
        BLOCK_CRYPTO_OPT_DEF_LUKS_IVGEN_ALG("encrypt."),
        BLOCK_CRYPTO_OPT_DEF_LUKS_IVGEN_HASH_ALG("encrypt."),
        BLOCK_CRYPTO_OPT_DEF_LUKS_HASH_ALG("encrypt."),
        BLOCK_CRYPTO_OPT_DEF_LUKS_ITER_TIME("encrypt."),
        {
            .name = BLOCK_OPT_CLUSTER_SIZE,
            .type = QEMU_OPT_SIZE,
            .help = "qcow2 cluster size",
            .def_value_str = stringify(DEFAULT_CLUSTER_SIZE)
        },
        {
            .name = BLOCK_OPT_PREALLOC,
            .type = QEMU_OPT_STRING,
            .help = "Preallocation mode (allowed values: off, metadata, "
                    "falloc, full)"
        },
        {
            .name = BLOCK_OPT_LAZY_REFCOUNTS,
            .type = QEMU_OPT_BOOL,
            .help = "Postpone refcount updates",
            .def_value_str = "off"
        },
        {
            .name = BLOCK_OPT_REFCOUNT_BITS,
            .type = QEMU_OPT_NUMBER,
            .help = "Width of a reference count entry in bits",
            .def_value_str = "16"
        },
        { /* end of list */ }
    }
};

BlockDriver bdrv_qcow2 = {
    .format_name        = "qcow2",
    .instance_size      = sizeof(BDRVQcow2State),
    .bdrv_probe         = qcow2_probe,
    .bdrv_open          = qcow2_open,
    .bdrv_close         = qcow2_close,
    .bdrv_reopen_prepare  = qcow2_reopen_prepare,
    .bdrv_reopen_commit   = qcow2_reopen_commit,
    .bdrv_reopen_abort    = qcow2_reopen_abort,
    .bdrv_join_options    = qcow2_join_options,
    .bdrv_child_perm      = bdrv_format_default_perms,
    .bdrv_create        = qcow2_create,
    .bdrv_has_zero_init = bdrv_has_zero_init_1,
    .bdrv_co_get_block_status = qcow2_co_get_block_status,

    .bdrv_co_preadv         = qcow2_co_preadv,
    .bdrv_co_pwritev        = qcow2_co_pwritev,
    .bdrv_co_flush_to_os    = qcow2_co_flush_to_os,

    .bdrv_co_pwrite_zeroes  = qcow2_co_pwrite_zeroes,
    .bdrv_co_pdiscard       = qcow2_co_pdiscard,
    .bdrv_truncate          = qcow2_truncate,
    .bdrv_co_pwritev_compressed = qcow2_co_pwritev_compressed,
    .bdrv_make_empty        = qcow2_make_empty,

    .bdrv_snapshot_create   = qcow2_snapshot_create,
    .bdrv_snapshot_goto     = qcow2_snapshot_goto,
    .bdrv_snapshot_delete   = qcow2_snapshot_delete,
    .bdrv_snapshot_list     = qcow2_snapshot_list,
    .bdrv_snapshot_load_tmp = qcow2_snapshot_load_tmp,
    .bdrv_measure           = qcow2_measure,
    .bdrv_get_info          = qcow2_get_info,
    .bdrv_get_specific_info = qcow2_get_specific_info,

    .bdrv_save_vmstate    = qcow2_save_vmstate,
    .bdrv_load_vmstate    = qcow2_load_vmstate,

    .supports_backing           = true,
    .bdrv_change_backing_file   = qcow2_change_backing_file,

    .bdrv_refresh_limits        = qcow2_refresh_limits,
    .bdrv_invalidate_cache      = qcow2_invalidate_cache,
    .bdrv_inactivate            = qcow2_inactivate,

    .create_opts         = &qcow2_create_opts,
    .bdrv_check          = qcow2_check,
    .bdrv_amend_options  = qcow2_amend_options,

    .bdrv_detach_aio_context  = qcow2_detach_aio_context,
    .bdrv_attach_aio_context  = qcow2_attach_aio_context,

    .bdrv_reopen_bitmaps_rw = qcow2_reopen_bitmaps_rw,
    .bdrv_can_store_new_dirty_bitmap = qcow2_can_store_new_dirty_bitmap,
    .bdrv_remove_persistent_dirty_bitmap = qcow2_remove_persistent_dirty_bitmap,
};

static void bdrv_qcow2_init(void)
{
    bdrv_register(&bdrv_qcow2);
}

block_init(bdrv_qcow2_init);<|MERGE_RESOLUTION|>--- conflicted
+++ resolved
@@ -2859,11 +2859,7 @@
     }
 
     /* Okay, now that we have a valid image, let's give it the right size */
-<<<<<<< HEAD
-    ret = blk_truncate(blk, total_size, errp);
-=======
     ret = blk_truncate(blk, total_size, PREALLOC_MODE_OFF, errp);
->>>>>>> ba87166e
     if (ret < 0) {
         error_prepend(errp, "Could not resize image: ");
         goto out;
@@ -3320,14 +3316,10 @@
         /* align end of file to a sector boundary to ease reading with
            sector based I/Os */
         cluster_offset = bdrv_getlength(bs->file->bs);
-<<<<<<< HEAD
-        return bdrv_truncate(bs->file, cluster_offset, NULL);
-=======
         if (cluster_offset < 0) {
             return cluster_offset;
         }
         return bdrv_truncate(bs->file, cluster_offset, PREALLOC_MODE_OFF, NULL);
->>>>>>> ba87166e
     }
 
     buf = qemu_blockalign(bs, s->cluster_size);
@@ -3543,11 +3535,7 @@
     }
 
     ret = bdrv_truncate(bs->file, (3 + l1_clusters) * s->cluster_size,
-<<<<<<< HEAD
-                        &local_err);
-=======
                         PREALLOC_MODE_OFF, &local_err);
->>>>>>> ba87166e
     if (ret < 0) {
         error_report_err(local_err);
         goto fail;
@@ -4172,11 +4160,7 @@
             return ret;
         }
 
-<<<<<<< HEAD
-        ret = blk_truncate(blk, new_size, &local_err);
-=======
         ret = blk_truncate(blk, new_size, PREALLOC_MODE_OFF, &local_err);
->>>>>>> ba87166e
         blk_unref(blk);
         if (ret < 0) {
             error_report_err(local_err);
