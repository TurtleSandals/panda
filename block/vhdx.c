/*
 * Block driver for Hyper-V VHDX Images
 *
 * Copyright (c) 2013 Red Hat, Inc.,
 *
 * Authors:
 *  Jeff Cody <jcody@redhat.com>
 *
 *  This is based on the "VHDX Format Specification v1.00", published 8/25/2012
 *  by Microsoft:
 *      https://www.microsoft.com/en-us/download/details.aspx?id=34750
 *
 * This work is licensed under the terms of the GNU LGPL, version 2 or later.
 * See the COPYING.LIB file in the top-level directory.
 *
 */

#include "qemu/osdep.h"
#include "qapi/error.h"
#include "qemu-common.h"
#include "block/block_int.h"
#include "sysemu/block-backend.h"
#include "qemu/module.h"
#include "qemu/crc32c.h"
#include "qemu/bswap.h"
#include "block/vhdx.h"
#include "migration/blocker.h"
#include "qemu/uuid.h"

/* Options for VHDX creation */

#define VHDX_BLOCK_OPT_LOG_SIZE   "log_size"
#define VHDX_BLOCK_OPT_BLOCK_SIZE "block_size"
#define VHDX_BLOCK_OPT_ZERO "block_state_zero"

typedef enum VHDXImageType {
    VHDX_TYPE_DYNAMIC = 0,
    VHDX_TYPE_FIXED,
    VHDX_TYPE_DIFFERENCING,   /* Currently unsupported */
} VHDXImageType;

/* Several metadata and region table data entries are identified by
 * guids in  a MS-specific GUID format. */


/* ------- Known Region Table GUIDs ---------------------- */
static const MSGUID bat_guid =      { .data1 = 0x2dc27766,
                                      .data2 = 0xf623,
                                      .data3 = 0x4200,
                                      .data4 = { 0x9d, 0x64, 0x11, 0x5e,
                                                 0x9b, 0xfd, 0x4a, 0x08} };

static const MSGUID metadata_guid = { .data1 = 0x8b7ca206,
                                      .data2 = 0x4790,
                                      .data3 = 0x4b9a,
                                      .data4 = { 0xb8, 0xfe, 0x57, 0x5f,
                                                 0x05, 0x0f, 0x88, 0x6e} };



/* ------- Known Metadata Entry GUIDs ---------------------- */
static const MSGUID file_param_guid =   { .data1 = 0xcaa16737,
                                          .data2 = 0xfa36,
                                          .data3 = 0x4d43,
                                          .data4 = { 0xb3, 0xb6, 0x33, 0xf0,
                                                     0xaa, 0x44, 0xe7, 0x6b} };

static const MSGUID virtual_size_guid = { .data1 = 0x2FA54224,
                                          .data2 = 0xcd1b,
                                          .data3 = 0x4876,
                                          .data4 = { 0xb2, 0x11, 0x5d, 0xbe,
                                                     0xd8, 0x3b, 0xf4, 0xb8} };

static const MSGUID page83_guid =       { .data1 = 0xbeca12ab,
                                          .data2 = 0xb2e6,
                                          .data3 = 0x4523,
                                          .data4 = { 0x93, 0xef, 0xc3, 0x09,
                                                     0xe0, 0x00, 0xc7, 0x46} };


static const MSGUID phys_sector_guid =  { .data1 = 0xcda348c7,
                                          .data2 = 0x445d,
                                          .data3 = 0x4471,
                                          .data4 = { 0x9c, 0xc9, 0xe9, 0x88,
                                                     0x52, 0x51, 0xc5, 0x56} };

static const MSGUID parent_locator_guid = { .data1 = 0xa8d35f2d,
                                            .data2 = 0xb30b,
                                            .data3 = 0x454d,
                                            .data4 = { 0xab, 0xf7, 0xd3,
                                                       0xd8, 0x48, 0x34,
                                                       0xab, 0x0c} };

static const MSGUID logical_sector_guid = { .data1 = 0x8141bf1d,
                                            .data2 = 0xa96f,
                                            .data3 = 0x4709,
                                            .data4 = { 0xba, 0x47, 0xf2,
                                                       0x33, 0xa8, 0xfa,
                                                       0xab, 0x5f} };

/* Each parent type must have a valid GUID; this is for parent images
 * of type 'VHDX'.  If we were to allow e.g. a QCOW2 parent, we would
 * need to make up our own QCOW2 GUID type */
static const MSGUID parent_vhdx_guid __attribute__((unused))
                                     = { .data1 = 0xb04aefb7,
                                         .data2 = 0xd19e,
                                         .data3 = 0x4a81,
                                         .data4 = { 0xb7, 0x89, 0x25, 0xb8,
                                                    0xe9, 0x44, 0x59, 0x13} };


#define META_FILE_PARAMETER_PRESENT      0x01
#define META_VIRTUAL_DISK_SIZE_PRESENT   0x02
#define META_PAGE_83_PRESENT             0x04
#define META_LOGICAL_SECTOR_SIZE_PRESENT 0x08
#define META_PHYS_SECTOR_SIZE_PRESENT    0x10
#define META_PARENT_LOCATOR_PRESENT      0x20

#define META_ALL_PRESENT    \
    (META_FILE_PARAMETER_PRESENT | META_VIRTUAL_DISK_SIZE_PRESENT | \
     META_PAGE_83_PRESENT | META_LOGICAL_SECTOR_SIZE_PRESENT | \
     META_PHYS_SECTOR_SIZE_PRESENT)


typedef struct VHDXSectorInfo {
    uint32_t bat_idx;       /* BAT entry index */
    uint32_t sectors_avail; /* sectors available in payload block */
    uint32_t bytes_left;    /* bytes left in the block after data to r/w */
    uint32_t bytes_avail;   /* bytes available in payload block */
    uint64_t file_offset;   /* absolute offset in bytes, in file */
    uint64_t block_offset;  /* block offset, in bytes */
} VHDXSectorInfo;

/* Calculates new checksum.
 *
 * Zero is substituted during crc calculation for the original crc field
 * crc_offset: byte offset in buf of the buffer crc
 * buf: buffer pointer
 * size: size of buffer (must be > crc_offset+4)
 *
 * Note: The buffer should have all multi-byte data in little-endian format,
 *       and the resulting checksum is in little endian format.
 */
uint32_t vhdx_update_checksum(uint8_t *buf, size_t size, int crc_offset)
{
    uint32_t crc;

    assert(buf != NULL);
    assert(size > (crc_offset + sizeof(crc)));

    memset(buf + crc_offset, 0, sizeof(crc));
    crc =  crc32c(0xffffffff, buf, size);
    cpu_to_le32s(&crc);
    memcpy(buf + crc_offset, &crc, sizeof(crc));

    return crc;
}

uint32_t vhdx_checksum_calc(uint32_t crc, uint8_t *buf, size_t size,
                            int crc_offset)
{
    uint32_t crc_new;
    uint32_t crc_orig;
    assert(buf != NULL);

    if (crc_offset > 0) {
        memcpy(&crc_orig, buf + crc_offset, sizeof(crc_orig));
        memset(buf + crc_offset, 0, sizeof(crc_orig));
    }

    crc_new = crc32c(crc, buf, size);
    if (crc_offset > 0) {
        memcpy(buf + crc_offset, &crc_orig, sizeof(crc_orig));
    }

    return crc_new;
}

/* Validates the checksum of the buffer, with an in-place CRC.
 *
 * Zero is substituted during crc calculation for the original crc field,
 * and the crc field is restored afterwards.  But the buffer will be modifed
 * during the calculation, so this may not be not suitable for multi-threaded
 * use.
 *
 * crc_offset: byte offset in buf of the buffer crc
 * buf: buffer pointer
 * size: size of buffer (must be > crc_offset+4)
 *
 * returns true if checksum is valid, false otherwise
 */
bool vhdx_checksum_is_valid(uint8_t *buf, size_t size, int crc_offset)
{
    uint32_t crc_orig;
    uint32_t crc;

    assert(buf != NULL);
    assert(size > (crc_offset + 4));

    memcpy(&crc_orig, buf + crc_offset, sizeof(crc_orig));
    crc_orig = le32_to_cpu(crc_orig);

    crc = vhdx_checksum_calc(0xffffffff, buf, size, crc_offset);

    return crc == crc_orig;
}


/*
 * This generates a UUID that is compliant with the MS GUIDs used
 * in the VHDX spec (and elsewhere).
 */
void vhdx_guid_generate(MSGUID *guid)
{
    QemuUUID uuid;
    assert(guid != NULL);

    qemu_uuid_generate(&uuid);
    memcpy(guid, &uuid, sizeof(MSGUID));
}

/* Check for region overlaps inside the VHDX image */
static int vhdx_region_check(BDRVVHDXState *s, uint64_t start, uint64_t length)
{
    int ret = 0;
    uint64_t end;
    VHDXRegionEntry *r;

    end = start + length;
    QLIST_FOREACH(r, &s->regions, entries) {
        if (!((start >= r->end) || (end <= r->start))) {
            ret = -EINVAL;
            goto exit;
        }
    }

exit:
    return ret;
}

/* Register a region for future checks */
static void vhdx_region_register(BDRVVHDXState *s,
                                 uint64_t start, uint64_t length)
{
    VHDXRegionEntry *r;

    r = g_malloc0(sizeof(*r));

    r->start = start;
    r->end = start + length;

    QLIST_INSERT_HEAD(&s->regions, r, entries);
}

/* Free all registered regions */
static void vhdx_region_unregister_all(BDRVVHDXState *s)
{
    VHDXRegionEntry *r, *r_next;

    QLIST_FOREACH_SAFE(r, &s->regions, entries, r_next) {
        QLIST_REMOVE(r, entries);
        g_free(r);
    }
}

static void vhdx_set_shift_bits(BDRVVHDXState *s)
{
    s->logical_sector_size_bits = ctz32(s->logical_sector_size);
    s->sectors_per_block_bits =   ctz32(s->sectors_per_block);
    s->chunk_ratio_bits =         ctz64(s->chunk_ratio);
    s->block_size_bits =          ctz32(s->block_size);
}

/*
 * Per the MS VHDX Specification, for every VHDX file:
 *      - The header section is fixed size - 1 MB
 *      - The header section is always the first "object"
 *      - The first 64KB of the header is the File Identifier
 *      - The first uint64 (8 bytes) is the VHDX Signature ("vhdxfile")
 *      - The following 512 bytes constitute a UTF-16 string identifiying the
 *        software that created the file, and is optional and diagnostic only.
 *
 *  Therefore, we probe by looking for the vhdxfile signature "vhdxfile"
 */
static int vhdx_probe(const uint8_t *buf, int buf_size, const char *filename)
{
    if (buf_size >= 8 && !memcmp(buf, "vhdxfile", 8)) {
        return 100;
    }
    return 0;
}

/*
 * Writes the header to the specified offset.
 *
 * This will optionally read in buffer data from disk (otherwise zero-fill),
 * and then update the header checksum.  Header is converted to proper
 * endianness before being written to the specified file offset
 */
static int vhdx_write_header(BdrvChild *file, VHDXHeader *hdr,
                             uint64_t offset, bool read)
{
    BlockDriverState *bs_file = file->bs;
    uint8_t *buffer = NULL;
    int ret;
    VHDXHeader *header_le;

    assert(bs_file != NULL);
    assert(hdr != NULL);

    /* the header checksum is not over just the packed size of VHDXHeader,
     * but rather over the entire 'reserved' range for the header, which is
     * 4KB (VHDX_HEADER_SIZE). */

    buffer = qemu_blockalign(bs_file, VHDX_HEADER_SIZE);
    if (read) {
        /* if true, we can't assume the extra reserved bytes are 0 */
        ret = bdrv_pread(file, offset, buffer, VHDX_HEADER_SIZE);
        if (ret < 0) {
            goto exit;
        }
    } else {
        memset(buffer, 0, VHDX_HEADER_SIZE);
    }

    /* overwrite the actual VHDXHeader portion */
    header_le = (VHDXHeader *)buffer;
    memcpy(header_le, hdr, sizeof(VHDXHeader));
    vhdx_header_le_export(hdr, header_le);
    vhdx_update_checksum(buffer, VHDX_HEADER_SIZE,
                         offsetof(VHDXHeader, checksum));
    ret = bdrv_pwrite_sync(file, offset, header_le, sizeof(VHDXHeader));

exit:
    qemu_vfree(buffer);
    return ret;
}

/* Update the VHDX headers
 *
 * This follows the VHDX spec procedures for header updates.
 *
 *  - non-current header is updated with largest sequence number
 */
static int vhdx_update_header(BlockDriverState *bs, BDRVVHDXState *s,
                              bool generate_data_write_guid, MSGUID *log_guid)
{
    int ret = 0;
    int hdr_idx = 0;
    uint64_t header_offset = VHDX_HEADER1_OFFSET;

    VHDXHeader *active_header;
    VHDXHeader *inactive_header;

    /* operate on the non-current header */
    if (s->curr_header == 0) {
        hdr_idx = 1;
        header_offset = VHDX_HEADER2_OFFSET;
    }

    active_header   = s->headers[s->curr_header];
    inactive_header = s->headers[hdr_idx];

    inactive_header->sequence_number = active_header->sequence_number + 1;

    /* a new file guid must be generated before any file write, including
     * headers */
    inactive_header->file_write_guid = s->session_guid;

    /* a new data guid only needs to be generated before any guest-visible
     * writes (i.e. something observable via virtual disk read) */
    if (generate_data_write_guid) {
        vhdx_guid_generate(&inactive_header->data_write_guid);
    }

    /* update the log guid if present */
    if (log_guid) {
        inactive_header->log_guid = *log_guid;
    }

    ret = vhdx_write_header(bs->file, inactive_header, header_offset, true);
    if (ret < 0) {
        goto exit;
    }
    s->curr_header = hdr_idx;

exit:
    return ret;
}

/*
 * The VHDX spec calls for header updates to be performed twice, so that both
 * the current and non-current header have valid info
 */
int vhdx_update_headers(BlockDriverState *bs, BDRVVHDXState *s,
                        bool generate_data_write_guid, MSGUID *log_guid)
{
    int ret;

    ret = vhdx_update_header(bs, s, generate_data_write_guid, log_guid);
    if (ret < 0) {
        return ret;
    }
    ret = vhdx_update_header(bs, s, generate_data_write_guid, log_guid);
    return ret;
}

/* opens the specified header block from the VHDX file header section */
static void vhdx_parse_header(BlockDriverState *bs, BDRVVHDXState *s,
                              Error **errp)
{
    int ret;
    VHDXHeader *header1;
    VHDXHeader *header2;
    bool h1_valid = false;
    bool h2_valid = false;
    uint64_t h1_seq = 0;
    uint64_t h2_seq = 0;
    uint8_t *buffer;

    /* header1 & header2 are freed in vhdx_close() */
    header1 = qemu_blockalign(bs, sizeof(VHDXHeader));
    header2 = qemu_blockalign(bs, sizeof(VHDXHeader));

    buffer = qemu_blockalign(bs, VHDX_HEADER_SIZE);

    s->headers[0] = header1;
    s->headers[1] = header2;

    /* We have to read the whole VHDX_HEADER_SIZE instead of
     * sizeof(VHDXHeader), because the checksum is over the whole
     * region */
    ret = bdrv_pread(bs->file, VHDX_HEADER1_OFFSET, buffer,
                     VHDX_HEADER_SIZE);
    if (ret < 0) {
        goto fail;
    }
    /* copy over just the relevant portion that we need */
    memcpy(header1, buffer, sizeof(VHDXHeader));

    if (vhdx_checksum_is_valid(buffer, VHDX_HEADER_SIZE, 4)) {
        vhdx_header_le_import(header1);
        if (header1->signature == VHDX_HEADER_SIGNATURE &&
            header1->version == 1) {
            h1_seq = header1->sequence_number;
            h1_valid = true;
        }
    }

    ret = bdrv_pread(bs->file, VHDX_HEADER2_OFFSET, buffer,
                     VHDX_HEADER_SIZE);
    if (ret < 0) {
        goto fail;
    }
    /* copy over just the relevant portion that we need */
    memcpy(header2, buffer, sizeof(VHDXHeader));

    if (vhdx_checksum_is_valid(buffer, VHDX_HEADER_SIZE, 4)) {
        vhdx_header_le_import(header2);
        if (header2->signature == VHDX_HEADER_SIGNATURE &&
            header2->version == 1) {
            h2_seq = header2->sequence_number;
            h2_valid = true;
        }
    }

    /* If there is only 1 valid header (or no valid headers), we
     * don't care what the sequence numbers are */
    if (h1_valid && !h2_valid) {
        s->curr_header = 0;
    } else if (!h1_valid && h2_valid) {
        s->curr_header = 1;
    } else if (!h1_valid && !h2_valid) {
        goto fail;
    } else {
        /* If both headers are valid, then we choose the active one by the
         * highest sequence number.  If the sequence numbers are equal, that is
         * invalid */
        if (h1_seq > h2_seq) {
            s->curr_header = 0;
        } else if (h2_seq > h1_seq) {
            s->curr_header = 1;
        } else {
            /* The Microsoft Disk2VHD tool will create 2 identical
             * headers, with identical sequence numbers.  If the headers are
             * identical, don't consider the file corrupt */
            if (!memcmp(header1, header2, sizeof(VHDXHeader))) {
                s->curr_header = 0;
            } else {
                goto fail;
            }
        }
    }

    vhdx_region_register(s, s->headers[s->curr_header]->log_offset,
                            s->headers[s->curr_header]->log_length);
    goto exit;

fail:
    error_setg_errno(errp, -ret, "No valid VHDX header found");
    qemu_vfree(header1);
    qemu_vfree(header2);
    s->headers[0] = NULL;
    s->headers[1] = NULL;
exit:
    qemu_vfree(buffer);
}


static int vhdx_open_region_tables(BlockDriverState *bs, BDRVVHDXState *s)
{
    int ret = 0;
    uint8_t *buffer;
    int offset = 0;
    VHDXRegionTableEntry rt_entry;
    uint32_t i;
    bool bat_rt_found = false;
    bool metadata_rt_found = false;

    /* We have to read the whole 64KB block, because the crc32 is over the
     * whole block */
    buffer = qemu_blockalign(bs, VHDX_HEADER_BLOCK_SIZE);

    ret = bdrv_pread(bs->file, VHDX_REGION_TABLE_OFFSET, buffer,
                     VHDX_HEADER_BLOCK_SIZE);
    if (ret < 0) {
        goto fail;
    }
    memcpy(&s->rt, buffer, sizeof(s->rt));
    offset += sizeof(s->rt);

    if (!vhdx_checksum_is_valid(buffer, VHDX_HEADER_BLOCK_SIZE, 4)) {
        ret = -EINVAL;
        goto fail;
    }

    vhdx_region_header_le_import(&s->rt);

    if (s->rt.signature != VHDX_REGION_SIGNATURE) {
        ret = -EINVAL;
        goto fail;
    }


    /* Per spec, maximum region table entry count is 2047 */
    if (s->rt.entry_count > 2047) {
        ret = -EINVAL;
        goto fail;
    }

    for (i = 0; i < s->rt.entry_count; i++) {
        memcpy(&rt_entry, buffer + offset, sizeof(rt_entry));
        offset += sizeof(rt_entry);

        vhdx_region_entry_le_import(&rt_entry);

        /* check for region overlap between these entries, and any
         * other memory regions in the file */
        ret = vhdx_region_check(s, rt_entry.file_offset, rt_entry.length);
        if (ret < 0) {
            goto fail;
        }

        vhdx_region_register(s, rt_entry.file_offset, rt_entry.length);

        /* see if we recognize the entry */
        if (guid_eq(rt_entry.guid, bat_guid)) {
            /* must be unique; if we have already found it this is invalid */
            if (bat_rt_found) {
                ret = -EINVAL;
                goto fail;
            }
            bat_rt_found = true;
            s->bat_rt = rt_entry;
            continue;
        }

        if (guid_eq(rt_entry.guid, metadata_guid)) {
            /* must be unique; if we have already found it this is invalid */
            if (metadata_rt_found) {
                ret = -EINVAL;
                goto fail;
            }
            metadata_rt_found = true;
            s->metadata_rt = rt_entry;
            continue;
        }

        if (rt_entry.data_bits & VHDX_REGION_ENTRY_REQUIRED) {
            /* cannot read vhdx file - required region table entry that
             * we do not understand.  per spec, we must fail to open */
            ret = -ENOTSUP;
            goto fail;
        }
    }

    if (!bat_rt_found || !metadata_rt_found) {
        ret = -EINVAL;
        goto fail;
    }

    ret = 0;

fail:
    qemu_vfree(buffer);
    return ret;
}



/* Metadata initial parser
 *
 * This loads all the metadata entry fields.  This may cause additional
 * fields to be processed (e.g. parent locator, etc..).
 *
 * There are 5 Metadata items that are always required:
 *      - File Parameters (block size, has a parent)
 *      - Virtual Disk Size (size, in bytes, of the virtual drive)
 *      - Page 83 Data (scsi page 83 guid)
 *      - Logical Sector Size (logical sector size in bytes, either 512 or
 *                             4096.  We only support 512 currently)
 *      - Physical Sector Size (512 or 4096)
 *
 * Also, if the File Parameters indicate this is a differencing file,
 * we must also look for the Parent Locator metadata item.
 */
static int vhdx_parse_metadata(BlockDriverState *bs, BDRVVHDXState *s)
{
    int ret = 0;
    uint8_t *buffer;
    int offset = 0;
    uint32_t i = 0;
    VHDXMetadataTableEntry md_entry;

    buffer = qemu_blockalign(bs, VHDX_METADATA_TABLE_MAX_SIZE);

    ret = bdrv_pread(bs->file, s->metadata_rt.file_offset, buffer,
                     VHDX_METADATA_TABLE_MAX_SIZE);
    if (ret < 0) {
        goto exit;
    }
    memcpy(&s->metadata_hdr, buffer, sizeof(s->metadata_hdr));
    offset += sizeof(s->metadata_hdr);

    vhdx_metadata_header_le_import(&s->metadata_hdr);

    if (s->metadata_hdr.signature != VHDX_METADATA_SIGNATURE) {
        ret = -EINVAL;
        goto exit;
    }

    s->metadata_entries.present = 0;

    if ((s->metadata_hdr.entry_count * sizeof(md_entry)) >
        (VHDX_METADATA_TABLE_MAX_SIZE - offset)) {
        ret = -EINVAL;
        goto exit;
    }

    for (i = 0; i < s->metadata_hdr.entry_count; i++) {
        memcpy(&md_entry, buffer + offset, sizeof(md_entry));
        offset += sizeof(md_entry);

        vhdx_metadata_entry_le_import(&md_entry);

        if (guid_eq(md_entry.item_id, file_param_guid)) {
            if (s->metadata_entries.present & META_FILE_PARAMETER_PRESENT) {
                ret = -EINVAL;
                goto exit;
            }
            s->metadata_entries.file_parameters_entry = md_entry;
            s->metadata_entries.present |= META_FILE_PARAMETER_PRESENT;
            continue;
        }

        if (guid_eq(md_entry.item_id, virtual_size_guid)) {
            if (s->metadata_entries.present & META_VIRTUAL_DISK_SIZE_PRESENT) {
                ret = -EINVAL;
                goto exit;
            }
            s->metadata_entries.virtual_disk_size_entry = md_entry;
            s->metadata_entries.present |= META_VIRTUAL_DISK_SIZE_PRESENT;
            continue;
        }

        if (guid_eq(md_entry.item_id, page83_guid)) {
            if (s->metadata_entries.present & META_PAGE_83_PRESENT) {
                ret = -EINVAL;
                goto exit;
            }
            s->metadata_entries.page83_data_entry = md_entry;
            s->metadata_entries.present |= META_PAGE_83_PRESENT;
            continue;
        }

        if (guid_eq(md_entry.item_id, logical_sector_guid)) {
            if (s->metadata_entries.present &
                META_LOGICAL_SECTOR_SIZE_PRESENT) {
                ret = -EINVAL;
                goto exit;
            }
            s->metadata_entries.logical_sector_size_entry = md_entry;
            s->metadata_entries.present |= META_LOGICAL_SECTOR_SIZE_PRESENT;
            continue;
        }

        if (guid_eq(md_entry.item_id, phys_sector_guid)) {
            if (s->metadata_entries.present & META_PHYS_SECTOR_SIZE_PRESENT) {
                ret = -EINVAL;
                goto exit;
            }
            s->metadata_entries.phys_sector_size_entry = md_entry;
            s->metadata_entries.present |= META_PHYS_SECTOR_SIZE_PRESENT;
            continue;
        }

        if (guid_eq(md_entry.item_id, parent_locator_guid)) {
            if (s->metadata_entries.present & META_PARENT_LOCATOR_PRESENT) {
                ret = -EINVAL;
                goto exit;
            }
            s->metadata_entries.parent_locator_entry = md_entry;
            s->metadata_entries.present |= META_PARENT_LOCATOR_PRESENT;
            continue;
        }

        if (md_entry.data_bits & VHDX_META_FLAGS_IS_REQUIRED) {
            /* cannot read vhdx file - required region table entry that
             * we do not understand.  per spec, we must fail to open */
            ret = -ENOTSUP;
            goto exit;
        }
    }

    if (s->metadata_entries.present != META_ALL_PRESENT) {
        ret = -ENOTSUP;
        goto exit;
    }

    ret = bdrv_pread(bs->file,
                     s->metadata_entries.file_parameters_entry.offset
                                         + s->metadata_rt.file_offset,
                     &s->params,
                     sizeof(s->params));

    if (ret < 0) {
        goto exit;
    }

    le32_to_cpus(&s->params.block_size);
    le32_to_cpus(&s->params.data_bits);


    /* We now have the file parameters, so we can tell if this is a
     * differencing file (i.e.. has_parent), is dynamic or fixed
     * sized (leave_blocks_allocated), and the block size */

    /* The parent locator required iff the file parameters has_parent set */
    if (s->params.data_bits & VHDX_PARAMS_HAS_PARENT) {
        if (s->metadata_entries.present & META_PARENT_LOCATOR_PRESENT) {
            /* TODO: parse  parent locator fields */
            ret = -ENOTSUP; /* temp, until differencing files are supported */
            goto exit;
        } else {
            /* if has_parent is set, but there is not parent locator present,
             * then that is an invalid combination */
            ret = -EINVAL;
            goto exit;
        }
    }

    /* determine virtual disk size, logical sector size,
     * and phys sector size */

    ret = bdrv_pread(bs->file,
                     s->metadata_entries.virtual_disk_size_entry.offset
                                           + s->metadata_rt.file_offset,
                     &s->virtual_disk_size,
                     sizeof(uint64_t));
    if (ret < 0) {
        goto exit;
    }
    ret = bdrv_pread(bs->file,
                     s->metadata_entries.logical_sector_size_entry.offset
                                             + s->metadata_rt.file_offset,
                     &s->logical_sector_size,
                     sizeof(uint32_t));
    if (ret < 0) {
        goto exit;
    }
    ret = bdrv_pread(bs->file,
                     s->metadata_entries.phys_sector_size_entry.offset
                                          + s->metadata_rt.file_offset,
                     &s->physical_sector_size,
                     sizeof(uint32_t));
    if (ret < 0) {
        goto exit;
    }

    le64_to_cpus(&s->virtual_disk_size);
    le32_to_cpus(&s->logical_sector_size);
    le32_to_cpus(&s->physical_sector_size);

    if (s->params.block_size < VHDX_BLOCK_SIZE_MIN ||
        s->params.block_size > VHDX_BLOCK_SIZE_MAX) {
        ret = -EINVAL;
        goto exit;
    }

    /* only 2 supported sector sizes */
    if (s->logical_sector_size != 512 && s->logical_sector_size != 4096) {
        ret = -EINVAL;
        goto exit;
    }

    /* Both block_size and sector_size are guaranteed powers of 2, below.
       Due to range checks above, s->sectors_per_block can never be < 256 */
    s->sectors_per_block = s->params.block_size / s->logical_sector_size;
    s->chunk_ratio = (VHDX_MAX_SECTORS_PER_BLOCK) *
                     (uint64_t)s->logical_sector_size /
                     (uint64_t)s->params.block_size;

    /* These values are ones we will want to use for division / multiplication
     * later on, and they are all guaranteed (per the spec) to be powers of 2,
     * so we can take advantage of that for shift operations during
     * reads/writes */
    if (s->logical_sector_size & (s->logical_sector_size - 1)) {
        ret = -EINVAL;
        goto exit;
    }
    if (s->sectors_per_block & (s->sectors_per_block - 1)) {
        ret = -EINVAL;
        goto exit;
    }
    if (s->chunk_ratio & (s->chunk_ratio - 1)) {
        ret = -EINVAL;
        goto exit;
    }
    s->block_size = s->params.block_size;
    if (s->block_size & (s->block_size - 1)) {
        ret = -EINVAL;
        goto exit;
    }

    vhdx_set_shift_bits(s);

    ret = 0;

exit:
    qemu_vfree(buffer);
    return ret;
}

/*
 * Calculate the number of BAT entries, including sector
 * bitmap entries.
 */
static void vhdx_calc_bat_entries(BDRVVHDXState *s)
{
    uint32_t data_blocks_cnt, bitmap_blocks_cnt;

    data_blocks_cnt = DIV_ROUND_UP(s->virtual_disk_size, s->block_size);
    bitmap_blocks_cnt = DIV_ROUND_UP(data_blocks_cnt, s->chunk_ratio);

    if (s->parent_entries) {
        s->bat_entries = bitmap_blocks_cnt * (s->chunk_ratio + 1);
    } else {
        s->bat_entries = data_blocks_cnt +
                         ((data_blocks_cnt - 1) >> s->chunk_ratio_bits);
    }

}

static void vhdx_close(BlockDriverState *bs)
{
    BDRVVHDXState *s = bs->opaque;
    qemu_vfree(s->headers[0]);
    s->headers[0] = NULL;
    qemu_vfree(s->headers[1]);
    s->headers[1] = NULL;
    qemu_vfree(s->bat);
    s->bat = NULL;
    qemu_vfree(s->parent_entries);
    s->parent_entries = NULL;
    migrate_del_blocker(s->migration_blocker);
    error_free(s->migration_blocker);
    qemu_vfree(s->log.hdr);
    s->log.hdr = NULL;
    vhdx_region_unregister_all(s);
}

static int vhdx_open(BlockDriverState *bs, QDict *options, int flags,
                     Error **errp)
{
    BDRVVHDXState *s = bs->opaque;
    int ret = 0;
    uint32_t i;
    uint64_t signature;
    Error *local_err = NULL;

    bs->file = bdrv_open_child(NULL, options, "file", bs, &child_file,
                               false, errp);
    if (!bs->file) {
        return -EINVAL;
    }

    s->bat = NULL;
    s->first_visible_write = true;

    qemu_co_mutex_init(&s->lock);
    QLIST_INIT(&s->regions);

    /* validate the file signature */
    ret = bdrv_pread(bs->file, 0, &signature, sizeof(uint64_t));
    if (ret < 0) {
        goto fail;
    }
    if (memcmp(&signature, "vhdxfile", 8)) {
        ret = -EINVAL;
        goto fail;
    }

    /* This is used for any header updates, for the file_write_guid.
     * The spec dictates that a new value should be used for the first
     * header update */
    vhdx_guid_generate(&s->session_guid);

    vhdx_parse_header(bs, s, &local_err);
    if (local_err != NULL) {
        error_propagate(errp, local_err);
        ret = -EINVAL;
        goto fail;
    }

    ret = vhdx_parse_log(bs, s, &s->log_replayed_on_open, errp);
    if (ret < 0) {
        goto fail;
    }

    ret = vhdx_open_region_tables(bs, s);
    if (ret < 0) {
        goto fail;
    }

    ret = vhdx_parse_metadata(bs, s);
    if (ret < 0) {
        goto fail;
    }

    s->block_size = s->params.block_size;

    /* the VHDX spec dictates that virtual_disk_size is always a multiple of
     * logical_sector_size */
    bs->total_sectors = s->virtual_disk_size >> s->logical_sector_size_bits;

    vhdx_calc_bat_entries(s);

    s->bat_offset = s->bat_rt.file_offset;

    if (s->bat_entries > s->bat_rt.length / sizeof(VHDXBatEntry)) {
        /* BAT allocation is not large enough for all entries */
        ret = -EINVAL;
        goto fail;
    }

    /* s->bat is freed in vhdx_close() */
    s->bat = qemu_try_blockalign(bs->file->bs, s->bat_rt.length);
    if (s->bat == NULL) {
        ret = -ENOMEM;
        goto fail;
    }

    ret = bdrv_pread(bs->file, s->bat_offset, s->bat, s->bat_rt.length);
    if (ret < 0) {
        goto fail;
    }

    uint64_t payblocks = s->chunk_ratio;
    /* endian convert, and verify populated BAT field file offsets against
     * region table and log entries */
    for (i = 0; i < s->bat_entries; i++) {
        le64_to_cpus(&s->bat[i]);
        if (payblocks--) {
            /* payload bat entries */
            if ((s->bat[i] & VHDX_BAT_STATE_BIT_MASK) ==
                    PAYLOAD_BLOCK_FULLY_PRESENT) {
                ret = vhdx_region_check(s, s->bat[i] & VHDX_BAT_FILE_OFF_MASK,
                                        s->block_size);
                if (ret < 0) {
                    goto fail;
                }
            }
        } else {
            payblocks = s->chunk_ratio;
            /* Once differencing files are supported, verify sector bitmap
             * blocks here */
        }
    }

    /* Disable migration when VHDX images are used */
    error_setg(&s->migration_blocker, "The vhdx format used by node '%s' "
               "does not support live migration",
               bdrv_get_device_or_node_name(bs));
    ret = migrate_add_blocker(s->migration_blocker, &local_err);
    if (local_err) {
        error_propagate(errp, local_err);
        error_free(s->migration_blocker);
        goto fail;
    }

    if (flags & BDRV_O_RDWR) {
        ret = vhdx_update_headers(bs, s, false, NULL);
        if (ret < 0) {
            goto fail;
        }
    }

    /* TODO: differencing files */

    return 0;
fail:
    vhdx_close(bs);
    return ret;
}

static int vhdx_reopen_prepare(BDRVReopenState *state,
                               BlockReopenQueue *queue, Error **errp)
{
    return 0;
}


/*
 * Perform sector to block offset translations, to get various
 * sector and file offsets into the image.  See VHDXSectorInfo
 */
static void vhdx_block_translate(BDRVVHDXState *s, int64_t sector_num,
                                 int nb_sectors, VHDXSectorInfo *sinfo)
{
    uint32_t block_offset;

    sinfo->bat_idx = sector_num >> s->sectors_per_block_bits;
    /* effectively a modulo - this gives us the offset into the block
     * (in sector sizes) for our sector number */
    block_offset = sector_num - (sinfo->bat_idx << s->sectors_per_block_bits);
    /* the chunk ratio gives us the interleaving of the sector
     * bitmaps, so we need to advance our page block index by the
     * sector bitmaps entry number */
    sinfo->bat_idx += sinfo->bat_idx >> s->chunk_ratio_bits;

    /* the number of sectors we can read/write in this cycle */
    sinfo->sectors_avail = s->sectors_per_block - block_offset;

    sinfo->bytes_left = sinfo->sectors_avail << s->logical_sector_size_bits;

    if (sinfo->sectors_avail > nb_sectors) {
        sinfo->sectors_avail = nb_sectors;
    }

    sinfo->bytes_avail = sinfo->sectors_avail << s->logical_sector_size_bits;

    sinfo->file_offset = s->bat[sinfo->bat_idx] & VHDX_BAT_FILE_OFF_MASK;

    sinfo->block_offset = block_offset << s->logical_sector_size_bits;

    /* The file offset must be past the header section, so must be > 0 */
    if (sinfo->file_offset == 0) {
        return;
    }

    /* block offset is the offset in vhdx logical sectors, in
     * the payload data block. Convert that to a byte offset
     * in the block, and add in the payload data block offset
     * in the file, in bytes, to get the final read address */

    sinfo->file_offset += sinfo->block_offset;
}


static int vhdx_get_info(BlockDriverState *bs, BlockDriverInfo *bdi)
{
    BDRVVHDXState *s = bs->opaque;

    bdi->cluster_size = s->block_size;

    bdi->unallocated_blocks_are_zero =
        (s->params.data_bits & VHDX_PARAMS_HAS_PARENT) == 0;

    return 0;
}


static coroutine_fn int vhdx_co_readv(BlockDriverState *bs, int64_t sector_num,
                                      int nb_sectors, QEMUIOVector *qiov)
{
    BDRVVHDXState *s = bs->opaque;
    int ret = 0;
    VHDXSectorInfo sinfo;
    uint64_t bytes_done = 0;
    QEMUIOVector hd_qiov;

    qemu_iovec_init(&hd_qiov, qiov->niov);

    qemu_co_mutex_lock(&s->lock);

    while (nb_sectors > 0) {
        /* We are a differencing file, so we need to inspect the sector bitmap
         * to see if we have the data or not */
        if (s->params.data_bits & VHDX_PARAMS_HAS_PARENT) {
            /* not supported yet */
            ret = -ENOTSUP;
            goto exit;
        } else {
            vhdx_block_translate(s, sector_num, nb_sectors, &sinfo);

            qemu_iovec_reset(&hd_qiov);
            qemu_iovec_concat(&hd_qiov, qiov,  bytes_done, sinfo.bytes_avail);

            /* check the payload block state */
            switch (s->bat[sinfo.bat_idx] & VHDX_BAT_STATE_BIT_MASK) {
            case PAYLOAD_BLOCK_NOT_PRESENT: /* fall through */
            case PAYLOAD_BLOCK_UNDEFINED:
            case PAYLOAD_BLOCK_UNMAPPED:
            case PAYLOAD_BLOCK_UNMAPPED_v095:
            case PAYLOAD_BLOCK_ZERO:
                /* return zero */
                qemu_iovec_memset(&hd_qiov, 0, 0, sinfo.bytes_avail);
                break;
            case PAYLOAD_BLOCK_FULLY_PRESENT:
                qemu_co_mutex_unlock(&s->lock);
                ret = bdrv_co_readv(bs->file,
                                    sinfo.file_offset >> BDRV_SECTOR_BITS,
                                    sinfo.sectors_avail, &hd_qiov);
                qemu_co_mutex_lock(&s->lock);
                if (ret < 0) {
                    goto exit;
                }
                break;
            case PAYLOAD_BLOCK_PARTIALLY_PRESENT:
                /* we don't yet support difference files, fall through
                 * to error */
            default:
                ret = -EIO;
                goto exit;
                break;
            }
            nb_sectors -= sinfo.sectors_avail;
            sector_num += sinfo.sectors_avail;
            bytes_done += sinfo.bytes_avail;
        }
    }
    ret = 0;
exit:
    qemu_co_mutex_unlock(&s->lock);
    qemu_iovec_destroy(&hd_qiov);
    return ret;
}

/*
 * Allocate a new payload block at the end of the file.
 *
 * Allocation will happen at 1MB alignment inside the file
 *
 * Returns the file offset start of the new payload block
 */
static int vhdx_allocate_block(BlockDriverState *bs, BDRVVHDXState *s,
                                    uint64_t *new_offset)
{
    int64_t current_len;

    current_len = bdrv_getlength(bs->file->bs);
    if (current_len < 0) {
        return current_len;
    }

    *new_offset = current_len;

    /* per the spec, the address for a block is in units of 1MB */
    *new_offset = ROUND_UP(*new_offset, 1024 * 1024);
    if (*new_offset > INT64_MAX) {
        return -EINVAL;
    }

<<<<<<< HEAD
    return bdrv_truncate(bs->file, *new_offset + s->block_size, NULL);
=======
    return bdrv_truncate(bs->file, *new_offset + s->block_size,
                         PREALLOC_MODE_OFF, NULL);
>>>>>>> ba87166e
}

/*
 * Update the BAT table entry with the new file offset, and the new entry
 * state */
static void vhdx_update_bat_table_entry(BlockDriverState *bs, BDRVVHDXState *s,
                                       VHDXSectorInfo *sinfo,
                                       uint64_t *bat_entry_le,
                                       uint64_t *bat_offset, int state)
{
    /* The BAT entry is a uint64, with 44 bits for the file offset in units of
     * 1MB, and 3 bits for the block state. */
    if ((state == PAYLOAD_BLOCK_ZERO)        ||
        (state == PAYLOAD_BLOCK_UNDEFINED)   ||
        (state == PAYLOAD_BLOCK_NOT_PRESENT) ||
        (state == PAYLOAD_BLOCK_UNMAPPED)) {
        s->bat[sinfo->bat_idx]  = 0;  /* For PAYLOAD_BLOCK_ZERO, the
                                         FileOffsetMB field is denoted as
                                         'reserved' in the v1.0 spec.  If it is
                                         non-zero, MS Hyper-V will fail to read
                                         the disk image */
    } else {
        s->bat[sinfo->bat_idx]  = sinfo->file_offset;
    }

    s->bat[sinfo->bat_idx] |= state & VHDX_BAT_STATE_BIT_MASK;

    *bat_entry_le = cpu_to_le64(s->bat[sinfo->bat_idx]);
    *bat_offset = s->bat_offset + sinfo->bat_idx * sizeof(VHDXBatEntry);

}

/* Per the spec, on the first write of guest-visible data to the file the
 * data write guid must be updated in the header */
int vhdx_user_visible_write(BlockDriverState *bs, BDRVVHDXState *s)
{
    int ret = 0;
    if (s->first_visible_write) {
        s->first_visible_write = false;
        ret = vhdx_update_headers(bs, s, true, NULL);
    }
    return ret;
}

static coroutine_fn int vhdx_co_writev(BlockDriverState *bs, int64_t sector_num,
                                      int nb_sectors, QEMUIOVector *qiov)
{
    int ret = -ENOTSUP;
    BDRVVHDXState *s = bs->opaque;
    VHDXSectorInfo sinfo;
    uint64_t bytes_done = 0;
    uint64_t bat_entry = 0;
    uint64_t bat_entry_offset = 0;
    QEMUIOVector hd_qiov;
    struct iovec iov1 = { 0 };
    struct iovec iov2 = { 0 };
    int sectors_to_write;
    int bat_state;
    uint64_t bat_prior_offset = 0;
    bool bat_update = false;

    qemu_iovec_init(&hd_qiov, qiov->niov);

    qemu_co_mutex_lock(&s->lock);

    ret = vhdx_user_visible_write(bs, s);
    if (ret < 0) {
        goto exit;
    }

    while (nb_sectors > 0) {
        bool use_zero_buffers = false;
        bat_update = false;
        if (s->params.data_bits & VHDX_PARAMS_HAS_PARENT) {
            /* not supported yet */
            ret = -ENOTSUP;
            goto exit;
        } else {
            vhdx_block_translate(s, sector_num, nb_sectors, &sinfo);
            sectors_to_write = sinfo.sectors_avail;

            qemu_iovec_reset(&hd_qiov);
            /* check the payload block state */
            bat_state = s->bat[sinfo.bat_idx] & VHDX_BAT_STATE_BIT_MASK;
            switch (bat_state) {
            case PAYLOAD_BLOCK_ZERO:
                /* in this case, we need to preserve zero writes for
                 * data that is not part of this write, so we must pad
                 * the rest of the buffer to zeroes */

                /* if we are on a posix system with ftruncate() that extends
                 * a file, then it is zero-filled for us.  On Win32, the raw
                 * layer uses SetFilePointer and SetFileEnd, which does not
                 * zero fill AFAIK */

                /* Queue another write of zero buffers if the underlying file
                 * does not zero-fill on file extension */

                if (bdrv_has_zero_init(bs->file->bs) == 0) {
                    use_zero_buffers = true;

                    /* zero fill the front, if any */
                    if (sinfo.block_offset) {
                        iov1.iov_len = sinfo.block_offset;
                        iov1.iov_base = qemu_blockalign(bs, iov1.iov_len);
                        memset(iov1.iov_base, 0, iov1.iov_len);
                        qemu_iovec_concat_iov(&hd_qiov, &iov1, 1, 0,
                                              iov1.iov_len);
                        sectors_to_write += iov1.iov_len >> BDRV_SECTOR_BITS;
                    }

                    /* our actual data */
                    qemu_iovec_concat(&hd_qiov, qiov,  bytes_done,
                                      sinfo.bytes_avail);

                    /* zero fill the back, if any */
                    if ((sinfo.bytes_avail - sinfo.block_offset) <
                         s->block_size) {
                        iov2.iov_len = s->block_size -
                                      (sinfo.bytes_avail + sinfo.block_offset);
                        iov2.iov_base = qemu_blockalign(bs, iov2.iov_len);
                        memset(iov2.iov_base, 0, iov2.iov_len);
                        qemu_iovec_concat_iov(&hd_qiov, &iov2, 1, 0,
                                              iov2.iov_len);
                        sectors_to_write += iov2.iov_len >> BDRV_SECTOR_BITS;
                    }
                }
                /* fall through */
            case PAYLOAD_BLOCK_NOT_PRESENT: /* fall through */
            case PAYLOAD_BLOCK_UNMAPPED:
            case PAYLOAD_BLOCK_UNMAPPED_v095:
            case PAYLOAD_BLOCK_UNDEFINED:
                bat_prior_offset = sinfo.file_offset;
                ret = vhdx_allocate_block(bs, s, &sinfo.file_offset);
                if (ret < 0) {
                    goto exit;
                }
                /* once we support differencing files, this may also be
                 * partially present */
                /* update block state to the newly specified state */
                vhdx_update_bat_table_entry(bs, s, &sinfo, &bat_entry,
                                            &bat_entry_offset,
                                            PAYLOAD_BLOCK_FULLY_PRESENT);
                bat_update = true;
                /* since we just allocated a block, file_offset is the
                 * beginning of the payload block. It needs to be the
                 * write address, which includes the offset into the block */
                if (!use_zero_buffers) {
                    sinfo.file_offset += sinfo.block_offset;
                }
                /* fall through */
            case PAYLOAD_BLOCK_FULLY_PRESENT:
                /* if the file offset address is in the header zone,
                 * there is a problem */
                if (sinfo.file_offset < (1024 * 1024)) {
                    ret = -EFAULT;
                    goto error_bat_restore;
                }

                if (!use_zero_buffers) {
                    qemu_iovec_concat(&hd_qiov, qiov,  bytes_done,
                                      sinfo.bytes_avail);
                }
                /* block exists, so we can just overwrite it */
                qemu_co_mutex_unlock(&s->lock);
                ret = bdrv_co_writev(bs->file,
                                    sinfo.file_offset >> BDRV_SECTOR_BITS,
                                    sectors_to_write, &hd_qiov);
                qemu_co_mutex_lock(&s->lock);
                if (ret < 0) {
                    goto error_bat_restore;
                }
                break;
            case PAYLOAD_BLOCK_PARTIALLY_PRESENT:
                /* we don't yet support difference files, fall through
                 * to error */
            default:
                ret = -EIO;
                goto exit;
                break;
            }

            if (bat_update) {
                /* this will update the BAT entry into the log journal, and
                 * then flush the log journal out to disk */
                ret =  vhdx_log_write_and_flush(bs, s, &bat_entry,
                                                sizeof(VHDXBatEntry),
                                                bat_entry_offset);
                if (ret < 0) {
                    goto exit;
                }
            }

            nb_sectors -= sinfo.sectors_avail;
            sector_num += sinfo.sectors_avail;
            bytes_done += sinfo.bytes_avail;

        }
    }

    goto exit;

error_bat_restore:
    if (bat_update) {
        /* keep metadata in sync, and restore the bat entry state
         * if error. */
        sinfo.file_offset = bat_prior_offset;
        vhdx_update_bat_table_entry(bs, s, &sinfo, &bat_entry,
                                    &bat_entry_offset, bat_state);
    }
exit:
    qemu_vfree(iov1.iov_base);
    qemu_vfree(iov2.iov_base);
    qemu_co_mutex_unlock(&s->lock);
    qemu_iovec_destroy(&hd_qiov);
    return ret;
}



/*
 * Create VHDX Headers
 *
 * There are 2 headers, and the highest sequence number will represent
 * the active header
 */
static int vhdx_create_new_headers(BlockBackend *blk, uint64_t image_size,
                                   uint32_t log_size)
{
    BlockDriverState *bs = blk_bs(blk);
    BdrvChild *child;
    int ret = 0;
    VHDXHeader *hdr = NULL;

    hdr = g_new0(VHDXHeader, 1);

    hdr->signature       = VHDX_HEADER_SIGNATURE;
    hdr->sequence_number = g_random_int();
    hdr->log_version     = 0;
    hdr->version         = 1;
    hdr->log_length      = log_size;
    hdr->log_offset      = VHDX_HEADER_SECTION_END;
    vhdx_guid_generate(&hdr->file_write_guid);
    vhdx_guid_generate(&hdr->data_write_guid);

    /* XXX Ugly way to get blk->root, but that's a feature, not a bug. This
     * hack makes it obvious that vhdx_write_header() bypasses the BlockBackend
     * here, which it really shouldn't be doing. */
    child = QLIST_FIRST(&bs->parents);
    assert(!QLIST_NEXT(child, next_parent));

    ret = vhdx_write_header(child, hdr, VHDX_HEADER1_OFFSET, false);
    if (ret < 0) {
        goto exit;
    }
    hdr->sequence_number++;
    ret = vhdx_write_header(child, hdr, VHDX_HEADER2_OFFSET, false);
    if (ret < 0) {
        goto exit;
    }

exit:
    g_free(hdr);
    return ret;
}

#define VHDX_METADATA_ENTRY_BUFFER_SIZE \
                                    (sizeof(VHDXFileParameters)               +\
                                     sizeof(VHDXVirtualDiskSize)              +\
                                     sizeof(VHDXPage83Data)                   +\
                                     sizeof(VHDXVirtualDiskLogicalSectorSize) +\
                                     sizeof(VHDXVirtualDiskPhysicalSectorSize))

/*
 * Create the Metadata entries.
 *
 * For more details on the entries, see section 3.5 (pg 29) in the
 * VHDX 1.00 specification.
 *
 * We support 5 metadata entries (all required by spec):
 *          File Parameters,
 *          Virtual Disk Size,
 *          Page 83 Data,
 *          Logical Sector Size,
 *          Physical Sector Size
 *
 * The first 64KB of the Metadata section is reserved for the metadata
 * header and entries; beyond that, the metadata items themselves reside.
 */
static int vhdx_create_new_metadata(BlockBackend *blk,
                                    uint64_t image_size,
                                    uint32_t block_size,
                                    uint32_t sector_size,
                                    uint64_t metadata_offset,
                                    VHDXImageType type)
{
    int ret = 0;
    uint32_t offset = 0;
    void *buffer = NULL;
    void *entry_buffer;
    VHDXMetadataTableHeader *md_table;
    VHDXMetadataTableEntry  *md_table_entry;

    /* Metadata entries */
    VHDXFileParameters     *mt_file_params;
    VHDXVirtualDiskSize    *mt_virtual_size;
    VHDXPage83Data         *mt_page83;
    VHDXVirtualDiskLogicalSectorSize  *mt_log_sector_size;
    VHDXVirtualDiskPhysicalSectorSize *mt_phys_sector_size;

    entry_buffer = g_malloc0(VHDX_METADATA_ENTRY_BUFFER_SIZE);

    mt_file_params = entry_buffer;
    offset += sizeof(VHDXFileParameters);
    mt_virtual_size = entry_buffer + offset;
    offset += sizeof(VHDXVirtualDiskSize);
    mt_page83 = entry_buffer + offset;
    offset += sizeof(VHDXPage83Data);
    mt_log_sector_size = entry_buffer + offset;
    offset += sizeof(VHDXVirtualDiskLogicalSectorSize);
    mt_phys_sector_size = entry_buffer + offset;

    mt_file_params->block_size = cpu_to_le32(block_size);
    if (type == VHDX_TYPE_FIXED) {
        mt_file_params->data_bits |= VHDX_PARAMS_LEAVE_BLOCKS_ALLOCED;
        cpu_to_le32s(&mt_file_params->data_bits);
    }

    vhdx_guid_generate(&mt_page83->page_83_data);
    cpu_to_leguids(&mt_page83->page_83_data);
    mt_virtual_size->virtual_disk_size        = cpu_to_le64(image_size);
    mt_log_sector_size->logical_sector_size   = cpu_to_le32(sector_size);
    mt_phys_sector_size->physical_sector_size = cpu_to_le32(sector_size);

    buffer = g_malloc0(VHDX_HEADER_BLOCK_SIZE);
    md_table = buffer;

    md_table->signature   = VHDX_METADATA_SIGNATURE;
    md_table->entry_count = 5;
    vhdx_metadata_header_le_export(md_table);


    /* This will reference beyond the reserved table portion */
    offset = 64 * KiB;

    md_table_entry = buffer + sizeof(VHDXMetadataTableHeader);

    md_table_entry[0].item_id = file_param_guid;
    md_table_entry[0].offset  = offset;
    md_table_entry[0].length  = sizeof(VHDXFileParameters);
    md_table_entry[0].data_bits |= VHDX_META_FLAGS_IS_REQUIRED;
    offset += md_table_entry[0].length;
    vhdx_metadata_entry_le_export(&md_table_entry[0]);

    md_table_entry[1].item_id = virtual_size_guid;
    md_table_entry[1].offset  = offset;
    md_table_entry[1].length  = sizeof(VHDXVirtualDiskSize);
    md_table_entry[1].data_bits |= VHDX_META_FLAGS_IS_REQUIRED |
                                   VHDX_META_FLAGS_IS_VIRTUAL_DISK;
    offset += md_table_entry[1].length;
    vhdx_metadata_entry_le_export(&md_table_entry[1]);

    md_table_entry[2].item_id = page83_guid;
    md_table_entry[2].offset  = offset;
    md_table_entry[2].length  = sizeof(VHDXPage83Data);
    md_table_entry[2].data_bits |= VHDX_META_FLAGS_IS_REQUIRED |
                                   VHDX_META_FLAGS_IS_VIRTUAL_DISK;
    offset += md_table_entry[2].length;
    vhdx_metadata_entry_le_export(&md_table_entry[2]);

    md_table_entry[3].item_id = logical_sector_guid;
    md_table_entry[3].offset  = offset;
    md_table_entry[3].length  = sizeof(VHDXVirtualDiskLogicalSectorSize);
    md_table_entry[3].data_bits |= VHDX_META_FLAGS_IS_REQUIRED |
                                   VHDX_META_FLAGS_IS_VIRTUAL_DISK;
    offset += md_table_entry[3].length;
    vhdx_metadata_entry_le_export(&md_table_entry[3]);

    md_table_entry[4].item_id = phys_sector_guid;
    md_table_entry[4].offset  = offset;
    md_table_entry[4].length  = sizeof(VHDXVirtualDiskPhysicalSectorSize);
    md_table_entry[4].data_bits |= VHDX_META_FLAGS_IS_REQUIRED |
                                   VHDX_META_FLAGS_IS_VIRTUAL_DISK;
    vhdx_metadata_entry_le_export(&md_table_entry[4]);

    ret = blk_pwrite(blk, metadata_offset, buffer, VHDX_HEADER_BLOCK_SIZE, 0);
    if (ret < 0) {
        goto exit;
    }

    ret = blk_pwrite(blk, metadata_offset + (64 * KiB), entry_buffer,
                     VHDX_METADATA_ENTRY_BUFFER_SIZE, 0);
    if (ret < 0) {
        goto exit;
    }


exit:
    g_free(buffer);
    g_free(entry_buffer);
    return ret;
}

/* This create the actual BAT itself.  We currently only support
 * 'Dynamic' and 'Fixed' image types.
 *
 *  Dynamic images: default state of the BAT is all zeroes.
 *
 *  Fixed images: default state of the BAT is fully populated, with
 *                file offsets and state PAYLOAD_BLOCK_FULLY_PRESENT.
 */
static int vhdx_create_bat(BlockBackend *blk, BDRVVHDXState *s,
                           uint64_t image_size, VHDXImageType type,
                           bool use_zero_blocks, uint64_t file_offset,
                           uint32_t length, Error **errp)
{
    int ret = 0;
    uint64_t data_file_offset;
    uint64_t total_sectors = 0;
    uint64_t sector_num = 0;
    uint64_t unused;
    int block_state;
    VHDXSectorInfo sinfo;

    assert(s->bat == NULL);

    /* this gives a data start after BAT/bitmap entries, and well
     * past any metadata entries (with a 4 MB buffer for future
     * expansion */
    data_file_offset = file_offset + length + 5 * MiB;
    total_sectors = image_size >> s->logical_sector_size_bits;

    if (type == VHDX_TYPE_DYNAMIC) {
        /* All zeroes, so we can just extend the file - the end of the BAT
         * is the furthest thing we have written yet */
<<<<<<< HEAD
        ret = blk_truncate(blk, data_file_offset, errp);
=======
        ret = blk_truncate(blk, data_file_offset, PREALLOC_MODE_OFF, errp);
>>>>>>> ba87166e
        if (ret < 0) {
            error_setg_errno(errp, -ret,
                            "Failed to resize the underlying file");
            goto exit;
        }
    } else if (type == VHDX_TYPE_FIXED) {
<<<<<<< HEAD
        ret = blk_truncate(blk, data_file_offset + image_size, errp);
=======
        ret = blk_truncate(blk, data_file_offset + image_size,
                           PREALLOC_MODE_OFF, errp);
>>>>>>> ba87166e
        if (ret < 0) {
            error_setg_errno(errp, -ret,
                            "Failed to resize the underlying file");
            goto exit;
        }
    } else {
        error_setg(errp, "Unsupported image type");
        ret = -ENOTSUP;
        goto exit;
    }

    if (type == VHDX_TYPE_FIXED ||
                use_zero_blocks ||
                bdrv_has_zero_init(blk_bs(blk)) == 0) {
        /* for a fixed file, the default BAT entry is not zero */
        s->bat = g_try_malloc0(length);
        if (length && s->bat == NULL) {
            error_setg(errp, "Failed to allocate memory for the BAT");
            ret = -ENOMEM;
            goto exit;
        }
        block_state = type == VHDX_TYPE_FIXED ? PAYLOAD_BLOCK_FULLY_PRESENT :
                                                PAYLOAD_BLOCK_NOT_PRESENT;
        block_state = use_zero_blocks ? PAYLOAD_BLOCK_ZERO : block_state;
        /* fill the BAT by emulating sector writes of sectors_per_block size */
        while (sector_num < total_sectors) {
            vhdx_block_translate(s, sector_num, s->sectors_per_block, &sinfo);
            sinfo.file_offset = data_file_offset +
                                (sector_num << s->logical_sector_size_bits);
            sinfo.file_offset = ROUND_UP(sinfo.file_offset, MiB);
            vhdx_update_bat_table_entry(blk_bs(blk), s, &sinfo, &unused, &unused,
                                        block_state);
            cpu_to_le64s(&s->bat[sinfo.bat_idx]);
            sector_num += s->sectors_per_block;
        }
        ret = blk_pwrite(blk, file_offset, s->bat, length, 0);
        if (ret < 0) {
            error_setg_errno(errp, -ret, "Failed to write the BAT");
            goto exit;
        }
    }



exit:
    g_free(s->bat);
    return ret;
}

/* Creates the region table header, and region table entries.
 * There are 2 supported region table entries: BAT, and Metadata/
 *
 * As the calculations for the BAT region table are also needed
 * to create the BAT itself, we will also cause the BAT to be
 * created.
 */
static int vhdx_create_new_region_table(BlockBackend *blk,
                                        uint64_t image_size,
                                        uint32_t block_size,
                                        uint32_t sector_size,
                                        uint32_t log_size,
                                        bool use_zero_blocks,
                                        VHDXImageType type,
                                        uint64_t *metadata_offset,
                                        Error **errp)
{
    int ret = 0;
    uint32_t offset = 0;
    void *buffer = NULL;
    uint64_t bat_file_offset;
    uint32_t bat_length;
    BDRVVHDXState *s = NULL;
    VHDXRegionTableHeader *region_table;
    VHDXRegionTableEntry *rt_bat;
    VHDXRegionTableEntry *rt_metadata;

    assert(metadata_offset != NULL);

    /* Populate enough of the BDRVVHDXState to be able to use the
     * pre-existing BAT calculation, translation, and update functions */
    s = g_new0(BDRVVHDXState, 1);

    s->chunk_ratio = (VHDX_MAX_SECTORS_PER_BLOCK) *
                     (uint64_t) sector_size / (uint64_t) block_size;

    s->sectors_per_block = block_size / sector_size;
    s->virtual_disk_size = image_size;
    s->block_size = block_size;
    s->logical_sector_size = sector_size;

    vhdx_set_shift_bits(s);

    vhdx_calc_bat_entries(s);

    /* At this point the VHDX state is populated enough for creation */

    /* a single buffer is used so we can calculate the checksum over the
     * entire 64KB block */
    buffer = g_malloc0(VHDX_HEADER_BLOCK_SIZE);
    region_table = buffer;
    offset += sizeof(VHDXRegionTableHeader);
    rt_bat = buffer + offset;
    offset += sizeof(VHDXRegionTableEntry);
    rt_metadata  = buffer + offset;

    region_table->signature = VHDX_REGION_SIGNATURE;
    region_table->entry_count = 2;   /* BAT and Metadata */

    rt_bat->guid        = bat_guid;
    rt_bat->length      = ROUND_UP(s->bat_entries * sizeof(VHDXBatEntry), MiB);
    rt_bat->file_offset = ROUND_UP(VHDX_HEADER_SECTION_END + log_size, MiB);
    s->bat_offset = rt_bat->file_offset;

    rt_metadata->guid        = metadata_guid;
    rt_metadata->file_offset = ROUND_UP(rt_bat->file_offset + rt_bat->length,
                                        MiB);
    rt_metadata->length      = 1 * MiB; /* min size, and more than enough */
    *metadata_offset = rt_metadata->file_offset;

    bat_file_offset = rt_bat->file_offset;
    bat_length = rt_bat->length;

    vhdx_region_header_le_export(region_table);
    vhdx_region_entry_le_export(rt_bat);
    vhdx_region_entry_le_export(rt_metadata);

    vhdx_update_checksum(buffer, VHDX_HEADER_BLOCK_SIZE,
                         offsetof(VHDXRegionTableHeader, checksum));


    /* The region table gives us the data we need to create the BAT,
     * so do that now */
    ret = vhdx_create_bat(blk, s, image_size, type, use_zero_blocks,
                          bat_file_offset, bat_length, errp);
    if (ret < 0) {
        goto exit;
    }

    /* Now write out the region headers to disk */
    ret = blk_pwrite(blk, VHDX_REGION_TABLE_OFFSET, buffer,
                     VHDX_HEADER_BLOCK_SIZE, 0);
    if (ret < 0) {
        error_setg_errno(errp, -ret, "Failed to write first region table");
        goto exit;
    }

    ret = blk_pwrite(blk, VHDX_REGION_TABLE2_OFFSET, buffer,
                     VHDX_HEADER_BLOCK_SIZE, 0);
    if (ret < 0) {
        error_setg_errno(errp, -ret, "Failed to write second region table");
        goto exit;
    }

exit:
    g_free(s);
    g_free(buffer);
    return ret;
}

/* We need to create the following elements:
 *
 *    .-----------------------------------------------------------------.
 *    |   (A)    |   (B)    |    (C)    |     (D)       |     (E)       |
 *    |  File ID |  Header1 |  Header 2 |  Region Tbl 1 |  Region Tbl 2 |
 *    |          |          |           |               |               |
 *    .-----------------------------------------------------------------.
 *    0         64KB      128KB       192KB           256KB           320KB
 *
 *
 *    .---- ~ ----------- ~ ------------ ~ ---------------- ~ -----------.
 *    |     (F)     |     (G)       |    (H)    |                        |
 *    | Journal Log |  BAT / Bitmap |  Metadata |  .... data ......      |
 *    |             |               |           |                        |
 *    .---- ~ ----------- ~ ------------ ~ ---------------- ~ -----------.
 *   1MB
 */
static int vhdx_create(const char *filename, QemuOpts *opts, Error **errp)
{
    int ret = 0;
    uint64_t image_size = (uint64_t) 2 * GiB;
    uint32_t log_size   = 1 * MiB;
    uint32_t block_size = 0;
    uint64_t signature;
    uint64_t metadata_offset;
    bool use_zero_blocks = false;

    gunichar2 *creator = NULL;
    glong creator_items;
    BlockBackend *blk;
    char *type = NULL;
    VHDXImageType image_type;
    Error *local_err = NULL;

    image_size = ROUND_UP(qemu_opt_get_size_del(opts, BLOCK_OPT_SIZE, 0),
                          BDRV_SECTOR_SIZE);
    log_size = qemu_opt_get_size_del(opts, VHDX_BLOCK_OPT_LOG_SIZE, 0);
    block_size = qemu_opt_get_size_del(opts, VHDX_BLOCK_OPT_BLOCK_SIZE, 0);
    type = qemu_opt_get_del(opts, BLOCK_OPT_SUBFMT);
    use_zero_blocks = qemu_opt_get_bool_del(opts, VHDX_BLOCK_OPT_ZERO, true);

    if (image_size > VHDX_MAX_IMAGE_SIZE) {
        error_setg_errno(errp, EINVAL, "Image size too large; max of 64TB");
        ret = -EINVAL;
        goto exit;
    }

    if (type == NULL) {
        type = g_strdup("dynamic");
    }

    if (!strcmp(type, "dynamic")) {
        image_type = VHDX_TYPE_DYNAMIC;
    } else if (!strcmp(type, "fixed")) {
        image_type = VHDX_TYPE_FIXED;
    } else if (!strcmp(type, "differencing")) {
        error_setg_errno(errp, ENOTSUP,
                         "Differencing files not yet supported");
        ret = -ENOTSUP;
        goto exit;
    } else {
        error_setg(errp, "Invalid subformat '%s'", type);
        ret = -EINVAL;
        goto exit;
    }

    /* These are pretty arbitrary, and mainly designed to keep the BAT
     * size reasonable to load into RAM */
    if (block_size == 0) {
        if (image_size > 32 * TiB) {
            block_size = 64 * MiB;
        } else if (image_size > (uint64_t) 100 * GiB) {
            block_size = 32 * MiB;
        } else if (image_size > 1 * GiB) {
            block_size = 16 * MiB;
        } else {
            block_size = 8 * MiB;
        }
    }


    /* make the log size close to what was specified, but must be
     * min 1MB, and multiple of 1MB */
    log_size = ROUND_UP(log_size, MiB);

    block_size = ROUND_UP(block_size, MiB);
    block_size = block_size > VHDX_BLOCK_SIZE_MAX ? VHDX_BLOCK_SIZE_MAX :
                                                    block_size;

    ret = bdrv_create_file(filename, opts, &local_err);
    if (ret < 0) {
        error_propagate(errp, local_err);
        goto exit;
    }

    blk = blk_new_open(filename, NULL, NULL,
                       BDRV_O_RDWR | BDRV_O_RESIZE | BDRV_O_PROTOCOL,
                       &local_err);
    if (blk == NULL) {
        error_propagate(errp, local_err);
        ret = -EIO;
        goto exit;
    }

    blk_set_allow_write_beyond_eof(blk, true);

    /* Create (A) */

    /* The creator field is optional, but may be useful for
     * debugging / diagnostics */
    creator = g_utf8_to_utf16("QEMU v" QEMU_VERSION, -1, NULL,
                              &creator_items, NULL);
    signature = cpu_to_le64(VHDX_FILE_SIGNATURE);
    ret = blk_pwrite(blk, VHDX_FILE_ID_OFFSET, &signature, sizeof(signature),
                     0);
    if (ret < 0) {
        error_setg_errno(errp, -ret, "Failed to write file signature");
        goto delete_and_exit;
    }
    if (creator) {
        ret = blk_pwrite(blk, VHDX_FILE_ID_OFFSET + sizeof(signature),
                         creator, creator_items * sizeof(gunichar2), 0);
        if (ret < 0) {
            error_setg_errno(errp, -ret, "Failed to write creator field");
            goto delete_and_exit;
        }
    }


    /* Creates (B),(C) */
    ret = vhdx_create_new_headers(blk, image_size, log_size);
    if (ret < 0) {
        error_setg_errno(errp, -ret, "Failed to write image headers");
        goto delete_and_exit;
    }

    /* Creates (D),(E),(G) explicitly. (F) created as by-product */
    ret = vhdx_create_new_region_table(blk, image_size, block_size, 512,
                                       log_size, use_zero_blocks, image_type,
                                       &metadata_offset, errp);
    if (ret < 0) {
        goto delete_and_exit;
    }

    /* Creates (H) */
    ret = vhdx_create_new_metadata(blk, image_size, block_size, 512,
                                   metadata_offset, image_type);
    if (ret < 0) {
        error_setg_errno(errp, -ret, "Failed to initialize metadata");
        goto delete_and_exit;
    }


delete_and_exit:
    blk_unref(blk);
exit:
    g_free(type);
    g_free(creator);
    return ret;
}

/* If opened r/w, the VHDX driver will automatically replay the log,
 * if one is present, inside the vhdx_open() call.
 *
 * If qemu-img check -r all is called, the image is automatically opened
 * r/w and any log has already been replayed, so there is nothing (currently)
 * for us to do here
 */
static int vhdx_check(BlockDriverState *bs, BdrvCheckResult *result,
                       BdrvCheckMode fix)
{
    BDRVVHDXState *s = bs->opaque;

    if (s->log_replayed_on_open) {
        result->corruptions_fixed++;
    }
    return 0;
}

static QemuOptsList vhdx_create_opts = {
    .name = "vhdx-create-opts",
    .head = QTAILQ_HEAD_INITIALIZER(vhdx_create_opts.head),
    .desc = {
        {
           .name = BLOCK_OPT_SIZE,
           .type = QEMU_OPT_SIZE,
           .help = "Virtual disk size; max of 64TB."
       },
       {
           .name = VHDX_BLOCK_OPT_LOG_SIZE,
           .type = QEMU_OPT_SIZE,
           .def_value_str = stringify(DEFAULT_LOG_SIZE),
           .help = "Log size; min 1MB."
       },
       {
           .name = VHDX_BLOCK_OPT_BLOCK_SIZE,
           .type = QEMU_OPT_SIZE,
           .def_value_str = stringify(0),
           .help = "Block Size; min 1MB, max 256MB. " \
                   "0 means auto-calculate based on image size."
       },
       {
           .name = BLOCK_OPT_SUBFMT,
           .type = QEMU_OPT_STRING,
           .help = "VHDX format type, can be either 'dynamic' or 'fixed'. "\
                   "Default is 'dynamic'."
       },
       {
           .name = VHDX_BLOCK_OPT_ZERO,
           .type = QEMU_OPT_BOOL,
           .help = "Force use of payload blocks of type 'ZERO'. "\
                   "Non-standard, but default.  Do not set to 'off' when "\
                   "using 'qemu-img convert' with subformat=dynamic."
       },
       { NULL }
    }
};

static BlockDriver bdrv_vhdx = {
    .format_name            = "vhdx",
    .instance_size          = sizeof(BDRVVHDXState),
    .bdrv_probe             = vhdx_probe,
    .bdrv_open              = vhdx_open,
    .bdrv_close             = vhdx_close,
    .bdrv_reopen_prepare    = vhdx_reopen_prepare,
    .bdrv_child_perm        = bdrv_format_default_perms,
    .bdrv_co_readv          = vhdx_co_readv,
    .bdrv_co_writev         = vhdx_co_writev,
    .bdrv_create            = vhdx_create,
    .bdrv_get_info          = vhdx_get_info,
    .bdrv_check             = vhdx_check,
    .bdrv_has_zero_init     = bdrv_has_zero_init_1,

    .create_opts            = &vhdx_create_opts,
};

static void bdrv_vhdx_init(void)
{
    bdrv_register(&bdrv_vhdx);
}

block_init(bdrv_vhdx_init);<|MERGE_RESOLUTION|>--- conflicted
+++ resolved
@@ -1181,12 +1181,8 @@
         return -EINVAL;
     }
 
-<<<<<<< HEAD
-    return bdrv_truncate(bs->file, *new_offset + s->block_size, NULL);
-=======
     return bdrv_truncate(bs->file, *new_offset + s->block_size,
                          PREALLOC_MODE_OFF, NULL);
->>>>>>> ba87166e
 }
 
 /*
@@ -1622,23 +1618,15 @@
     if (type == VHDX_TYPE_DYNAMIC) {
         /* All zeroes, so we can just extend the file - the end of the BAT
          * is the furthest thing we have written yet */
-<<<<<<< HEAD
-        ret = blk_truncate(blk, data_file_offset, errp);
-=======
         ret = blk_truncate(blk, data_file_offset, PREALLOC_MODE_OFF, errp);
->>>>>>> ba87166e
         if (ret < 0) {
             error_setg_errno(errp, -ret,
                             "Failed to resize the underlying file");
             goto exit;
         }
     } else if (type == VHDX_TYPE_FIXED) {
-<<<<<<< HEAD
-        ret = blk_truncate(blk, data_file_offset + image_size, errp);
-=======
         ret = blk_truncate(blk, data_file_offset + image_size,
                            PREALLOC_MODE_OFF, errp);
->>>>>>> ba87166e
         if (ret < 0) {
             error_setg_errno(errp, -ret,
                             "Failed to resize the underlying file");
