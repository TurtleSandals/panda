/*
 *  emulator main execution loop
 *
 *  Copyright (c) 2003-2005 Fabrice Bellard
 *
 * This library is free software; you can redistribute it and/or
 * modify it under the terms of the GNU Lesser General Public
 * License as published by the Free Software Foundation; either
 * version 2 of the License, or (at your option) any later version.
 *
 * This library is distributed in the hope that it will be useful,
 * but WITHOUT ANY WARRANTY; without even the implied warranty of
 * MERCHANTABILITY or FITNESS FOR A PARTICULAR PURPOSE.  See the GNU
 * Lesser General Public License for more details.
 *
 * You should have received a copy of the GNU Lesser General Public
 * License along with this library; if not, see <http://www.gnu.org/licenses/>.
 */

/*
 * The file was modified for S2E Selective Symbolic Execution Framework
 *
 * Copyright (c) 2010, Dependable Systems Laboratory, EPFL
 *
 * Currently maintained by:
 *    Volodymyr Kuznetsov <vova.kuznetsov@epfl.ch>
 *    Vitaly Chipounov <vitaly.chipounov@epfl.ch>
 *
 * All contributors are listed in S2E-AUTHORS file.
 *
 */

#include "qemu/osdep.h"
#include "cpu.h"
#include "trace-root.h"
#include "disas/disas.h"
#include "exec/exec-all.h"
#include "tcg.h"
#include "qemu/atomic.h"
#include "sysemu/qtest.h"
#include "qemu/timer.h"
#include "exec/address-spaces.h"
#include "qemu/rcu.h"
#include "exec/tb-hash.h"
#include "exec/log.h"
#include "qemu/main-loop.h"
#if defined(TARGET_I386) && !defined(CONFIG_USER_ONLY)
#include "hw/i386/apic.h"
#endif
#include "sysemu/replay.h"
#include "panda/rr/rr_log.h"
#include "panda/callback_support.h"
#include "panda/common.h"

#ifdef CONFIG_LLVM
#include "panda/tcg-llvm.h"
const int has_llvm_engine = 1;
#endif

int generate_llvm = 0;
int execute_llvm = 0;
extern bool panda_tb_chaining;

/* -icount align implementation. */

typedef struct SyncClocks {
    int64_t diff_clk;
    int64_t last_cpu_icount;
    int64_t realtime_clock;
} SyncClocks;

#if !defined(CONFIG_USER_ONLY)
/* Allow the guest to have a max 3ms advance.
 * The difference between the 2 clocks could therefore
 * oscillate around 0.
 */
#define VM_CLOCK_ADVANCE 3000000
#define THRESHOLD_REDUCE 1.5
#define MAX_DELAY_PRINT_RATE 2000000000LL
#define MAX_NB_PRINTS 100

// Needed to prevent before_block_exec_invalidate_opt from 
// running more than once
bool panda_bb_invalidate_done = false;

static void align_clocks(SyncClocks *sc, const CPUState *cpu)
{
    int64_t cpu_icount;

    if (!icount_align_option) {
        return;
    }

    cpu_icount = cpu->icount_extra + cpu->icount_decr.u16.low;
    sc->diff_clk += cpu_icount_to_ns(sc->last_cpu_icount - cpu_icount);
    sc->last_cpu_icount = cpu_icount;

    if (sc->diff_clk > VM_CLOCK_ADVANCE) {
#ifndef _WIN32
        struct timespec sleep_delay, rem_delay;
        sleep_delay.tv_sec = sc->diff_clk / 1000000000LL;
        sleep_delay.tv_nsec = sc->diff_clk % 1000000000LL;
        if (nanosleep(&sleep_delay, &rem_delay) < 0) {
            sc->diff_clk = rem_delay.tv_sec * 1000000000LL + rem_delay.tv_nsec;
        } else {
            sc->diff_clk = 0;
        }
#else
        Sleep(sc->diff_clk / SCALE_MS);
        sc->diff_clk = 0;
#endif
    }
}

static void print_delay(const SyncClocks *sc)
{
    static float threshold_delay;
    static int64_t last_realtime_clock;
    static int nb_prints;

    if (icount_align_option &&
        sc->realtime_clock - last_realtime_clock >= MAX_DELAY_PRINT_RATE &&
        nb_prints < MAX_NB_PRINTS) {
        if ((-sc->diff_clk / (float)1000000000LL > threshold_delay) ||
            (-sc->diff_clk / (float)1000000000LL <
             (threshold_delay - THRESHOLD_REDUCE))) {
            threshold_delay = (-sc->diff_clk / 1000000000LL) + 1;
            printf("Warning: The guest is now late by %.1f to %.1f seconds\n",
                   threshold_delay - 1,
                   threshold_delay);
            nb_prints++;
            last_realtime_clock = sc->realtime_clock;
        }
    }
}

static void init_delay_params(SyncClocks *sc,
                              const CPUState *cpu)
{
    if (!icount_align_option) {
        return;
    }
    sc->realtime_clock = qemu_clock_get_ns(QEMU_CLOCK_VIRTUAL_RT);
    sc->diff_clk = qemu_clock_get_ns(QEMU_CLOCK_VIRTUAL) - sc->realtime_clock;
    sc->last_cpu_icount = cpu->icount_extra + cpu->icount_decr.u16.low;
    if (sc->diff_clk < max_delay) {
        max_delay = sc->diff_clk;
    }
    if (sc->diff_clk > max_advance) {
        max_advance = sc->diff_clk;
    }

    /* Print every 2s max if the guest is late. We limit the number
       of printed messages to NB_PRINT_MAX(currently 100) */
    print_delay(sc);
}
#else
static void align_clocks(SyncClocks *sc, const CPUState *cpu)
{
}

static void init_delay_params(SyncClocks *sc, const CPUState *cpu)
{
}
#endif /* CONFIG USER ONLY */

/* Execute a TB, and fix up the CPU state afterwards if necessary */
static inline tcg_target_ulong cpu_tb_exec(CPUState *cpu, TranslationBlock *itb)
{
    CPUArchState *env = cpu->env_ptr;
    uintptr_t ret;
    TranslationBlock *last_tb;
    int tb_exit;
    uint8_t *tb_ptr = itb->tc_ptr;

    qemu_log_mask_and_addr(CPU_LOG_EXEC, itb->pc,
                           "Trace %p [%d: " TARGET_FMT_lx "] %s\n",
                           itb->tc_ptr, cpu->cpu_index, itb->pc,
                           lookup_symbol(itb->pc));

#if defined(DEBUG_DISAS)
    if (qemu_loglevel_mask(CPU_LOG_TB_CPU)
        && qemu_log_in_addr_range(itb->pc)) {
        qemu_log_lock();
#if defined(TARGET_I386)
        log_cpu_state(cpu, CPU_DUMP_CCOP);
#else
        log_cpu_state(cpu, 0);
#endif
        qemu_log_unlock();
    }
#endif /* DEBUG_DISAS */

    cpu->can_do_io = !use_icount;

    panda_callbacks_before_block_exec(cpu, itb);

    // NB: This is where we did this in panda1
    panda_bb_invalidate_done = false;

#if defined(CONFIG_LLVM)
    if (execute_llvm){
        assert(itb->llvm_tc_ptr);
        //next_tb = tcg_llvm_qemu_tb_exec(env, tb);
        ret = tcg_llvm_qemu_tb_exec(env, itb);
    } else {
        assert(tb_ptr);
        ret = tcg_qemu_tb_exec(env, tb_ptr);
    }
#else
    ret = tcg_qemu_tb_exec(env, tb_ptr);
#endif // CONFIG_LLVM

    cpu->can_do_io = 1;
    last_tb = (TranslationBlock *)(ret & ~TB_EXIT_MASK);

    panda_callbacks_after_block_exec(cpu, itb);

    tb_exit = ret & TB_EXIT_MASK;
    trace_exec_tb_exit(last_tb, tb_exit);

    if (tb_exit > TB_EXIT_IDX1) {
        /* We didn't start executing this TB (eg because the instruction
         * counter hit zero); we must restore the guest PC to the address
         * of the start of the TB.
         */
        CPUClass *cc = CPU_GET_CLASS(cpu);
        qemu_log_mask_and_addr(CPU_LOG_EXEC, last_tb->pc,
                               "Stopped execution of TB chain before %p ["
                               TARGET_FMT_lx "] %s\n",
                               last_tb->tc_ptr, last_tb->pc,
                               lookup_symbol(last_tb->pc));
        if (cc->synchronize_from_tb) {
            cc->synchronize_from_tb(cpu, last_tb);
        } else {
            assert(cc->set_pc);
            cc->set_pc(cpu, last_tb->pc);
        }
    }
    if (tb_exit == TB_EXIT_REQUESTED) {
        /* We were asked to stop executing TBs (probably a pending
         * interrupt. We've now stopped, so clear the flag.
         */
        atomic_set(&cpu->tcg_exit_req, 0);
    }
    return ret;
}

#ifndef CONFIG_USER_ONLY
/* Execute the code without caching the generated code. An interpreter
   could be used if available. */
static void cpu_exec_nocache(CPUState *cpu, int max_cycles,
                             TranslationBlock *orig_tb, bool ignore_icount)
{
    TranslationBlock *tb;

    /* Should never happen.
       We only end up here when an existing TB is too long.  */
    if (max_cycles > CF_COUNT_MASK)
        max_cycles = CF_COUNT_MASK;

    tb_lock();
    tb = tb_gen_code(cpu, orig_tb->pc, orig_tb->cs_base, orig_tb->flags,
                     max_cycles | CF_NOCACHE
                         | (ignore_icount ? CF_IGNORE_ICOUNT : 0));
    tb->orig_tb = orig_tb;
    tb_unlock();

    /* execute the generated code */
    trace_exec_tb_nocache(tb, tb->pc);
    cpu_tb_exec(cpu, tb);

    tb_lock();
    tb_phys_invalidate(tb, -1);
    tb_free(tb);
    tb_unlock();
}
#endif

static void cpu_exec_step(CPUState *cpu)
{
    CPUArchState *env = (CPUArchState *)cpu->env_ptr;
    TranslationBlock *tb;
    target_ulong cs_base, pc;
    uint32_t flags;

    cpu_get_tb_cpu_state(env, &pc, &cs_base, &flags);
    tb_lock();
    tb = tb_gen_code(cpu, pc, cs_base, flags,
                     1 | CF_NOCACHE | CF_IGNORE_ICOUNT);
    tb->orig_tb = NULL;
    tb_unlock();
    /* execute the generated code */
    trace_exec_tb_nocache(tb, pc);
    cpu_tb_exec(cpu, tb);
    tb_lock();
    tb_phys_invalidate(tb, -1);
    tb_free(tb);
    tb_unlock();
}

void cpu_exec_step_atomic(CPUState *cpu)
{
    start_exclusive();

    /* Since we got here, we know that parallel_cpus must be true.  */
    parallel_cpus = false;
    cpu_exec_step(cpu);
    parallel_cpus = true;

    end_exclusive();
}

struct tb_desc {
    target_ulong pc;
    target_ulong cs_base;
    CPUArchState *env;
    tb_page_addr_t phys_page1;
    uint32_t flags;
};

static bool tb_cmp(const void *p, const void *d)
{
    const TranslationBlock *tb = p;
    const struct tb_desc *desc = d;

    if (tb->pc == desc->pc &&
        tb->page_addr[0] == desc->phys_page1 &&
        tb->cs_base == desc->cs_base &&
        tb->flags == desc->flags &&
        !atomic_read(&tb->invalid)) {
        /* check next page if needed */
        if (tb->page_addr[1] == -1) {
            return true;
        } else {
            tb_page_addr_t phys_page2;
            target_ulong virt_page2;

            virt_page2 = (desc->pc & TARGET_PAGE_MASK) + TARGET_PAGE_SIZE;
            phys_page2 = get_page_addr_code(desc->env, virt_page2);
            if (tb->page_addr[1] == phys_page2) {
                return true;
            }
        }
    }
    return false;
}

static TranslationBlock *tb_htable_lookup(CPUState *cpu,
                                          target_ulong pc,
                                          target_ulong cs_base,
                                          uint32_t flags)
{
    tb_page_addr_t phys_pc;
    struct tb_desc desc;
    uint32_t h;

    desc.env = (CPUArchState *)cpu->env_ptr;
    desc.cs_base = cs_base;
    desc.flags = flags;
    desc.pc = pc;
    phys_pc = get_page_addr_code(desc.env, pc);
    desc.phys_page1 = phys_pc & TARGET_PAGE_MASK;
    h = tb_hash_func(phys_pc, pc, flags);
    return qht_lookup(&tcg_ctx.tb_ctx.htable, tb_cmp, &desc, h);
}

static inline TranslationBlock *tb_find(CPUState *cpu,
                                        TranslationBlock *last_tb,
                                        int tb_exit)
{
    CPUArchState *env = (CPUArchState *)cpu->env_ptr;
    TranslationBlock *tb;
    target_ulong cs_base, pc;
    uint32_t flags;
    bool have_tb_lock = false;

    /* we record a subset of the CPU state. It will
       always be the same before a given translated block
       is executed. */
    cpu_get_tb_cpu_state(env, &pc, &cs_base, &flags);
    tb = atomic_rcu_read(&cpu->tb_jmp_cache[tb_jmp_cache_hash_func(pc)]);
    if (unlikely(!tb || tb->pc != pc || tb->cs_base != cs_base ||
                 tb->flags != flags)) {
        tb = tb_htable_lookup(cpu, pc, cs_base, flags);
        if (!tb) {

            /* mmap_lock is needed by tb_gen_code, and mmap_lock must be
             * taken outside tb_lock. As system emulation is currently
             * single threaded the locks are NOPs.
             */
            mmap_lock();
            tb_lock();
            have_tb_lock = true;

            /* There's a chance that our desired tb has been translated while
             * taking the locks so we check again inside the lock.
             */
            tb = tb_htable_lookup(cpu, pc, cs_base, flags);
            if (!tb) {
                panda_callbacks_before_block_translate(cpu, pc);

                /* if no translated code available, then translate it now */
                tb = tb_gen_code(cpu, pc, cs_base, flags, 0);

                panda_callbacks_after_block_translate(cpu, tb);
            }

            mmap_unlock();
        }

        /* We add the TB in the virtual pc hash table for the fast lookup */
        atomic_set(&cpu->tb_jmp_cache[tb_jmp_cache_hash_func(pc)], tb);
    }
#ifndef CONFIG_USER_ONLY
    /* We don't take care of direct jumps when address mapping changes in
     * system emulation. So it's not safe to make a direct jump to a TB
     * spanning two pages because the mapping for the second page can change.
     */
    if (tb->page_addr[1] != -1) {
        last_tb = NULL;
    }
#endif
    /* See if we can patch the calling TB. */
#ifdef CONFIG_SOFTMMU
    if (rr_mode != RR_REPLAY && panda_tb_chaining) {
#endif
    if (last_tb && !qemu_loglevel_mask(CPU_LOG_TB_NOCHAIN)) {
        if (!have_tb_lock) {
            tb_lock();
            have_tb_lock = true;
        }
        if (!tb->invalid) {
            tb_add_jump(last_tb, tb_exit, tb);
        }
    }
#ifdef CONFIG_SOFTMMU
    }
#endif
    if (have_tb_lock) {
        tb_unlock();
    }
    return tb;
}

static inline bool cpu_handle_halt(CPUState *cpu)
{
    if (cpu->halted) {
#if defined(TARGET_I386) && !defined(CONFIG_USER_ONLY)
        if ((cpu->interrupt_request & CPU_INTERRUPT_POLL)
            && replay_interrupt()) {
            X86CPU *x86_cpu = X86_CPU(cpu);
            qemu_mutex_lock_iothread();
            apic_poll_irq(x86_cpu->apic_state);
            cpu_reset_interrupt(cpu, CPU_INTERRUPT_POLL);
            qemu_mutex_unlock_iothread();
        }
#endif
        if (!cpu_has_work(cpu) && !rr_in_replay()) {
            current_cpu = NULL;
            return true;
        }

        cpu->halted = 0;
    }

    return false;
}

static inline void cpu_handle_debug_exception(CPUState *cpu)
{
    CPUClass *cc = CPU_GET_CLASS(cpu);
    CPUWatchpoint *wp;

    if (!cpu->watchpoint_hit) {
        QTAILQ_FOREACH(wp, &cpu->watchpoints, entry) {
            wp->flags &= ~BP_WATCHPOINT_HIT;
        }
    }

    cc->debug_excp_handler(cpu);
}

static inline bool cpu_handle_exception(CPUState *cpu, int *ret)
{
    if (cpu->exception_index >= 0) {
        if (cpu->exception_index >= EXCP_INTERRUPT) {
            /* exit request from the cpu execution loop */
            *ret = cpu->exception_index;
            if (*ret == EXCP_DEBUG) {
                cpu_handle_debug_exception(cpu);
            }
            cpu->exception_index = -1;
            return true;
        } else {
#if defined(CONFIG_USER_ONLY)
            /* if user mode only, we simulate a fake exception
               which will be handled outside the cpu execution
               loop */
#if defined(TARGET_I386)
            CPUClass *cc = CPU_GET_CLASS(cpu);
            cc->do_interrupt(cpu);
#endif
            *ret = cpu->exception_index;
            cpu->exception_index = -1;
            return true;
#else
            if (replay_exception()) {
#ifdef TARGET_PPC
                rr_exception_index_at(RR_CALLSITE_CPU_EXCEPTION_INDEX, &cpu->exception_index);
#endif
                CPUClass *cc = CPU_GET_CLASS(cpu);
                qemu_mutex_lock_iothread();
                cc->do_interrupt(cpu);
                qemu_mutex_unlock_iothread();
                cpu->exception_index = -1;
            } else if (!replay_has_interrupt()) {
                /* give a chance to iothread in replay mode */
                *ret = EXCP_INTERRUPT;
                return true;
            }
#endif
        }
#ifndef CONFIG_USER_ONLY
    } else if (replay_has_exception()
               && cpu->icount_decr.u16.low + cpu->icount_extra == 0) {
        /* try to cause an exception pending in the log */
        cpu_exec_nocache(cpu, 1, tb_find(cpu, NULL, 0), true);
        *ret = -1;
        return true;
#endif
    }

    return false;
}

static inline bool cpu_handle_interrupt(CPUState *cpu,
                                        TranslationBlock **last_tb)
{
    CPUClass *cc = CPU_GET_CLASS(cpu);
<<<<<<< HEAD
    int interrupt_request = cpu->interrupt_request;
#ifdef CONFIG_SOFTMMU
    //mz Record and Replay.
    //mz it is important to do this in the order written, as
    //during record env->interrupt_request can be changed at any
    //time via a signal.  Thus, we want to make sure that we
    //record the same value in the log as the one being used in
    //these decisions.
    rr_skipped_callsite_location = RR_CALLSITE_CPU_HANDLE_INTERRUPT_BEFORE;
    rr_interrupt_request(&interrupt_request);

    if (rr_in_replay()) {
        cpu->interrupt_request = interrupt_request;
    }
#endif
    if (unlikely(interrupt_request)) {
=======

    if (unlikely(atomic_read(&cpu->interrupt_request))) {
        int interrupt_request;
        qemu_mutex_lock_iothread();
        interrupt_request = cpu->interrupt_request;
>>>>>>> 2f169606
        if (unlikely(cpu->singlestep_enabled & SSTEP_NOIRQ)) {
            /* Mask out external interrupts for this step. */
            interrupt_request &= ~CPU_INTERRUPT_SSTEP_MASK;
        }
        if (interrupt_request & CPU_INTERRUPT_DEBUG) {
            cpu->interrupt_request &= ~CPU_INTERRUPT_DEBUG;
            cpu->exception_index = EXCP_DEBUG;
            qemu_mutex_unlock_iothread();
            return true;
        }
        if (replay_mode == REPLAY_MODE_PLAY && !replay_has_interrupt()) {
            /* Do nothing */
        } else if (interrupt_request & CPU_INTERRUPT_HALT) {
            replay_interrupt();
            cpu->interrupt_request &= ~CPU_INTERRUPT_HALT;
            cpu->halted = 1;
            cpu->exception_index = EXCP_HLT;
            qemu_mutex_unlock_iothread();
            return true;
        }
#if defined(TARGET_I386)
        else if (interrupt_request & CPU_INTERRUPT_INIT) {
            X86CPU *x86_cpu = X86_CPU(cpu);
            CPUArchState *env = &x86_cpu->env;
            replay_interrupt();
            cpu_svm_check_intercept_param(env, SVM_EXIT_INIT, 0, 0);
            do_cpu_init(x86_cpu);
            cpu->exception_index = EXCP_HALTED;
            qemu_mutex_unlock_iothread();
            return true;
        }
#else
        else if (interrupt_request & CPU_INTERRUPT_RESET) {
            replay_interrupt();
            cpu_reset(cpu);
            qemu_mutex_unlock_iothread();
            return true;
        }
#endif
        /* The target hook has 3 exit conditions:
           False when the interrupt isn't processed,
           True when it is, and we should restart on a new TB,
           and via longjmp via cpu_loop_exit.  */
        else {
            if (cc->cpu_exec_interrupt(cpu, interrupt_request)) {
                replay_interrupt();
                *last_tb = NULL;
            }
            /* The target hook may have updated the 'cpu->interrupt_request';
             * reload the 'interrupt_request' value */
            interrupt_request = cpu->interrupt_request;
        }
#ifdef CONFIG_SOFTMMU
        //mz record the value again in case do_interrupt has set EXITTB flag
        rr_skipped_callsite_location = RR_CALLSITE_CPU_HANDLE_INTERRUPT_AFTER;
        rr_interrupt_request((int *)&cpu->interrupt_request);
        if (rr_in_replay()) {
            interrupt_request = cpu->interrupt_request;
        }
#endif
        if (interrupt_request & CPU_INTERRUPT_EXITTB) {
            cpu->interrupt_request &= ~CPU_INTERRUPT_EXITTB;
            /* ensure that no TB jump will be modified as
               the program flow was changed */
            *last_tb = NULL;
        }

        /* If we exit via cpu_loop_exit/longjmp it is reset in cpu_exec */
        qemu_mutex_unlock_iothread();
    }


    if (unlikely(atomic_read(&cpu->exit_request) || replay_has_interrupt())) {
        atomic_set(&cpu->exit_request, 0);
        cpu->exception_index = EXCP_INTERRUPT;
        return true;
    }

    return false;
}

static inline void cpu_loop_exec_tb(CPUState *cpu, TranslationBlock *tb,
                                    TranslationBlock **last_tb, int *tb_exit,
                                    SyncClocks *sc)
{
    uintptr_t ret;

    if (unlikely(atomic_read(&cpu->exit_request))) {
        return;
    }

    trace_exec_tb(tb, tb->pc);
    ret = cpu_tb_exec(cpu, tb);
    tb = (TranslationBlock *)(ret & ~TB_EXIT_MASK);
    *tb_exit = ret & TB_EXIT_MASK;
    switch (*tb_exit) {
    case TB_EXIT_REQUESTED:
        /* Something asked us to stop executing chained TBs; just
         * continue round the main loop. Whatever requested the exit
         * will also have set something else (eg interrupt_request)
         * which we will handle next time around the loop.  But we
         * need to ensure the tcg_exit_req read in generated code
         * comes before the next read of cpu->exit_request or
         * cpu->interrupt_request.
         */
        smp_mb();
        *last_tb = NULL;
        break;
    case TB_EXIT_ICOUNT_EXPIRED:
    {
        /* Instruction counter expired.  */
#ifdef CONFIG_USER_ONLY
        abort();
#else
        int insns_left = cpu->icount_decr.u32;
        *last_tb = NULL;
        if (cpu->icount_extra && insns_left >= 0) {
            /* Refill decrementer and continue execution.  */
            cpu->icount_extra += insns_left;
            insns_left = MIN(0xffff, cpu->icount_extra);
            cpu->icount_extra -= insns_left;
            cpu->icount_decr.u16.low = insns_left;
        } else {
            if (insns_left > 0) {
                /* Execute remaining instructions.  */
                cpu_exec_nocache(cpu, insns_left, tb, false);
                align_clocks(sc, cpu);
            }
            cpu->exception_index = EXCP_INTERRUPT;
            cpu_loop_exit(cpu);
        }
        break;
#endif
    }
    default:
        *last_tb = tb;
        break;
    }
}

#ifdef CONFIG_DEBUG_TCG
uint64_t counter_128k = 0;
void debug_counter(void);
void debug_counter(void) {
    counter_128k++;
}
#endif
__attribute__((always_inline))
inline void debug_checkpoint(CPUState *cpu);
__attribute__((always_inline))
inline void debug_checkpoint(CPUState *cpu) {
#ifdef CONFIG_DEBUG_TCG
    if (rr_mode != RR_OFF
            && cpu->rr_guest_instr_count >> 17 > counter_128k) {
        debug_counter();
    }
#endif
}

static void detect_infinite_loops(void) {
    if (!rr_in_replay()) return;

    static uint64_t last_instr_count = 0;
    static unsigned loop_tries = 0;
    if (last_instr_count == rr_get_guest_instr_count()) {
        loop_tries++;
        if (loop_tries > 20) {
            assert(false);
        }
    } else {
        loop_tries = 0;
        last_instr_count = rr_get_guest_instr_count();
    }
}

/* main execution loop */

int cpu_exec(CPUState *cpu)
{
    CPUClass *cc = CPU_GET_CLASS(cpu);
    int ret;
    SyncClocks sc;

    /* replay_interrupt may need current_cpu */
    current_cpu = cpu;

    if (cpu_handle_halt(cpu)) {
        return EXCP_HALTED;
    }

    rcu_read_lock();

    cc->cpu_exec_enter(cpu);

    /* Calculate difference between guest clock and host clock.
     * This delay includes the delay of the last cycle, so
     * what we have to do is sleep until it is 0. As for the
     * advance/delay we gain here, we try to fix it next time.
     */
    init_delay_params(&sc, cpu);

<<<<<<< HEAD
    for(;;) {
        /* prepare setjmp context for exception handling */
        if (sigsetjmp(cpu->jmp_env, 0) == 0) {
            TranslationBlock *tb, *last_tb = NULL;
            int tb_exit = 0;

            /* if an exception is pending, we execute it here */
            if (cpu_handle_exception(cpu, &ret)) {
                break;
            }

            for(;;) {
                bool panda_invalidate_tb = false;
                debug_checkpoint(cpu);
                detect_infinite_loops();
                rr_maybe_progress();
                //bdg Replay skipped calls from the I/O thread here
                if (rr_in_replay()) {
                    rr_skipped_callsite_location = RR_CALLSITE_MAIN_LOOP_WAIT;
                    rr_replay_skipped_calls();
                }
                cpu_handle_interrupt(cpu, &last_tb);
                panda_before_find_fast();
                tb = tb_find(cpu, last_tb, tb_exit);
                panda_bb_invalidate_done = panda_callbacks_after_find_fast(
                        cpu, tb, panda_bb_invalidate_done, &panda_invalidate_tb);
                qemu_log_rr(tb->pc);

#ifdef CONFIG_SOFTMMU
                uint64_t until_interrupt = rr_num_instr_before_next_interrupt();
                if (panda_invalidate_tb
                        || (rr_mode == RR_REPLAY && until_interrupt > 0
                            && tb->icount > until_interrupt)) {
                    // retranslate so that basic block boundary matches
                    // record & replay for interrupt delivery
                    tb_lock();
                    tb_phys_invalidate(tb, -1);
                    tb_unlock();
                    continue;
                }
#endif //CONFIG_SOFTMMU
                // Check for termination in replay
                if (rr_mode == RR_REPLAY && rr_replay_finished()) {
                    rr_do_end_replay(0);
                    qemu_cpu_kick(cpu);
                    break;
                }
                if (!rr_in_replay() || until_interrupt > 0) {
                    cpu_loop_exec_tb(cpu, tb, &last_tb, &tb_exit, &sc);
                    /* Try to align the host and virtual clocks
                       if the guest is in advance */
                    align_clocks(&sc, cpu);
                }
            } /* for(;;) */
        } else {
=======
    /* prepare setjmp context for exception handling */
    if (sigsetjmp(cpu->jmp_env, 0) != 0) {
>>>>>>> 2f169606
#if defined(__clang__) || !QEMU_GNUC_PREREQ(4, 6)
        /* Some compilers wrongly smash all local variables after
         * siglongjmp. There were bug reports for gcc 4.5.0 and clang.
         * Reload essential local variables here for those compilers.
         * Newer versions of gcc would complain about this code (-Wclobbered). */
        cpu = current_cpu;
        cc = CPU_GET_CLASS(cpu);
#else /* buggy compiler */
        /* Assert that the compiler does not smash local variables. */
        g_assert(cpu == current_cpu);
        g_assert(cc == CPU_GET_CLASS(cpu));
#endif /* buggy compiler */
        cpu->can_do_io = 1;
        tb_lock_reset();
        if (qemu_mutex_iothread_locked()) {
            qemu_mutex_unlock_iothread();
        }
    }

    /* if an exception is pending, we execute it here */
    while (!cpu_handle_exception(cpu, &ret)) {
        TranslationBlock *last_tb = NULL;
        int tb_exit = 0;

        while (!cpu_handle_interrupt(cpu, &last_tb)) {
            TranslationBlock *tb = tb_find(cpu, last_tb, tb_exit);
            cpu_loop_exec_tb(cpu, tb, &last_tb, &tb_exit, &sc);
            /* Try to align the host and virtual clocks
               if the guest is in advance */
            align_clocks(&sc, cpu);
        }
    }

    cc->cpu_exec_exit(cpu);
    rcu_read_unlock();

    /* fail safe : never use current_cpu outside cpu_exec() */
    current_cpu = NULL;

    return ret;
}<|MERGE_RESOLUTION|>--- conflicted
+++ resolved
@@ -538,7 +538,6 @@
                                         TranslationBlock **last_tb)
 {
     CPUClass *cc = CPU_GET_CLASS(cpu);
-<<<<<<< HEAD
     int interrupt_request = cpu->interrupt_request;
 #ifdef CONFIG_SOFTMMU
     //mz Record and Replay.
@@ -554,14 +553,8 @@
         cpu->interrupt_request = interrupt_request;
     }
 #endif
-    if (unlikely(interrupt_request)) {
-=======
-
-    if (unlikely(atomic_read(&cpu->interrupt_request))) {
-        int interrupt_request;
+    if (unlikely(atomic_read(&interrupt_request))) {
         qemu_mutex_lock_iothread();
-        interrupt_request = cpu->interrupt_request;
->>>>>>> 2f169606
         if (unlikely(cpu->singlestep_enabled & SSTEP_NOIRQ)) {
             /* Mask out external interrupts for this step. */
             interrupt_request &= ~CPU_INTERRUPT_SSTEP_MASK;
@@ -763,7 +756,6 @@
      */
     init_delay_params(&sc, cpu);
 
-<<<<<<< HEAD
     for(;;) {
         /* prepare setjmp context for exception handling */
         if (sigsetjmp(cpu->jmp_env, 0) == 0) {
@@ -819,10 +811,6 @@
                 }
             } /* for(;;) */
         } else {
-=======
-    /* prepare setjmp context for exception handling */
-    if (sigsetjmp(cpu->jmp_env, 0) != 0) {
->>>>>>> 2f169606
 #if defined(__clang__) || !QEMU_GNUC_PREREQ(4, 6)
         /* Some compilers wrongly smash all local variables after
          * siglongjmp. There were bug reports for gcc 4.5.0 and clang.
@@ -841,6 +829,7 @@
             qemu_mutex_unlock_iothread();
         }
     }
+    }
 
     /* if an exception is pending, we execute it here */
     while (!cpu_handle_exception(cpu, &ret)) {
