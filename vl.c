--- conflicted
+++ resolved
@@ -1921,17 +1921,13 @@
     if (qemu_suspend_requested()) {
         qemu_system_suspend();
     }
-<<<<<<< HEAD
     if (panda_break_vl_loop_req) {
       panda_break_vl_loop_req = false; // Only break the loop once
       return true;
     }
-    if (qemu_shutdown_requested()) {
-        panda_callbacks_pre_shutdown();
-=======
     request = qemu_shutdown_requested();
     if (request) {
->>>>>>> ba87166e
+        panda_callbacks_pre_shutdown();
         qemu_kill_report();
         qapi_event_send_shutdown(shutdown_caused_by_guest(request),
                                  &error_abort);
@@ -3102,39 +3098,6 @@
     return 0;
 }
 
-<<<<<<< HEAD
-// Panda stuff
-
-/** Obtains the full path to the current executable */
-static char* this_executable_path(const char* argv0){
-    char buf[PATH_MAX] = {0};
-
-    // readlink method, linux only
-    // should fail at runtime on other posix-compatible systems
-    ssize_t size = readlink("/proc/self/exe", buf, sizeof(buf));
-    if (size > 0 && size < sizeof(buf)) {
-        return strdup(buf);
-    }
-
-    // fallback method (only works when the executable is run directly)
-    return realpath(argv0, NULL);
-}
-
-void main_panda_run(void) {
-    panda_in_main_loop = 1;
-    main_loop();
-    panda_in_main_loop = 0;
-}
-
-void set_replay_name(char *name) {
-    replay_name = name;
-}
-
-int main_aux(int argc, char **argv, char **envp, PandaMainMode pmm)
- {
-    if (pmm == PANDA_RUN)    goto PANDA_MAIN_RUN;
-    if (pmm == PANDA_FINISH) goto PANDA_MAIN_FINISH;
-=======
 static void user_register_global_props(void)
 {
     qemu_opts_foreach(qemu_find_opts("global"),
@@ -3154,9 +3117,38 @@
     user_register_global_props();
 }
 
-int main(int argc, char **argv, char **envp)
-{
->>>>>>> ba87166e
+// Panda stuff
+
+/** Obtains the full path to the current executable */
+static char* this_executable_path(const char* argv0){
+    char buf[PATH_MAX] = {0};
+
+    // readlink method, linux only
+    // should fail at runtime on other posix-compatible systems
+    ssize_t size = readlink("/proc/self/exe", buf, sizeof(buf));
+    if (size > 0 && size < sizeof(buf)) {
+        return strdup(buf);
+    }
+
+    // fallback method (only works when the executable is run directly)
+    return realpath(argv0, NULL);
+}
+
+void main_panda_run(void) {
+    panda_in_main_loop = 1;
+    main_loop();
+    panda_in_main_loop = 0;
+}
+
+void set_replay_name(char *name) {
+    replay_name = name;
+}
+
+int main_aux(int argc, char **argv, char **envp, PandaMainMode pmm)
+ {
+    if (pmm == PANDA_RUN)    goto PANDA_MAIN_RUN;
+    if (pmm == PANDA_FINISH) goto PANDA_MAIN_FINISH;
+
     int i;
     int snapshot, linux_boot;
     const char *initrd_filename;
@@ -5169,11 +5161,8 @@
     replay_disable_events();
     iothread_stop_all();
 
-<<<<<<< HEAD
     panda_cleanup();
 
-=======
->>>>>>> ba87166e
     pause_all_vcpus();
     bdrv_close_all();
     res_free();
