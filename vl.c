--- conflicted
+++ resolved
@@ -1965,30 +1965,14 @@
 #ifdef CONFIG_PROFILER
         ti = profile_getclock();
 #endif
-<<<<<<< HEAD
-        last_io = main_loop_wait(nonblocking);
-
-        // rr: check for begin/end record/replay
-        sigset_t blockset, oldset;
-
-        // create a signal set containing just ALARM and USR2
-        sigemptyset(&blockset);
-        sigaddset(&blockset, SIGALRM);
-        sigaddset(&blockset, SIGUSR2);
-        sigaddset(&blockset, SIGIO);
-
-        if (__builtin_expect(rr_record_requested, 0)) {
-            //block signals
-            sigprocmask(SIG_BLOCK, &blockset, &oldset);
+        main_loop_wait(false);
+
+        if (rr_record_requested) {
             rr_do_begin_record(rr_requested_name, first_cpu);
             rr_record_requested = 0;
-            //unblock signals
-            sigprocmask(SIG_SETMASK, &oldset, NULL);
-        }
-
-        if (__builtin_expect(rr_replay_requested, 0)) {
-            //block signals
-            sigprocmask(SIG_BLOCK, &blockset, &oldset);
+        }
+
+        if (rr_replay_requested) {
             if (0 != rr_do_begin_replay(rr_requested_name, first_cpu)){
                 printf("Failed to start replay\n");
                 exit(1);
@@ -1996,8 +1980,6 @@
                 qemu_rr_quit_timers();
                 rr_replay_requested = 0;
             }
-            //unblock signals
-            sigprocmask(SIG_SETMASK, &oldset, NULL);
         }
 
         //mz 05.2012 We have the global mutex here, so this should be OK.
@@ -2007,6 +1989,7 @@
             rr_end_record_requested = 0;
             vm_start();
         }
+
         if (rr_end_replay_requested && rr_in_replay()) {
             //mz restore timers
             qemu_clock_run_all_timers();
@@ -2016,9 +1999,6 @@
             vm_stop(RUN_STATE_PAUSED);
         }
 
-=======
-        main_loop_wait(false);
->>>>>>> 54affb3a
 #ifdef CONFIG_PROFILER
         dev_time += profile_getclock() - ti;
 #endif
@@ -5090,12 +5070,8 @@
     replay_disable_events();
     iothread_stop_all();
 
-<<<<<<< HEAD
-    bdrv_close_all();
     panda_cleanup();
 
-=======
->>>>>>> 54affb3a
     pause_all_vcpus();
     bdrv_close_all();
     res_free();
