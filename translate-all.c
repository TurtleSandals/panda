/*
 *  Host code generation
 *
 *  Copyright (c) 2003 Fabrice Bellard
 *
 * This library is free software; you can redistribute it and/or
 * modify it under the terms of the GNU Lesser General Public
 * License as published by the Free Software Foundation; either
 * version 2 of the License, or (at your option) any later version.
 *
 * This library is distributed in the hope that it will be useful,
 * but WITHOUT ANY WARRANTY; without even the implied warranty of
 * MERCHANTABILITY or FITNESS FOR A PARTICULAR PURPOSE.  See the GNU
 * Lesser General Public License for more details.
 *
 * You should have received a copy of the GNU Lesser General Public
 * License along with this library; if not, see <http://www.gnu.org/licenses/>.
 */

/*
 * The file was modified for S2E Selective Symbolic Execution Framework
 *
 * Copyright (c) 2010, Dependable Systems Laboratory, EPFL
 *
 * Currently maintained by:
 *    Volodymyr Kuznetsov <vova.kuznetsov@epfl.ch>
 *    Vitaly Chipounov <vitaly.chipounov@epfl.ch>
 *
 * All contributors are listed in S2E-AUTHORS file.
 *
 */

#ifdef _WIN32
#include <windows.h>
#endif
#include "qemu/osdep.h"


#include "qemu-common.h"
#define NO_CPU_IO_DEFS
#include "cpu.h"
#include "trace.h"
#include "disas/disas.h"
#include "exec/exec-all.h"
#include "tcg.h"
#if defined(CONFIG_USER_ONLY)
#include "qemu.h"
#include "exec/exec-all.h"
#if defined(__FreeBSD__) || defined(__FreeBSD_kernel__)
#include <sys/param.h>
#if __FreeBSD_version >= 700104
#define HAVE_KINFO_GETVMMAP
#define sigqueue sigqueue_freebsd  /* avoid redefinition */
#include <sys/proc.h>
#include <machine/profile.h>
#define _KERNEL
#include <sys/user.h>
#undef _KERNEL
#undef sigqueue
#include <libutil.h>
#endif
#endif
#else
#include "exec/address-spaces.h"
#endif

#include "exec/cputlb.h"
#include "exec/tb-hash.h"
#include "translate-all.h"
#include "qemu/bitmap.h"
#include "qemu/timer.h"
#include "exec/log.h"

<<<<<<< HEAD
#ifdef CONFIG_LLVM
#include "panda/tcg-llvm.h"
#endif

#include "panda/rr/rr_log.h"
#include "panda/callback_support.h"

//#define DEBUG_TB_INVALIDATE
//#define DEBUG_FLUSH
=======
/* #define DEBUG_TB_INVALIDATE */
/* #define DEBUG_TB_FLUSH */
/* #define DEBUG_LOCKING */
>>>>>>> c36ed06e
/* make various TB consistency checks */
/* #define DEBUG_TB_CHECK */

#if !defined(CONFIG_USER_ONLY)
/* TB consistency checks only implemented for usermode emulation.  */
#undef DEBUG_TB_CHECK
#endif

/* Access to the various translations structures need to be serialised via locks
 * for consistency. This is automatic for SoftMMU based system
 * emulation due to its single threaded nature. In user-mode emulation
 * access to the memory related structures are protected with the
 * mmap_lock.
 */
#ifdef DEBUG_LOCKING
#define DEBUG_MEM_LOCKS 1
#else
#define DEBUG_MEM_LOCKS 0
#endif

#ifdef CONFIG_SOFTMMU
#define assert_memory_lock() do { /* nothing */ } while (0)
#else
#define assert_memory_lock() do {               \
        if (DEBUG_MEM_LOCKS) {                  \
            g_assert(have_mmap_lock());         \
        }                                       \
    } while (0)
#endif

#define SMC_BITMAP_USE_THRESHOLD 10

typedef struct PageDesc {
    /* list of TBs intersecting this ram page */
    TranslationBlock *first_tb;
#ifdef CONFIG_SOFTMMU
    /* in order to optimize self modifying code, we count the number
       of lookups we do to a given page to use a bitmap */
    unsigned int code_write_count;
    unsigned long *code_bitmap;
#else
    unsigned long flags;
#endif
} PageDesc;

/* In system mode we want L1_MAP to be based on ram offsets,
   while in user mode we want it to be based on virtual addresses.  */
#if !defined(CONFIG_USER_ONLY)
#if HOST_LONG_BITS < TARGET_PHYS_ADDR_SPACE_BITS
# define L1_MAP_ADDR_SPACE_BITS  HOST_LONG_BITS
#else
# define L1_MAP_ADDR_SPACE_BITS  TARGET_PHYS_ADDR_SPACE_BITS
#endif
#else
# define L1_MAP_ADDR_SPACE_BITS  TARGET_VIRT_ADDR_SPACE_BITS
#endif

/* Size of the L2 (and L3, etc) page tables.  */
#define V_L2_BITS 10
#define V_L2_SIZE (1 << V_L2_BITS)

uintptr_t qemu_host_page_size;
intptr_t qemu_host_page_mask;

/*
 * L1 Mapping properties
 */
static int v_l1_size;
static int v_l1_shift;
static int v_l2_levels;

/* The bottom level has pointers to PageDesc, and is indexed by
 * anything from 4 to (V_L2_BITS + 3) bits, depending on target page size.
 */
#define V_L1_MIN_BITS 4
#define V_L1_MAX_BITS (V_L2_BITS + 3)
#define V_L1_MAX_SIZE (1 << V_L1_MAX_BITS)

static void *l1_map[V_L1_MAX_SIZE];

/* code generation context */
TCGContext tcg_ctx;
bool parallel_cpus;

/* translation block context */
#ifdef CONFIG_USER_ONLY
__thread int have_tb_lock;
#endif

static void page_table_config_init(void)
{
    uint32_t v_l1_bits;

    assert(TARGET_PAGE_BITS);
    /* The bits remaining after N lower levels of page tables.  */
    v_l1_bits = (L1_MAP_ADDR_SPACE_BITS - TARGET_PAGE_BITS) % V_L2_BITS;
    if (v_l1_bits < V_L1_MIN_BITS) {
        v_l1_bits += V_L2_BITS;
    }

    v_l1_size = 1 << v_l1_bits;
    v_l1_shift = L1_MAP_ADDR_SPACE_BITS - TARGET_PAGE_BITS - v_l1_bits;
    v_l2_levels = v_l1_shift / V_L2_BITS - 1;

    assert(v_l1_bits <= V_L1_MAX_BITS);
    assert(v_l1_shift % V_L2_BITS == 0);
    assert(v_l2_levels >= 0);
}

void tb_lock(void)
{
#ifdef CONFIG_USER_ONLY
    assert(!have_tb_lock);
    qemu_mutex_lock(&tcg_ctx.tb_ctx.tb_lock);
    have_tb_lock++;
#endif
}

void tb_unlock(void)
{
#ifdef CONFIG_USER_ONLY
    assert(have_tb_lock);
    have_tb_lock--;
    qemu_mutex_unlock(&tcg_ctx.tb_ctx.tb_lock);
#endif
}

void tb_lock_reset(void)
{
#ifdef CONFIG_USER_ONLY
    if (have_tb_lock) {
        qemu_mutex_unlock(&tcg_ctx.tb_ctx.tb_lock);
        have_tb_lock = 0;
    }
#endif
}

#ifdef DEBUG_LOCKING
#define DEBUG_TB_LOCKS 1
#else
#define DEBUG_TB_LOCKS 0
#endif

#ifdef CONFIG_SOFTMMU
#define assert_tb_lock() do { /* nothing */ } while (0)
#else
#define assert_tb_lock() do {               \
        if (DEBUG_TB_LOCKS) {               \
            g_assert(have_tb_lock);         \
        }                                   \
    } while (0)
#endif


static TranslationBlock *tb_find_pc(uintptr_t tc_ptr);

void cpu_gen_init(void)
{
    tcg_context_init(&tcg_ctx); 
}

/* Encode VAL as a signed leb128 sequence at P.
   Return P incremented past the encoded value.  */
static uint8_t *encode_sleb128(uint8_t *p, target_long val)
{
    int more, byte;

    do {
        byte = val & 0x7f;
        val >>= 7;
        more = !((val == 0 && (byte & 0x40) == 0)
                 || (val == -1 && (byte & 0x40) != 0));
        if (more) {
            byte |= 0x80;
        }
        *p++ = byte;
    } while (more);

    return p;
}

/* Decode a signed leb128 sequence at *PP; increment *PP past the
   decoded value.  Return the decoded value.  */
static target_long decode_sleb128(uint8_t **pp)
{
    uint8_t *p = *pp;
    target_long val = 0;
    int byte, shift = 0;

    do {
        byte = *p++;
        val |= (target_ulong)(byte & 0x7f) << shift;
        shift += 7;
    } while (byte & 0x80);
    if (shift < TARGET_LONG_BITS && (byte & 0x40)) {
        val |= -(target_ulong)1 << shift;
    }

    *pp = p;
    return val;
}

/* Encode the data collected about the instructions while compiling TB.
   Place the data at BLOCK, and return the number of bytes consumed.

   The logical table consisits of TARGET_INSN_START_WORDS target_ulong's,
   which come from the target's insn_start data, followed by a uintptr_t
   which comes from the host pc of the end of the code implementing the insn.

   Each line of the table is encoded as sleb128 deltas from the previous
   line.  The seed for the first line is { tb->pc, 0..., tb->tc_ptr }.
   That is, the first column is seeded with the guest pc, the last column
   with the host pc, and the middle columns with zeros.  */

static int encode_search(TranslationBlock *tb, uint8_t *block)
{
    uint8_t *highwater = tcg_ctx.code_gen_highwater;
    uint8_t *p = block;
    int i, j, n;

    tb->tc_search = block;

    for (i = 0, n = tb->icount; i < n; ++i) {
        target_ulong prev;

        for (j = 0; j < TARGET_INSN_START_WORDS; ++j) {
            if (i == 0) {
                prev = (j == 0 ? tb->pc : 0);
            } else {
                prev = tcg_ctx.gen_insn_data[i - 1][j];
            }
            p = encode_sleb128(p, tcg_ctx.gen_insn_data[i][j] - prev);
        }
        prev = (i == 0 ? 0 : tcg_ctx.gen_insn_end_off[i - 1]);
        p = encode_sleb128(p, tcg_ctx.gen_insn_end_off[i] - prev);

        /* Test for (pending) buffer overflow.  The assumption is that any
           one row beginning below the high water mark cannot overrun
           the buffer completely.  Thus we can test for overflow after
           encoding a row without having to check during encoding.  */
        if (unlikely(p > highwater)) {
            return -1;
        }
    }

    return p - block;
}

/* The cpu state corresponding to 'searched_pc' is restored.
 * Called with tb_lock held.
 */
static int cpu_restore_state_from_tb(CPUState *cpu, TranslationBlock *tb,
                                     uintptr_t searched_pc)
{
    target_ulong data[TARGET_INSN_START_WORDS] = { tb->pc };
    uintptr_t host_pc = (uintptr_t)tb->tc_ptr;
    CPUArchState *env = cpu->env_ptr;
    uint8_t *p = tb->tc_search;
    int i, j, num_insns = tb->icount;
#ifdef CONFIG_PROFILER
    int64_t ti = profile_getclock();
#endif

    searched_pc -= GETPC_ADJ;

    panda_callbacks_cpu_restore_state(cpu->env_ptr, tb);

#if defined(CONFIG_LLVM)
    target_ulong guest_pc = cpu->panda_guest_pc;
    if (execute_llvm) {
        assert(guest_pc >= tb->pc);
        assert(guest_pc < tb->pc + tb->size);
        for (i = 0; i < num_insns; ++i) {
            for (j = 0; j < TARGET_INSN_START_WORDS; ++j) {
                data[j] += decode_sleb128(&p);
            }
            decode_sleb128(&p); // throw away value
            if (data[0] >= guest_pc) {
                goto found;
            }
        }
        return -1;
    }
#endif

    if (searched_pc < host_pc) {
        return -1;
    }

    /* Reconstruct the stored insn data while looking for the point at
       which the end of the insn exceeds the searched_pc.  */
    for (i = 0; i < num_insns; ++i) {
        for (j = 0; j < TARGET_INSN_START_WORDS; ++j) {
            data[j] += decode_sleb128(&p);
        }
        host_pc += decode_sleb128(&p);
        if (host_pc > searched_pc) {
            goto found;
        }
    }
    return -1;

 found:
    if (tb->cflags & CF_USE_ICOUNT) {
        assert(use_icount);
        /* Reset the cycle counter to the start of the block.  */
        cpu->icount_decr.u16.low += num_insns;
        /* Clear the IO flag.  */
        cpu->can_do_io = 0;
    }
    cpu->icount_decr.u16.low -= i;
    restore_state_to_opc(env, tb, data);

#ifdef CONFIG_PROFILER
    tcg_ctx.restore_time += profile_getclock() - ti;
    tcg_ctx.restore_count++;
#endif
    return 0;
}

bool cpu_restore_state(CPUState *cpu, uintptr_t retaddr)
{
    TranslationBlock *tb;
    bool r = false;

    tb_lock();
    tb = tb_find_pc(retaddr);
    if (tb) {
        cpu_restore_state_from_tb(cpu, tb, retaddr);
        if (tb->cflags & CF_NOCACHE) {
            /* one-shot translation, invalidate it immediately */
            tb_phys_invalidate(tb, -1);
            tb_free(tb);
        }
        r = true;
    }
    tb_unlock();

    return r;
}

void page_size_init(void)
{
    /* NOTE: we can always suppose that qemu_host_page_size >=
       TARGET_PAGE_SIZE */
    qemu_real_host_page_size = getpagesize();
    qemu_real_host_page_mask = -(intptr_t)qemu_real_host_page_size;
    if (qemu_host_page_size == 0) {
        qemu_host_page_size = qemu_real_host_page_size;
    }
    if (qemu_host_page_size < TARGET_PAGE_SIZE) {
        qemu_host_page_size = TARGET_PAGE_SIZE;
    }
    qemu_host_page_mask = -(intptr_t)qemu_host_page_size;
}

static void page_init(void)
{
    page_size_init();
    page_table_config_init();

#if defined(CONFIG_BSD) && defined(CONFIG_USER_ONLY)
    {
#ifdef HAVE_KINFO_GETVMMAP
        struct kinfo_vmentry *freep;
        int i, cnt;

        freep = kinfo_getvmmap(getpid(), &cnt);
        if (freep) {
            mmap_lock();
            for (i = 0; i < cnt; i++) {
                unsigned long startaddr, endaddr;

                startaddr = freep[i].kve_start;
                endaddr = freep[i].kve_end;
                if (h2g_valid(startaddr)) {
                    startaddr = h2g(startaddr) & TARGET_PAGE_MASK;

                    if (h2g_valid(endaddr)) {
                        endaddr = h2g(endaddr);
                        page_set_flags(startaddr, endaddr, PAGE_RESERVED);
                    } else {
#if TARGET_ABI_BITS <= L1_MAP_ADDR_SPACE_BITS
                        endaddr = ~0ul;
                        page_set_flags(startaddr, endaddr, PAGE_RESERVED);
#endif
                    }
                }
            }
            free(freep);
            mmap_unlock();
        }
#else
        FILE *f;

        last_brk = (unsigned long)sbrk(0);

        f = fopen("/compat/linux/proc/self/maps", "r");
        if (f) {
            mmap_lock();

            do {
                unsigned long startaddr, endaddr;
                int n;

                n = fscanf(f, "%lx-%lx %*[^\n]\n", &startaddr, &endaddr);

                if (n == 2 && h2g_valid(startaddr)) {
                    startaddr = h2g(startaddr) & TARGET_PAGE_MASK;

                    if (h2g_valid(endaddr)) {
                        endaddr = h2g(endaddr);
                    } else {
                        endaddr = ~0ul;
                    }
                    page_set_flags(startaddr, endaddr, PAGE_RESERVED);
                }
            } while (!feof(f));

            fclose(f);
            mmap_unlock();
        }
#endif
    }
#endif
}

/* If alloc=1:
 * Called with tb_lock held for system emulation.
 * Called with mmap_lock held for user-mode emulation.
 */
static PageDesc *page_find_alloc(tb_page_addr_t index, int alloc)
{
    PageDesc *pd;
    void **lp;
    int i;

    if (alloc) {
        assert_memory_lock();
    }

    /* Level 1.  Always allocated.  */
    lp = l1_map + ((index >> v_l1_shift) & (v_l1_size - 1));

    /* Level 2..N-1.  */
    for (i = v_l2_levels; i > 0; i--) {
        void **p = atomic_rcu_read(lp);

        if (p == NULL) {
            if (!alloc) {
                return NULL;
            }
            p = g_new0(void *, V_L2_SIZE);
            atomic_rcu_set(lp, p);
        }

        lp = p + ((index >> (i * V_L2_BITS)) & (V_L2_SIZE - 1));
    }

    pd = atomic_rcu_read(lp);
    if (pd == NULL) {
        if (!alloc) {
            return NULL;
        }
        pd = g_new0(PageDesc, V_L2_SIZE);
        atomic_rcu_set(lp, pd);
    }

    return pd + (index & (V_L2_SIZE - 1));
}

static inline PageDesc *page_find(tb_page_addr_t index)
{
    return page_find_alloc(index, 0);
}

#if defined(CONFIG_USER_ONLY)
/* Currently it is not recommended to allocate big chunks of data in
   user mode. It will change when a dedicated libc will be used.  */
/* ??? 64-bit hosts ought to have no problem mmaping data outside the
   region in which the guest needs to run.  Revisit this.  */
#define USE_STATIC_CODE_GEN_BUFFER
#endif

/* Minimum size of the code gen buffer.  This number is randomly chosen,
   but not so small that we can't have a fair number of TB's live.  */
#define MIN_CODE_GEN_BUFFER_SIZE     (1024u * 1024)

/* Maximum size of the code gen buffer we'd like to use.  Unless otherwise
   indicated, this is constrained by the range of direct branches on the
   host cpu, as used by the TCG implementation of goto_tb.  */
#if defined(__x86_64__)
# define MAX_CODE_GEN_BUFFER_SIZE  (2ul * 1024 * 1024 * 1024)
#elif defined(__sparc__)
# define MAX_CODE_GEN_BUFFER_SIZE  (2ul * 1024 * 1024 * 1024)
#elif defined(__powerpc64__)
# define MAX_CODE_GEN_BUFFER_SIZE  (2ul * 1024 * 1024 * 1024)
#elif defined(__powerpc__)
# define MAX_CODE_GEN_BUFFER_SIZE  (32u * 1024 * 1024)
#elif defined(__aarch64__)
# define MAX_CODE_GEN_BUFFER_SIZE  (128ul * 1024 * 1024)
#elif defined(__arm__)
# define MAX_CODE_GEN_BUFFER_SIZE  (16u * 1024 * 1024)
#elif defined(__s390x__)
  /* We have a +- 4GB range on the branches; leave some slop.  */
# define MAX_CODE_GEN_BUFFER_SIZE  (3ul * 1024 * 1024 * 1024)
#elif defined(__mips__)
  /* We have a 256MB branch region, but leave room to make sure the
     main executable is also within that region.  */
# define MAX_CODE_GEN_BUFFER_SIZE  (128ul * 1024 * 1024)
#else
# define MAX_CODE_GEN_BUFFER_SIZE  ((size_t)-1)
#endif

#define DEFAULT_CODE_GEN_BUFFER_SIZE_1 (32u * 1024 * 1024)

#define DEFAULT_CODE_GEN_BUFFER_SIZE \
  (DEFAULT_CODE_GEN_BUFFER_SIZE_1 < MAX_CODE_GEN_BUFFER_SIZE \
   ? DEFAULT_CODE_GEN_BUFFER_SIZE_1 : MAX_CODE_GEN_BUFFER_SIZE)

static inline size_t size_code_gen_buffer(size_t tb_size)
{
    /* Size the buffer.  */
    if (tb_size == 0) {
#ifdef USE_STATIC_CODE_GEN_BUFFER
        tb_size = DEFAULT_CODE_GEN_BUFFER_SIZE;
#else
        /* ??? Needs adjustments.  */
        /* ??? If we relax the requirement that CONFIG_USER_ONLY use the
           static buffer, we could size this on RESERVED_VA, on the text
           segment size of the executable, or continue to use the default.  */
        tb_size = (unsigned long)(ram_size / 4);
#endif
    }
    if (tb_size < MIN_CODE_GEN_BUFFER_SIZE) {
        tb_size = MIN_CODE_GEN_BUFFER_SIZE;
    }
    if (tb_size > MAX_CODE_GEN_BUFFER_SIZE) {
        tb_size = MAX_CODE_GEN_BUFFER_SIZE;
    }
    return tb_size;
}

#ifdef __mips__
/* In order to use J and JAL within the code_gen_buffer, we require
   that the buffer not cross a 256MB boundary.  */
static inline bool cross_256mb(void *addr, size_t size)
{
    return ((uintptr_t)addr ^ ((uintptr_t)addr + size)) & ~0x0ffffffful;
}

/* We weren't able to allocate a buffer without crossing that boundary,
   so make do with the larger portion of the buffer that doesn't cross.
   Returns the new base of the buffer, and adjusts code_gen_buffer_size.  */
static inline void *split_cross_256mb(void *buf1, size_t size1)
{
    void *buf2 = (void *)(((uintptr_t)buf1 + size1) & ~0x0ffffffful);
    size_t size2 = buf1 + size1 - buf2;

    size1 = buf2 - buf1;
    if (size1 < size2) {
        size1 = size2;
        buf1 = buf2;
    }

    tcg_ctx.code_gen_buffer_size = size1;
    return buf1;
}
#endif

#ifdef USE_STATIC_CODE_GEN_BUFFER
static uint8_t static_code_gen_buffer[DEFAULT_CODE_GEN_BUFFER_SIZE]
    __attribute__((aligned(CODE_GEN_ALIGN)));

# ifdef _WIN32
static inline void do_protect(void *addr, long size, int prot)
{
    DWORD old_protect;
    VirtualProtect(addr, size, prot, &old_protect);
}

static inline void map_exec(void *addr, long size)
{
    do_protect(addr, size, PAGE_EXECUTE_READWRITE);
}

static inline void map_none(void *addr, long size)
{
    do_protect(addr, size, PAGE_NOACCESS);
}
# else
static inline void do_protect(void *addr, long size, int prot)
{
    uintptr_t start, end;

    start = (uintptr_t)addr;
    start &= qemu_real_host_page_mask;

    end = (uintptr_t)addr + size;
    end = ROUND_UP(end, qemu_real_host_page_size);

    mprotect((void *)start, end - start, prot);
}

static inline void map_exec(void *addr, long size)
{
    do_protect(addr, size, PROT_READ | PROT_WRITE | PROT_EXEC);
}

static inline void map_none(void *addr, long size)
{
    do_protect(addr, size, PROT_NONE);
}
# endif /* WIN32 */

static inline void *alloc_code_gen_buffer(void)
{
    void *buf = static_code_gen_buffer;
    size_t full_size, size;

    /* The size of the buffer, rounded down to end on a page boundary.  */
    full_size = (((uintptr_t)buf + sizeof(static_code_gen_buffer))
                 & qemu_real_host_page_mask) - (uintptr_t)buf;

    /* Reserve a guard page.  */
    size = full_size - qemu_real_host_page_size;

    /* Honor a command-line option limiting the size of the buffer.  */
    if (size > tcg_ctx.code_gen_buffer_size) {
        size = (((uintptr_t)buf + tcg_ctx.code_gen_buffer_size)
                & qemu_real_host_page_mask) - (uintptr_t)buf;
    }
    tcg_ctx.code_gen_buffer_size = size;

#ifdef __mips__
    if (cross_256mb(buf, size)) {
        buf = split_cross_256mb(buf, size);
        size = tcg_ctx.code_gen_buffer_size;
    }
#endif

    map_exec(buf, size);
    map_none(buf + size, qemu_real_host_page_size);
    qemu_madvise(buf, size, QEMU_MADV_HUGEPAGE);

    return buf;
}
#elif defined(_WIN32)
static inline void *alloc_code_gen_buffer(void)
{
    size_t size = tcg_ctx.code_gen_buffer_size;
    void *buf1, *buf2;

    /* Perform the allocation in two steps, so that the guard page
       is reserved but uncommitted.  */
    buf1 = VirtualAlloc(NULL, size + qemu_real_host_page_size,
                        MEM_RESERVE, PAGE_NOACCESS);
    if (buf1 != NULL) {
        buf2 = VirtualAlloc(buf1, size, MEM_COMMIT, PAGE_EXECUTE_READWRITE);
        assert(buf1 == buf2);
    }

    return buf1;
}
#else
static inline void *alloc_code_gen_buffer(void)
{
    int flags = MAP_PRIVATE | MAP_ANONYMOUS;
    uintptr_t start = 0;
    size_t size = tcg_ctx.code_gen_buffer_size;
    void *buf;

    /* Constrain the position of the buffer based on the host cpu.
       Note that these addresses are chosen in concert with the
       addresses assigned in the relevant linker script file.  */
# if defined(__PIE__) || defined(__PIC__)
    /* Don't bother setting a preferred location if we're building
       a position-independent executable.  We're more likely to get
       an address near the main executable if we let the kernel
       choose the address.  */
# elif defined(__x86_64__) && defined(MAP_32BIT)
    /* Force the memory down into low memory with the executable.
       Leave the choice of exact location with the kernel.  */
    flags |= MAP_32BIT;
    /* Cannot expect to map more than 800MB in low memory.  */
    if (size > 800u * 1024 * 1024) {
        tcg_ctx.code_gen_buffer_size = size = 800u * 1024 * 1024;
    }
# elif defined(__sparc__)
    start = 0x40000000ul;
# elif defined(__s390x__)
    start = 0x90000000ul;
# elif defined(__mips__)
#  if _MIPS_SIM == _ABI64
    start = 0x128000000ul;
#  else
    start = 0x08000000ul;
#  endif
# endif

    buf = mmap((void *)start, size + qemu_real_host_page_size,
               PROT_NONE, flags, -1, 0);
    if (buf == MAP_FAILED) {
        return NULL;
    }

#ifdef __mips__
    if (cross_256mb(buf, size)) {
        /* Try again, with the original still mapped, to avoid re-acquiring
           that 256mb crossing.  This time don't specify an address.  */
        size_t size2;
        void *buf2 = mmap(NULL, size + qemu_real_host_page_size,
                          PROT_NONE, flags, -1, 0);
        switch (buf2 != MAP_FAILED) {
        case 1:
            if (!cross_256mb(buf2, size)) {
                /* Success!  Use the new buffer.  */
                munmap(buf, size + qemu_real_host_page_size);
                break;
            }
            /* Failure.  Work with what we had.  */
            munmap(buf2, size + qemu_real_host_page_size);
            /* fallthru */
        default:
            /* Split the original buffer.  Free the smaller half.  */
            buf2 = split_cross_256mb(buf, size);
            size2 = tcg_ctx.code_gen_buffer_size;
            if (buf == buf2) {
                munmap(buf + size2 + qemu_real_host_page_size, size - size2);
            } else {
                munmap(buf, size - size2);
            }
            size = size2;
            break;
        }
        buf = buf2;
    }
#endif

    /* Make the final buffer accessible.  The guard page at the end
       will remain inaccessible with PROT_NONE.  */
    mprotect(buf, size, PROT_WRITE | PROT_READ | PROT_EXEC);

    /* Request large pages for the buffer.  */
    qemu_madvise(buf, size, QEMU_MADV_HUGEPAGE);

    return buf;
}
#endif /* USE_STATIC_CODE_GEN_BUFFER, WIN32, POSIX */

static inline void code_gen_alloc(size_t tb_size)
{
    tcg_ctx.code_gen_buffer_size = size_code_gen_buffer(tb_size);
    tcg_ctx.code_gen_buffer = alloc_code_gen_buffer();
    if (tcg_ctx.code_gen_buffer == NULL) {
        fprintf(stderr, "Could not allocate dynamic translator buffer\n");
        exit(1);
    }

    /* Estimate a good size for the number of TBs we can support.  We
       still haven't deducted the prologue from the buffer size here,
       but that's minimal and won't affect the estimate much.  */
    tcg_ctx.code_gen_max_blocks
        = tcg_ctx.code_gen_buffer_size / CODE_GEN_AVG_BLOCK_SIZE;
    tcg_ctx.tb_ctx.tbs = g_new(TranslationBlock, tcg_ctx.code_gen_max_blocks);

    qemu_mutex_init(&tcg_ctx.tb_ctx.tb_lock);
}

static void tb_htable_init(void)
{
    unsigned int mode = QHT_MODE_AUTO_RESIZE;

    qht_init(&tcg_ctx.tb_ctx.htable, CODE_GEN_HTABLE_SIZE, mode);
}

/* Must be called before using the QEMU cpus. 'tb_size' is the size
   (in bytes) allocated to the translation buffer. Zero means default
   size. */
void tcg_exec_init(unsigned long tb_size)
{
    cpu_gen_init();
    page_init();
    tb_htable_init();
    code_gen_alloc(tb_size);
#if defined(CONFIG_SOFTMMU)
    /* There's no guest base to take into account, so go ahead and
       initialize the prologue now.  */
    tcg_prologue_init(&tcg_ctx);
#endif
}

bool tcg_enabled(void)
{
    return tcg_ctx.code_gen_buffer != NULL;
}

/*
 * Allocate a new translation block. Flush the translation buffer if
 * too many translation blocks or too much generated code.
 *
 * Called with tb_lock held.
 */
static TranslationBlock *tb_alloc(target_ulong pc)
{
    TranslationBlock *tb;

    assert_tb_lock();

    if (tcg_ctx.tb_ctx.nb_tbs >= tcg_ctx.code_gen_max_blocks) {
        return NULL;
    }
    tb = &tcg_ctx.tb_ctx.tbs[tcg_ctx.tb_ctx.nb_tbs++];
    tb->pc = pc;
    tb->cflags = 0;
    tb->invalid = false;
#ifdef CONFIG_LLVM
    tcg_llvm_tb_alloc(tb);
#endif
    return tb;
}

/* Called with tb_lock held.  */
void tb_free(TranslationBlock *tb)
{
    assert_tb_lock();

    /* In practice this is mostly used for single use temporary TB
       Ignore the hard cases and just back up if this TB happens to
       be the last one generated.  */
    if (tcg_ctx.tb_ctx.nb_tbs > 0 &&
            tb == &tcg_ctx.tb_ctx.tbs[tcg_ctx.tb_ctx.nb_tbs - 1]) {
        tcg_ctx.code_gen_ptr = tb->tc_ptr;
#if defined(CONFIG_LLVM)
        tcg_llvm_tb_free(tb);
#endif
        tcg_ctx.tb_ctx.nb_tbs--;
    }
}

static inline void invalidate_page_bitmap(PageDesc *p)
{
#ifdef CONFIG_SOFTMMU
    g_free(p->code_bitmap);
    p->code_bitmap = NULL;
    p->code_write_count = 0;
#endif
}

/* Set to NULL all the 'first_tb' fields in all PageDescs. */
static void page_flush_tb_1(int level, void **lp)
{
    int i;

    if (*lp == NULL) {
        return;
    }
    if (level == 0) {
        PageDesc *pd = *lp;

        for (i = 0; i < V_L2_SIZE; ++i) {
            pd[i].first_tb = NULL;
            invalidate_page_bitmap(pd + i);
        }
    } else {
        void **pp = *lp;

        for (i = 0; i < V_L2_SIZE; ++i) {
            page_flush_tb_1(level - 1, pp + i);
        }
    }
}

static void page_flush_tb(void)
{
    int i, l1_sz = v_l1_size;

    for (i = 0; i < l1_sz; i++) {
        page_flush_tb_1(v_l2_levels, l1_map + i);
    }
}

/* flush all the translation blocks */
static void do_tb_flush(CPUState *cpu, run_on_cpu_data tb_flush_count)
{
    tb_lock();

    /* If it is already been done on request of another CPU,
     * just retry.
     */
    if (tcg_ctx.tb_ctx.tb_flush_count != tb_flush_count.host_int) {
        goto done;
    }

#if defined(DEBUG_TB_FLUSH)
    printf("qemu: flush code_size=%ld nb_tbs=%d avg_tb_size=%ld\n",
           (unsigned long)(tcg_ctx.code_gen_ptr - tcg_ctx.code_gen_buffer),
           tcg_ctx.tb_ctx.nb_tbs, tcg_ctx.tb_ctx.nb_tbs > 0 ?
           ((unsigned long)(tcg_ctx.code_gen_ptr - tcg_ctx.code_gen_buffer)) /
           tcg_ctx.tb_ctx.nb_tbs : 0);
#endif
    if ((unsigned long)(tcg_ctx.code_gen_ptr - tcg_ctx.code_gen_buffer)
        > tcg_ctx.code_gen_buffer_size) {
        cpu_abort(cpu, "Internal error: code buffer overflow\n");
    }

#if defined(CONFIG_LLVM)
    int i2;
    for(i2 = 0; i2 < tcg_ctx.tb_ctx.nb_tbs; ++i2){
        tcg_llvm_tb_free(&tcg_ctx.tb_ctx.tbs[i2]);
    }
#endif

    CPU_FOREACH(cpu) {
        int i;

        for (i = 0; i < TB_JMP_CACHE_SIZE; ++i) {
            atomic_set(&cpu->tb_jmp_cache[i], NULL);
        }
    }

    tcg_ctx.tb_ctx.nb_tbs = 0;
    qht_reset_size(&tcg_ctx.tb_ctx.htable, CODE_GEN_HTABLE_SIZE);
    page_flush_tb();

    tcg_ctx.code_gen_ptr = tcg_ctx.code_gen_buffer;
    /* XXX: flush processor icache at this point if cache flush is
       expensive */
    atomic_mb_set(&tcg_ctx.tb_ctx.tb_flush_count,
                  tcg_ctx.tb_ctx.tb_flush_count + 1);

done:
    tb_unlock();
}

void tb_flush(CPUState *cpu)
{
    if (tcg_enabled()) {
        unsigned tb_flush_count = atomic_mb_read(&tcg_ctx.tb_ctx.tb_flush_count);
        async_safe_run_on_cpu(cpu, do_tb_flush,
                              RUN_ON_CPU_HOST_INT(tb_flush_count));
    }
}

#ifdef DEBUG_TB_CHECK

static void
do_tb_invalidate_check(struct qht *ht, void *p, uint32_t hash, void *userp)
{
    TranslationBlock *tb = p;
    target_ulong addr = *(target_ulong *)userp;

    if (!(addr + TARGET_PAGE_SIZE <= tb->pc || addr >= tb->pc + tb->size)) {
        printf("ERROR invalidate: address=" TARGET_FMT_lx
               " PC=%08lx size=%04x\n", addr, (long)tb->pc, tb->size);
    }
}

/* verify that all the pages have correct rights for code
 *
 * Called with tb_lock held.
 */
static void tb_invalidate_check(target_ulong address)
{
    address &= TARGET_PAGE_MASK;
    qht_iter(&tcg_ctx.tb_ctx.htable, do_tb_invalidate_check, &address);
}

static void
do_tb_page_check(struct qht *ht, void *p, uint32_t hash, void *userp)
{
    TranslationBlock *tb = p;
    int flags1, flags2;

    flags1 = page_get_flags(tb->pc);
    flags2 = page_get_flags(tb->pc + tb->size - 1);
    if ((flags1 & PAGE_WRITE) || (flags2 & PAGE_WRITE)) {
        printf("ERROR page flags: PC=%08lx size=%04x f1=%x f2=%x\n",
               (long)tb->pc, tb->size, flags1, flags2);
    }
}

/* verify that all the pages have correct rights for code */
static void tb_page_check(void)
{
    qht_iter(&tcg_ctx.tb_ctx.htable, do_tb_page_check, NULL);
}

#endif

static inline void tb_page_remove(TranslationBlock **ptb, TranslationBlock *tb)
{
    TranslationBlock *tb1;
    unsigned int n1;

    for (;;) {
        tb1 = *ptb;
        n1 = (uintptr_t)tb1 & 3;
        tb1 = (TranslationBlock *)((uintptr_t)tb1 & ~3);
        if (tb1 == tb) {
            *ptb = tb1->page_next[n1];
            break;
        }
        ptb = &tb1->page_next[n1];
    }
}

/* remove the TB from a list of TBs jumping to the n-th jump target of the TB */
static inline void tb_remove_from_jmp_list(TranslationBlock *tb, int n)
{
    TranslationBlock *tb1;
    uintptr_t *ptb, ntb;
    unsigned int n1;

    ptb = &tb->jmp_list_next[n];
    if (*ptb) {
        /* find tb(n) in circular list */
        for (;;) {
            ntb = *ptb;
            n1 = ntb & 3;
            tb1 = (TranslationBlock *)(ntb & ~3);
            if (n1 == n && tb1 == tb) {
                break;
            }
            if (n1 == 2) {
                ptb = &tb1->jmp_list_first;
            } else {
                ptb = &tb1->jmp_list_next[n1];
            }
        }
        /* now we can suppress tb(n) from the list */
        *ptb = tb->jmp_list_next[n];

        tb->jmp_list_next[n] = (uintptr_t)NULL;
    }
}

/* reset the jump entry 'n' of a TB so that it is not chained to
   another TB */
static inline void tb_reset_jump(TranslationBlock *tb, int n)
{
    uintptr_t addr = (uintptr_t)(tb->tc_ptr + tb->jmp_reset_offset[n]);
    tb_set_jmp_target(tb, n, addr);
#ifdef CONFIG_LLVM
    tb->llvm_tb_next[n] = NULL;
#endif
}

/* remove any jumps to the TB */
static inline void tb_jmp_unlink(TranslationBlock *tb)
{
    TranslationBlock *tb1;
    uintptr_t *ptb, ntb;
    unsigned int n1;

    ptb = &tb->jmp_list_first;
    for (;;) {
        ntb = *ptb;
        n1 = ntb & 3;
        tb1 = (TranslationBlock *)(ntb & ~3);
        if (n1 == 2) {
            break;
        }
        tb_reset_jump(tb1, n1);
        *ptb = tb1->jmp_list_next[n1];
        tb1->jmp_list_next[n1] = (uintptr_t)NULL;
    }
}

/* invalidate one TB
 *
 * Called with tb_lock held.
 */
void tb_phys_invalidate(TranslationBlock *tb, tb_page_addr_t page_addr)
{
    CPUState *cpu;
    PageDesc *p;
    uint32_t h;
    tb_page_addr_t phys_pc;

    assert_tb_lock();

    atomic_set(&tb->invalid, true);

    /* remove the TB from the hash list */
    phys_pc = tb->page_addr[0] + (tb->pc & ~TARGET_PAGE_MASK);
    h = tb_hash_func(phys_pc, tb->pc, tb->flags);
    qht_remove(&tcg_ctx.tb_ctx.htable, tb, h);

    /* remove the TB from the page list */
    if (tb->page_addr[0] != page_addr) {
        p = page_find(tb->page_addr[0] >> TARGET_PAGE_BITS);
        tb_page_remove(&p->first_tb, tb);
        invalidate_page_bitmap(p);
    }
    if (tb->page_addr[1] != -1 && tb->page_addr[1] != page_addr) {
        p = page_find(tb->page_addr[1] >> TARGET_PAGE_BITS);
        tb_page_remove(&p->first_tb, tb);
        invalidate_page_bitmap(p);
    }

    /* remove the TB from the hash list */
    h = tb_jmp_cache_hash_func(tb->pc);
    CPU_FOREACH(cpu) {
        if (atomic_read(&cpu->tb_jmp_cache[h]) == tb) {
            atomic_set(&cpu->tb_jmp_cache[h], NULL);
        }
    }

    /* suppress this TB from the two jump lists */
    tb_remove_from_jmp_list(tb, 0);
    tb_remove_from_jmp_list(tb, 1);

    /* suppress any remaining jumps to this TB */
    tb_jmp_unlink(tb);

    tcg_ctx.tb_ctx.tb_phys_invalidate_count++;
}

#ifdef CONFIG_SOFTMMU
static void build_page_bitmap(PageDesc *p)
{
    int n, tb_start, tb_end;
    TranslationBlock *tb;

    p->code_bitmap = bitmap_new(TARGET_PAGE_SIZE);

    tb = p->first_tb;
    while (tb != NULL) {
        n = (uintptr_t)tb & 3;
        tb = (TranslationBlock *)((uintptr_t)tb & ~3);
        /* NOTE: this is subtle as a TB may span two physical pages */
        if (n == 0) {
            /* NOTE: tb_end may be after the end of the page, but
               it is not a problem */
            tb_start = tb->pc & ~TARGET_PAGE_MASK;
            tb_end = tb_start + tb->size;
            if (tb_end > TARGET_PAGE_SIZE) {
                tb_end = TARGET_PAGE_SIZE;
             }
        } else {
            tb_start = 0;
            tb_end = ((tb->pc + tb->size) & ~TARGET_PAGE_MASK);
        }
        bitmap_set(p->code_bitmap, tb_start, tb_end - tb_start);
        tb = tb->page_next[n];
    }
}
#endif

/* add the tb in the target page and protect it if necessary
 *
 * Called with mmap_lock held for user-mode emulation.
 */
static inline void tb_alloc_page(TranslationBlock *tb,
                                 unsigned int n, tb_page_addr_t page_addr)
{
    PageDesc *p;
#ifndef CONFIG_USER_ONLY
    bool page_already_protected;
#endif

    assert_memory_lock();

    tb->page_addr[n] = page_addr;
    p = page_find_alloc(page_addr >> TARGET_PAGE_BITS, 1);
    tb->page_next[n] = p->first_tb;
#ifndef CONFIG_USER_ONLY
    page_already_protected = p->first_tb != NULL;
#endif
    p->first_tb = (TranslationBlock *)((uintptr_t)tb | n);
    invalidate_page_bitmap(p);

#if defined(CONFIG_USER_ONLY)
    if (p->flags & PAGE_WRITE) {
        target_ulong addr;
        PageDesc *p2;
        int prot;

        /* force the host page as non writable (writes will have a
           page fault + mprotect overhead) */
        page_addr &= qemu_host_page_mask;
        prot = 0;
        for (addr = page_addr; addr < page_addr + qemu_host_page_size;
            addr += TARGET_PAGE_SIZE) {

            p2 = page_find(addr >> TARGET_PAGE_BITS);
            if (!p2) {
                continue;
            }
            prot |= p2->flags;
            p2->flags &= ~PAGE_WRITE;
          }
        mprotect(g2h(page_addr), qemu_host_page_size,
                 (prot & PAGE_BITS) & ~PAGE_WRITE);
#ifdef DEBUG_TB_INVALIDATE
        printf("protecting code page: 0x" TARGET_FMT_lx "\n",
               page_addr);
#endif
    }
#else
    /* if some code is already present, then the pages are already
       protected. So we handle the case where only the first TB is
       allocated in a physical page */
    if (!page_already_protected) {
        tlb_protect_code(page_addr);
    }
#endif
}

/* add a new TB and link it to the physical page tables. phys_page2 is
 * (-1) to indicate that only one page contains the TB.
 *
 * Called with mmap_lock held for user-mode emulation.
 */
static void tb_link_page(TranslationBlock *tb, tb_page_addr_t phys_pc,
                         tb_page_addr_t phys_page2)
{
    uint32_t h;

    assert_memory_lock();

    /* add in the page list */
    tb_alloc_page(tb, 0, phys_pc & TARGET_PAGE_MASK);
    if (phys_page2 != -1) {
        tb_alloc_page(tb, 1, phys_page2);
    } else {
        tb->page_addr[1] = -1;
    }

    /* add in the hash table */
    h = tb_hash_func(phys_pc, tb->pc, tb->flags);
    qht_insert(&tcg_ctx.tb_ctx.htable, tb, h);

#ifdef DEBUG_TB_CHECK
    tb_page_check();
#endif
}

/* Called with mmap_lock held for user mode emulation.  */
TranslationBlock *tb_gen_code(CPUState *cpu,
                              target_ulong pc, target_ulong cs_base,
                              uint32_t flags, int cflags)
{
    CPUArchState *env = cpu->env_ptr;
    TranslationBlock *tb;
    tb_page_addr_t phys_pc, phys_page2;
    target_ulong virt_page2;
    tcg_insn_unit *gen_code_buf;
    int gen_code_size, search_size;
#ifdef CONFIG_PROFILER
    int64_t ti;
#endif
    assert_memory_lock();

    phys_pc = get_page_addr_code(env, pc);
    if (use_icount && !(cflags & CF_IGNORE_ICOUNT)) {
        cflags |= CF_USE_ICOUNT;
    }

    tb = tb_alloc(pc);
    if (unlikely(!tb)) {
 buffer_overflow:
        /* flush must be done */
        tb_flush(cpu);
        mmap_unlock();
        cpu_loop_exit(cpu);
    }

    gen_code_buf = tcg_ctx.code_gen_ptr;
    tb->tc_ptr = gen_code_buf;
    tb->cs_base = cs_base;
    tb->flags = flags;
    tb->cflags = cflags;

#ifdef CONFIG_PROFILER
    tcg_ctx.tb_count1++; /* includes aborted translations because of
                       exceptions */
    ti = profile_getclock();
#endif

    tcg_func_start(&tcg_ctx);

    tcg_ctx.cpu = ENV_GET_CPU(env);
    gen_intermediate_code(env, tb);
    tcg_ctx.cpu = NULL;

    trace_translate_block(tb, tb->pc, tb->tc_ptr);

    /* generate machine code */
    tb->jmp_reset_offset[0] = TB_JMP_RESET_OFFSET_INVALID;
    tb->jmp_reset_offset[1] = TB_JMP_RESET_OFFSET_INVALID;
    tcg_ctx.tb_jmp_reset_offset = tb->jmp_reset_offset;
#ifdef USE_DIRECT_JUMP
    tcg_ctx.tb_jmp_insn_offset = tb->jmp_insn_offset;
    tcg_ctx.tb_jmp_target_addr = NULL;
#else
    tcg_ctx.tb_jmp_insn_offset = NULL;
    tcg_ctx.tb_jmp_target_addr = tb->jmp_target_addr;
#endif

#ifdef CONFIG_PROFILER
    tcg_ctx.tb_count++;
    tcg_ctx.interm_time += profile_getclock() - ti;
    tcg_ctx.code_time -= profile_getclock();
#endif

    /* ??? Overflow could be handled better here.  In particular, we
       don't need to re-do gen_intermediate_code, nor should we re-do
       the tcg optimization currently hidden inside tcg_gen_code.  All
       that should be required is to flush the TBs, allocate a new TB,
       re-initialize it per above, and re-do the actual code generation.  */
    gen_code_size = tcg_gen_code(&tcg_ctx, tb);

#if defined(CONFIG_LLVM)
    if (generate_llvm)
        tcg_llvm_gen_code(tcg_llvm_ctx, &tcg_ctx, tb);
#endif

    if (unlikely(gen_code_size < 0)) {
        goto buffer_overflow;
    }
    search_size = encode_search(tb, (void *)gen_code_buf + gen_code_size);
    if (unlikely(search_size < 0)) {
        goto buffer_overflow;
    }

#ifdef CONFIG_PROFILER
    tcg_ctx.code_time += profile_getclock();
    tcg_ctx.code_in_len += tb->size;
    tcg_ctx.code_out_len += gen_code_size;
    tcg_ctx.search_out_len += search_size;
#endif

#if defined(CONFIG_LLVM)
    if(generate_llvm && qemu_loglevel_mask(CPU_LOG_LLVM_ASM)
            && tb->llvm_tc_ptr) {
        ptrdiff_t size = tb->llvm_tc_end - tb->llvm_tc_ptr;
        qemu_log("OUT (LLVM ASM) [size=%ld] (%s)\n", size,
                    tcg_llvm_get_func_name(tb));
        log_disas((void*) tb->llvm_tc_ptr, size);
        qemu_log("\n");
        qemu_log_flush();
    }
#endif

#ifdef DEBUG_DISAS
    if (qemu_loglevel_mask(CPU_LOG_TB_OUT_ASM) &&
        qemu_log_in_addr_range(tb->pc)) {
        qemu_log_lock();
        qemu_log("OUT: [size=%d]\n", gen_code_size);
        log_disas(tb->tc_ptr, gen_code_size);
        qemu_log("\n");
        qemu_log_flush();
        qemu_log_unlock();
    }
#endif

#ifdef CONFIG_LLVM
    // Sanity check. We had a bug before where we were misrecording
    // translated code sizes, and so TC blocks appeared to overlap.
    int i;
    if (generate_llvm) {
        for (i = 0; i < tcg_ctx.tb_ctx.nb_tbs; i++) {
            TranslationBlock *other = &tcg_ctx.tb_ctx.tbs[i];
            if (tb == other) continue;
            if (other->llvm_tc_ptr <= tb->llvm_tc_ptr &&
                    tb->llvm_tc_ptr < other->llvm_tc_end) {
                assert(false && "Allocating apparently overlapping blocks!");
            } else if (other->llvm_tc_ptr < tb->llvm_tc_end &&
                    tb->llvm_tc_end <= other->llvm_tc_end) {
                assert(false && "Allocating apparently overlapping blocks!");
            }
        }
    }
#endif

    tcg_ctx.code_gen_ptr = (void *)
        ROUND_UP((uintptr_t)gen_code_buf + gen_code_size + search_size,
                 CODE_GEN_ALIGN);

    /* init jump list */
    assert(((uintptr_t)tb & 3) == 0);
    tb->jmp_list_first = (uintptr_t)tb | 2;
    tb->jmp_list_next[0] = (uintptr_t)NULL;
    tb->jmp_list_next[1] = (uintptr_t)NULL;

    /* init original jump addresses wich has been set during tcg_gen_code() */
    if (tb->jmp_reset_offset[0] != TB_JMP_RESET_OFFSET_INVALID) {
        tb_reset_jump(tb, 0);
    }
    if (tb->jmp_reset_offset[1] != TB_JMP_RESET_OFFSET_INVALID) {
        tb_reset_jump(tb, 1);
    }

    /* check next page if needed */
    virt_page2 = (pc + tb->size - 1) & TARGET_PAGE_MASK;
    phys_page2 = -1;
    if ((pc & TARGET_PAGE_MASK) != virt_page2) {
        phys_page2 = get_page_addr_code(env, virt_page2);
    }
    /* As long as consistency of the TB stuff is provided by tb_lock in user
     * mode and is implicit in single-threaded softmmu emulation, no explicit
     * memory barrier is required before tb_link_page() makes the TB visible
     * through the physical hash table and physical page list.
     */
    tb_link_page(tb, phys_pc, phys_page2);
    return tb;
}

/*
 * Invalidate all TBs which intersect with the target physical address range
 * [start;end[. NOTE: start and end may refer to *different* physical pages.
 * 'is_cpu_write_access' should be true if called from a real cpu write
 * access: the virtual CPU will exit the current TB if code is modified inside
 * this TB.
 *
 * Called with mmap_lock held for user-mode emulation, grabs tb_lock
 * Called with tb_lock held for system-mode emulation
 */
static void tb_invalidate_phys_range_1(tb_page_addr_t start, tb_page_addr_t end)
{
    while (start < end) {
        tb_invalidate_phys_page_range(start, end, 0);
        start &= TARGET_PAGE_MASK;
        start += TARGET_PAGE_SIZE;
    }
}

#ifdef CONFIG_SOFTMMU
void tb_invalidate_phys_range(tb_page_addr_t start, tb_page_addr_t end)
{
    assert_tb_lock();
    tb_invalidate_phys_range_1(start, end);
}
#else
void tb_invalidate_phys_range(tb_page_addr_t start, tb_page_addr_t end)
{
    assert_memory_lock();
    tb_lock();
    tb_invalidate_phys_range_1(start, end);
    tb_unlock();
}
#endif
/*
 * Invalidate all TBs which intersect with the target physical address range
 * [start;end[. NOTE: start and end must refer to the *same* physical page.
 * 'is_cpu_write_access' should be true if called from a real cpu write
 * access: the virtual CPU will exit the current TB if code is modified inside
 * this TB.
 *
 * Called with tb_lock/mmap_lock held for user-mode emulation
 * Called with tb_lock held for system-mode emulation
 */
void tb_invalidate_phys_page_range(tb_page_addr_t start, tb_page_addr_t end,
                                   int is_cpu_write_access)
{
    TranslationBlock *tb, *tb_next;
#if defined(TARGET_HAS_PRECISE_SMC)
    CPUState *cpu = current_cpu;
    CPUArchState *env = NULL;
#endif
    tb_page_addr_t tb_start, tb_end;
    PageDesc *p;
    int n;
#ifdef TARGET_HAS_PRECISE_SMC
    int current_tb_not_found = is_cpu_write_access;
    TranslationBlock *current_tb = NULL;
    int current_tb_modified = 0;
    target_ulong current_pc = 0;
    target_ulong current_cs_base = 0;
    uint32_t current_flags = 0;
#endif /* TARGET_HAS_PRECISE_SMC */

    assert_memory_lock();
    assert_tb_lock();

    p = page_find(start >> TARGET_PAGE_BITS);
    if (!p) {
        return;
    }
#if defined(TARGET_HAS_PRECISE_SMC)
    if (cpu != NULL) {
        env = cpu->env_ptr;
    }
#endif

    /* we remove all the TBs in the range [start, end[ */
    /* XXX: see if in some cases it could be faster to invalidate all
       the code */
    tb = p->first_tb;
    while (tb != NULL) {
        n = (uintptr_t)tb & 3;
        tb = (TranslationBlock *)((uintptr_t)tb & ~3);
        tb_next = tb->page_next[n];
        /* NOTE: this is subtle as a TB may span two physical pages */
        if (n == 0) {
            /* NOTE: tb_end may be after the end of the page, but
               it is not a problem */
            tb_start = tb->page_addr[0] + (tb->pc & ~TARGET_PAGE_MASK);
            tb_end = tb_start + tb->size;
        } else {
            tb_start = tb->page_addr[1];
            tb_end = tb_start + ((tb->pc + tb->size) & ~TARGET_PAGE_MASK);
        }
        if (!(tb_end <= start || tb_start >= end)) {
#ifdef TARGET_HAS_PRECISE_SMC
            if (current_tb_not_found) {
                current_tb_not_found = 0;
                current_tb = NULL;
                if (cpu->mem_io_pc) {
                    /* now we have a real cpu fault */
                    current_tb = tb_find_pc(cpu->mem_io_pc);
                }
            }
            if (current_tb == tb &&
                (current_tb->cflags & CF_COUNT_MASK) != 1) {
                /* If we are modifying the current TB, we must stop
                its execution. We could be more precise by checking
                that the modification is after the current PC, but it
                would require a specialized function to partially
                restore the CPU state */
                current_tb_modified = 1;
                cpu_restore_state_from_tb(cpu, current_tb, cpu->mem_io_pc);
                cpu_get_tb_cpu_state(env, &current_pc, &current_cs_base,
                                     &current_flags);
            }
#endif /* TARGET_HAS_PRECISE_SMC */
            tb_phys_invalidate(tb, -1);
        }
        tb = tb_next;
    }
#if !defined(CONFIG_USER_ONLY)
    /* if no code remaining, no need to continue to use slow writes */
    if (!p->first_tb) {
        invalidate_page_bitmap(p);
        tlb_unprotect_code(start);
    }
#endif
#ifdef TARGET_HAS_PRECISE_SMC
    if (current_tb_modified) {
        /* we generate a block containing just the instruction
           modifying the memory. It will ensure that it cannot modify
           itself */
        tb_gen_code(cpu, current_pc, current_cs_base, current_flags, 1);
        cpu_loop_exit_noexc(cpu);
    }
#endif
}

#ifdef CONFIG_SOFTMMU
/* len must be <= 8 and start must be a multiple of len.
 * Called via softmmu_template.h when code areas are written to with
 * tb_lock held.
 */
void tb_invalidate_phys_page_fast(tb_page_addr_t start, int len)
{
    PageDesc *p;

#if 0
    if (1) {
        qemu_log("modifying code at 0x%x size=%d EIP=%x PC=%08x\n",
                  cpu_single_env->mem_io_vaddr, len,
                  cpu_single_env->eip,
                  cpu_single_env->eip +
                  (intptr_t)cpu_single_env->segs[R_CS].base);
    }
#endif
    assert_memory_lock();

    p = page_find(start >> TARGET_PAGE_BITS);
    if (!p) {
        return;
    }
    if (!p->code_bitmap &&
        ++p->code_write_count >= SMC_BITMAP_USE_THRESHOLD) {
        /* build code bitmap.  FIXME: writes should be protected by
         * tb_lock, reads by tb_lock or RCU.
         */
        build_page_bitmap(p);
    }
    if (p->code_bitmap) {
        unsigned int nr;
        unsigned long b;

        nr = start & ~TARGET_PAGE_MASK;
        b = p->code_bitmap[BIT_WORD(nr)] >> (nr & (BITS_PER_LONG - 1));
        if (b & ((1 << len) - 1)) {
            goto do_invalidate;
        }
    } else {
    do_invalidate:
        tb_invalidate_phys_page_range(start, start + len, 1);
    }
}
#else
/* Called with mmap_lock held. If pc is not 0 then it indicates the
 * host PC of the faulting store instruction that caused this invalidate.
 * Returns true if the caller needs to abort execution of the current
 * TB (because it was modified by this store and the guest CPU has
 * precise-SMC semantics).
 */
static bool tb_invalidate_phys_page(tb_page_addr_t addr, uintptr_t pc)
{
    TranslationBlock *tb;
    PageDesc *p;
    int n;
#ifdef TARGET_HAS_PRECISE_SMC
    TranslationBlock *current_tb = NULL;
    CPUState *cpu = current_cpu;
    CPUArchState *env = NULL;
    int current_tb_modified = 0;
    target_ulong current_pc = 0;
    target_ulong current_cs_base = 0;
    uint32_t current_flags = 0;
#endif

    assert_memory_lock();

    addr &= TARGET_PAGE_MASK;
    p = page_find(addr >> TARGET_PAGE_BITS);
    if (!p) {
        return false;
    }

    tb_lock();
    tb = p->first_tb;
#ifdef TARGET_HAS_PRECISE_SMC
    if (tb && pc != 0) {
        current_tb = tb_find_pc(pc);
    }
    if (cpu != NULL) {
        env = cpu->env_ptr;
    }
#endif
    while (tb != NULL) {
        n = (uintptr_t)tb & 3;
        tb = (TranslationBlock *)((uintptr_t)tb & ~3);
#ifdef TARGET_HAS_PRECISE_SMC
        if (current_tb == tb &&
            (current_tb->cflags & CF_COUNT_MASK) != 1) {
                /* If we are modifying the current TB, we must stop
                   its execution. We could be more precise by checking
                   that the modification is after the current PC, but it
                   would require a specialized function to partially
                   restore the CPU state */

            current_tb_modified = 1;
            cpu_restore_state_from_tb(cpu, current_tb, pc);
            cpu_get_tb_cpu_state(env, &current_pc, &current_cs_base,
                                 &current_flags);
        }
#endif /* TARGET_HAS_PRECISE_SMC */
        tb_phys_invalidate(tb, addr);
        tb = tb->page_next[n];
    }
    p->first_tb = NULL;
#ifdef TARGET_HAS_PRECISE_SMC
    if (current_tb_modified) {
        /* we generate a block containing just the instruction
           modifying the memory. It will ensure that it cannot modify
           itself */
        tb_gen_code(cpu, current_pc, current_cs_base, current_flags, 1);
        /* tb_lock will be reset after cpu_loop_exit_noexc longjmps
         * back into the cpu_exec loop. */
        return true;
    }
#endif
    tb_unlock();

    return false;
}
#endif

/* find the TB 'tb' such that tb[0].tc_ptr <= tc_ptr <
   tb[1].tc_ptr. Return NULL if not found */
static TranslationBlock *tb_find_pc(uintptr_t tc_ptr)
{
    int m_min, m_max, m;
    uintptr_t v;
    TranslationBlock *tb;

    if (tcg_ctx.tb_ctx.nb_tbs <= 0) {
        return NULL;
    }

#ifdef CONFIG_LLVM
    if (execute_llvm) {
        /* first check last tb. optimization for coming from generated code. */
        tb = tcg_llvm_runtime.last_tb;
        if (tb && tb->llvm_function
                && tc_ptr >= (uintptr_t)tb->llvm_tc_ptr
                && tc_ptr <  (uintptr_t)tb->llvm_tc_end) {
            return tb;
        }
        /* then do linear search. */
        for (m = 0; m < tcg_ctx.tb_ctx.nb_tbs; m++) {
            tb = &tcg_ctx.tb_ctx.tbs[m];
            if (tb->llvm_function
                    && tc_ptr >= (uintptr_t)tb->llvm_tc_ptr
                    && tc_ptr <  (uintptr_t)tb->llvm_tc_end) {
                return tb;
            }
        }
        return NULL;
    }
#endif

    if (tc_ptr < (uintptr_t)tcg_ctx.code_gen_buffer ||
        tc_ptr >= (uintptr_t)tcg_ctx.code_gen_ptr) {
        return NULL;
    }
    /* binary search (cf Knuth) */
    m_min = 0;
    m_max = tcg_ctx.tb_ctx.nb_tbs - 1;
    while (m_min <= m_max) {
        m = (m_min + m_max) >> 1;
        tb = &tcg_ctx.tb_ctx.tbs[m];
        v = (uintptr_t)tb->tc_ptr;
        if (v == tc_ptr) {
            return tb;
        } else if (tc_ptr < v) {
            m_max = m - 1;
        } else {
            m_min = m + 1;
        }
    }
    return &tcg_ctx.tb_ctx.tbs[m_max];
}

#if !defined(CONFIG_USER_ONLY)
void tb_invalidate_phys_addr(AddressSpace *as, hwaddr addr)
{
    ram_addr_t ram_addr;
    MemoryRegion *mr;
    hwaddr l = 1;

    rcu_read_lock();
    mr = address_space_translate(as, addr, &addr, &l, false);
    if (!(memory_region_is_ram(mr)
          || memory_region_is_romd(mr))) {
        rcu_read_unlock();
        return;
    }
    ram_addr = memory_region_get_ram_addr(mr) + addr;
    tb_lock();
    tb_invalidate_phys_page_range(ram_addr, ram_addr + 1, 0);
    tb_unlock();
    rcu_read_unlock();
}
#endif /* !defined(CONFIG_USER_ONLY) */

/* Called with tb_lock held.  */
void tb_check_watchpoint(CPUState *cpu)
{
    TranslationBlock *tb;

    tb = tb_find_pc(cpu->mem_io_pc);
    if (tb) {
        /* We can use retranslation to find the PC.  */
        cpu_restore_state_from_tb(cpu, tb, cpu->mem_io_pc);
        tb_phys_invalidate(tb, -1);
    } else {
        /* The exception probably happened in a helper.  The CPU state should
           have been saved before calling it. Fetch the PC from there.  */
        CPUArchState *env = cpu->env_ptr;
        target_ulong pc, cs_base;
        tb_page_addr_t addr;
        uint32_t flags;

        cpu_get_tb_cpu_state(env, &pc, &cs_base, &flags);
        addr = get_page_addr_code(env, pc);
        tb_invalidate_phys_range(addr, addr + 1);
    }
}

#ifndef CONFIG_USER_ONLY
/* in deterministic execution mode, instructions doing device I/Os
   must be at the end of the TB */
void cpu_io_recompile(CPUState *cpu, uintptr_t retaddr)
{
#if defined(TARGET_MIPS) || defined(TARGET_SH4)
    CPUArchState *env = cpu->env_ptr;
#endif
    TranslationBlock *tb;
    uint32_t n, cflags;
    target_ulong pc, cs_base;
    uint32_t flags;

    tb_lock();
    tb = tb_find_pc(retaddr);
    if (!tb) {
        cpu_abort(cpu, "cpu_io_recompile: could not find TB for pc=%p",
                  (void *)retaddr);
    }
    n = cpu->icount_decr.u16.low + tb->icount;
    cpu_restore_state_from_tb(cpu, tb, retaddr);
    /* Calculate how many instructions had been executed before the fault
       occurred.  */
    n = n - cpu->icount_decr.u16.low;
    /* Generate a new TB ending on the I/O insn.  */
    n++;
    /* On MIPS and SH, delay slot instructions can only be restarted if
       they were already the first instruction in the TB.  If this is not
       the first instruction in a TB then re-execute the preceding
       branch.  */
#if defined(TARGET_MIPS)
    if ((env->hflags & MIPS_HFLAG_BMASK) != 0 && n > 1) {
        env->active_tc.PC -= (env->hflags & MIPS_HFLAG_B16 ? 2 : 4);
        cpu->icount_decr.u16.low++;
        env->hflags &= ~MIPS_HFLAG_BMASK;
    }
#elif defined(TARGET_SH4)
    if ((env->flags & ((DELAY_SLOT | DELAY_SLOT_CONDITIONAL))) != 0
            && n > 1) {
        env->pc -= 2;
        cpu->icount_decr.u16.low++;
        env->flags &= ~(DELAY_SLOT | DELAY_SLOT_CONDITIONAL);
    }
#endif
    /* This should never happen.  */
    if (n > CF_COUNT_MASK) {
        cpu_abort(cpu, "TB too big during recompile");
    }

    cflags = n | CF_LAST_IO;
    pc = tb->pc;
    cs_base = tb->cs_base;
    flags = tb->flags;
    tb_phys_invalidate(tb, -1);
    if (tb->cflags & CF_NOCACHE) {
        if (tb->orig_tb) {
            /* Invalidate original TB if this TB was generated in
             * cpu_exec_nocache() */
            tb_phys_invalidate(tb->orig_tb, -1);
        }
        tb_free(tb);
    }
    /* FIXME: In theory this could raise an exception.  In practice
       we have already translated the block once so it's probably ok.  */
    tb_gen_code(cpu, pc, cs_base, flags, cflags);

    /* TODO: If env->pc != tb->pc (i.e. the faulting instruction was not
     * the first in the TB) then we end up generating a whole new TB and
     *  repeating the fault, which is horribly inefficient.
     *  Better would be to execute just this insn uncached, or generate a
     *  second new TB.
     *
     * cpu_loop_exit_noexc will longjmp back to cpu_exec where the
     * tb_lock gets reset.
     */
    cpu_loop_exit_noexc(cpu);
}

void tb_flush_jmp_cache(CPUState *cpu, target_ulong addr)
{
    unsigned int i;

    /* Discard jump cache entries for any tb which might potentially
       overlap the flushed page.  */
    i = tb_jmp_cache_hash_page(addr - TARGET_PAGE_SIZE);
    memset(&cpu->tb_jmp_cache[i], 0,
           TB_JMP_PAGE_SIZE * sizeof(TranslationBlock *));

    i = tb_jmp_cache_hash_page(addr);
    memset(&cpu->tb_jmp_cache[i], 0,
           TB_JMP_PAGE_SIZE * sizeof(TranslationBlock *));
}

static void print_qht_statistics(FILE *f, fprintf_function cpu_fprintf,
                                 struct qht_stats hst)
{
    uint32_t hgram_opts;
    size_t hgram_bins;
    char *hgram;

    if (!hst.head_buckets) {
        return;
    }
    cpu_fprintf(f, "TB hash buckets     %zu/%zu (%0.2f%% head buckets used)\n",
                hst.used_head_buckets, hst.head_buckets,
                (double)hst.used_head_buckets / hst.head_buckets * 100);

    hgram_opts =  QDIST_PR_BORDER | QDIST_PR_LABELS;
    hgram_opts |= QDIST_PR_100X   | QDIST_PR_PERCENT;
    if (qdist_xmax(&hst.occupancy) - qdist_xmin(&hst.occupancy) == 1) {
        hgram_opts |= QDIST_PR_NODECIMAL;
    }
    hgram = qdist_pr(&hst.occupancy, 10, hgram_opts);
    cpu_fprintf(f, "TB hash occupancy   %0.2f%% avg chain occ. Histogram: %s\n",
                qdist_avg(&hst.occupancy) * 100, hgram);
    g_free(hgram);

    hgram_opts = QDIST_PR_BORDER | QDIST_PR_LABELS;
    hgram_bins = qdist_xmax(&hst.chain) - qdist_xmin(&hst.chain);
    if (hgram_bins > 10) {
        hgram_bins = 10;
    } else {
        hgram_bins = 0;
        hgram_opts |= QDIST_PR_NODECIMAL | QDIST_PR_NOBINRANGE;
    }
    hgram = qdist_pr(&hst.chain, hgram_bins, hgram_opts);
    cpu_fprintf(f, "TB hash avg chain   %0.3f buckets. Histogram: %s\n",
                qdist_avg(&hst.chain), hgram);
    g_free(hgram);
}

void dump_exec_info(FILE *f, fprintf_function cpu_fprintf)
{
    int i, target_code_size, max_target_code_size;
    int direct_jmp_count, direct_jmp2_count, cross_page;
    TranslationBlock *tb;
    struct qht_stats hst;

    tb_lock();

    target_code_size = 0;
    max_target_code_size = 0;
    cross_page = 0;
    direct_jmp_count = 0;
    direct_jmp2_count = 0;
    for (i = 0; i < tcg_ctx.tb_ctx.nb_tbs; i++) {
        tb = &tcg_ctx.tb_ctx.tbs[i];
        target_code_size += tb->size;
        if (tb->size > max_target_code_size) {
            max_target_code_size = tb->size;
        }
        if (tb->page_addr[1] != -1) {
            cross_page++;
        }
        if (tb->jmp_reset_offset[0] != TB_JMP_RESET_OFFSET_INVALID) {
            direct_jmp_count++;
            if (tb->jmp_reset_offset[1] != TB_JMP_RESET_OFFSET_INVALID) {
                direct_jmp2_count++;
            }
        }
    }
    /* XXX: avoid using doubles ? */
    cpu_fprintf(f, "Translation buffer state:\n");
    cpu_fprintf(f, "gen code size       %td/%zd\n",
                tcg_ctx.code_gen_ptr - tcg_ctx.code_gen_buffer,
                tcg_ctx.code_gen_highwater - tcg_ctx.code_gen_buffer);
    cpu_fprintf(f, "TB count            %d/%d\n",
            tcg_ctx.tb_ctx.nb_tbs, tcg_ctx.code_gen_max_blocks);
    cpu_fprintf(f, "TB avg target size  %d max=%d bytes\n",
            tcg_ctx.tb_ctx.nb_tbs ? target_code_size /
                    tcg_ctx.tb_ctx.nb_tbs : 0,
            max_target_code_size);
    cpu_fprintf(f, "TB avg host size    %td bytes (expansion ratio: %0.1f)\n",
            tcg_ctx.tb_ctx.nb_tbs ? (tcg_ctx.code_gen_ptr -
                                     tcg_ctx.code_gen_buffer) /
                                     tcg_ctx.tb_ctx.nb_tbs : 0,
                target_code_size ? (double) (tcg_ctx.code_gen_ptr -
                                             tcg_ctx.code_gen_buffer) /
                                             target_code_size : 0);
    cpu_fprintf(f, "cross page TB count %d (%d%%)\n", cross_page,
            tcg_ctx.tb_ctx.nb_tbs ? (cross_page * 100) /
                                    tcg_ctx.tb_ctx.nb_tbs : 0);
    cpu_fprintf(f, "direct jump count   %d (%d%%) (2 jumps=%d %d%%)\n",
                direct_jmp_count,
                tcg_ctx.tb_ctx.nb_tbs ? (direct_jmp_count * 100) /
                        tcg_ctx.tb_ctx.nb_tbs : 0,
                direct_jmp2_count,
                tcg_ctx.tb_ctx.nb_tbs ? (direct_jmp2_count * 100) /
                        tcg_ctx.tb_ctx.nb_tbs : 0);

    qht_statistics_init(&tcg_ctx.tb_ctx.htable, &hst);
    print_qht_statistics(f, cpu_fprintf, hst);
    qht_statistics_destroy(&hst);

    cpu_fprintf(f, "\nStatistics:\n");
    cpu_fprintf(f, "TB flush count      %u\n",
            atomic_read(&tcg_ctx.tb_ctx.tb_flush_count));
    cpu_fprintf(f, "TB invalidate count %d\n",
            tcg_ctx.tb_ctx.tb_phys_invalidate_count);
    cpu_fprintf(f, "TLB flush count     %d\n", tlb_flush_count);
    tcg_dump_info(f, cpu_fprintf);

    tb_unlock();
}

void dump_opcount_info(FILE *f, fprintf_function cpu_fprintf)
{
    tcg_dump_op_count(f, cpu_fprintf);
}

#else /* CONFIG_USER_ONLY */

void cpu_interrupt(CPUState *cpu, int mask)
{
    cpu->interrupt_request |= mask;
    cpu->tcg_exit_req = 1;
}

/*
 * Walks guest process memory "regions" one by one
 * and calls callback function 'fn' for each region.
 */
struct walk_memory_regions_data {
    walk_memory_regions_fn fn;
    void *priv;
    target_ulong start;
    int prot;
};

static int walk_memory_regions_end(struct walk_memory_regions_data *data,
                                   target_ulong end, int new_prot)
{
    if (data->start != -1u) {
        int rc = data->fn(data->priv, data->start, end, data->prot);
        if (rc != 0) {
            return rc;
        }
    }

    data->start = (new_prot ? end : -1u);
    data->prot = new_prot;

    return 0;
}

static int walk_memory_regions_1(struct walk_memory_regions_data *data,
                                 target_ulong base, int level, void **lp)
{
    target_ulong pa;
    int i, rc;

    if (*lp == NULL) {
        return walk_memory_regions_end(data, base, 0);
    }

    if (level == 0) {
        PageDesc *pd = *lp;

        for (i = 0; i < V_L2_SIZE; ++i) {
            int prot = pd[i].flags;

            pa = base | (i << TARGET_PAGE_BITS);
            if (prot != data->prot) {
                rc = walk_memory_regions_end(data, pa, prot);
                if (rc != 0) {
                    return rc;
                }
            }
        }
    } else {
        void **pp = *lp;

        for (i = 0; i < V_L2_SIZE; ++i) {
            pa = base | ((target_ulong)i <<
                (TARGET_PAGE_BITS + V_L2_BITS * level));
            rc = walk_memory_regions_1(data, pa, level - 1, pp + i);
            if (rc != 0) {
                return rc;
            }
        }
    }

    return 0;
}

int walk_memory_regions(void *priv, walk_memory_regions_fn fn)
{
    struct walk_memory_regions_data data;
    uintptr_t i, l1_sz = v_l1_size;

    data.fn = fn;
    data.priv = priv;
    data.start = -1u;
    data.prot = 0;

    for (i = 0; i < l1_sz; i++) {
        target_ulong base = i << (v_l1_shift + TARGET_PAGE_BITS);
        int rc = walk_memory_regions_1(&data, base, v_l2_levels, l1_map + i);
        if (rc != 0) {
            return rc;
        }
    }

    return walk_memory_regions_end(&data, 0, 0);
}

static int dump_region(void *priv, target_ulong start,
    target_ulong end, unsigned long prot)
{
    FILE *f = (FILE *)priv;

    (void) fprintf(f, TARGET_FMT_lx"-"TARGET_FMT_lx
        " "TARGET_FMT_lx" %c%c%c\n",
        start, end, end - start,
        ((prot & PAGE_READ) ? 'r' : '-'),
        ((prot & PAGE_WRITE) ? 'w' : '-'),
        ((prot & PAGE_EXEC) ? 'x' : '-'));

    return 0;
}

/* dump memory mappings */
void page_dump(FILE *f)
{
    const int length = sizeof(target_ulong) * 2;
    (void) fprintf(f, "%-*s %-*s %-*s %s\n",
            length, "start", length, "end", length, "size", "prot");
    walk_memory_regions(f, dump_region);
}

int page_get_flags(target_ulong address)
{
    PageDesc *p;

    p = page_find(address >> TARGET_PAGE_BITS);
    if (!p) {
        return 0;
    }
    return p->flags;
}

/* Modify the flags of a page and invalidate the code if necessary.
   The flag PAGE_WRITE_ORG is positioned automatically depending
   on PAGE_WRITE.  The mmap_lock should already be held.  */
void page_set_flags(target_ulong start, target_ulong end, int flags)
{
    target_ulong addr, len;

    /* This function should never be called with addresses outside the
       guest address space.  If this assert fires, it probably indicates
       a missing call to h2g_valid.  */
#if TARGET_ABI_BITS > L1_MAP_ADDR_SPACE_BITS
    assert(end < ((target_ulong)1 << L1_MAP_ADDR_SPACE_BITS));
#endif
    assert(start < end);
    assert_memory_lock();

    start = start & TARGET_PAGE_MASK;
    end = TARGET_PAGE_ALIGN(end);

    if (flags & PAGE_WRITE) {
        flags |= PAGE_WRITE_ORG;
    }

    for (addr = start, len = end - start;
         len != 0;
         len -= TARGET_PAGE_SIZE, addr += TARGET_PAGE_SIZE) {
        PageDesc *p = page_find_alloc(addr >> TARGET_PAGE_BITS, 1);

        /* If the write protection bit is set, then we invalidate
           the code inside.  */
        if (!(p->flags & PAGE_WRITE) &&
            (flags & PAGE_WRITE) &&
            p->first_tb) {
            tb_invalidate_phys_page(addr, 0);
        }
        p->flags = flags;
    }
}

int page_check_range(target_ulong start, target_ulong len, int flags)
{
    PageDesc *p;
    target_ulong end;
    target_ulong addr;

    /* This function should never be called with addresses outside the
       guest address space.  If this assert fires, it probably indicates
       a missing call to h2g_valid.  */
#if TARGET_ABI_BITS > L1_MAP_ADDR_SPACE_BITS
    assert(start < ((target_ulong)1 << L1_MAP_ADDR_SPACE_BITS));
#endif

    if (len == 0) {
        return 0;
    }
    if (start + len - 1 < start) {
        /* We've wrapped around.  */
        return -1;
    }

    /* must do before we loose bits in the next step */
    end = TARGET_PAGE_ALIGN(start + len);
    start = start & TARGET_PAGE_MASK;

    for (addr = start, len = end - start;
         len != 0;
         len -= TARGET_PAGE_SIZE, addr += TARGET_PAGE_SIZE) {
        p = page_find(addr >> TARGET_PAGE_BITS);
        if (!p) {
            return -1;
        }
        if (!(p->flags & PAGE_VALID)) {
            return -1;
        }

        if ((flags & PAGE_READ) && !(p->flags & PAGE_READ)) {
            return -1;
        }
        if (flags & PAGE_WRITE) {
            if (!(p->flags & PAGE_WRITE_ORG)) {
                return -1;
            }
            /* unprotect the page if it was put read-only because it
               contains translated code */
            if (!(p->flags & PAGE_WRITE)) {
                if (!page_unprotect(addr, 0)) {
                    return -1;
                }
            }
        }
    }
    return 0;
}

/* called from signal handler: invalidate the code and unprotect the
 * page. Return 0 if the fault was not handled, 1 if it was handled,
 * and 2 if it was handled but the caller must cause the TB to be
 * immediately exited. (We can only return 2 if the 'pc' argument is
 * non-zero.)
 */
int page_unprotect(target_ulong address, uintptr_t pc)
{
    unsigned int prot;
    bool current_tb_invalidated;
    PageDesc *p;
    target_ulong host_start, host_end, addr;

    /* Technically this isn't safe inside a signal handler.  However we
       know this only ever happens in a synchronous SEGV handler, so in
       practice it seems to be ok.  */
    mmap_lock();

    p = page_find(address >> TARGET_PAGE_BITS);
    if (!p) {
        mmap_unlock();
        return 0;
    }

    /* if the page was really writable, then we change its
       protection back to writable */
    if ((p->flags & PAGE_WRITE_ORG) && !(p->flags & PAGE_WRITE)) {
        host_start = address & qemu_host_page_mask;
        host_end = host_start + qemu_host_page_size;

        prot = 0;
        current_tb_invalidated = false;
        for (addr = host_start ; addr < host_end ; addr += TARGET_PAGE_SIZE) {
            p = page_find(addr >> TARGET_PAGE_BITS);
            p->flags |= PAGE_WRITE;
            prot |= p->flags;

            /* and since the content will be modified, we must invalidate
               the corresponding translated code. */
            current_tb_invalidated |= tb_invalidate_phys_page(addr, pc);
#ifdef DEBUG_TB_CHECK
            tb_invalidate_check(addr);
#endif
        }
        mprotect((void *)g2h(host_start), qemu_host_page_size,
                 prot & PAGE_BITS);

        mmap_unlock();
        /* If current TB was invalidated return to main loop */
        return current_tb_invalidated ? 2 : 1;
    }
    mmap_unlock();
    return 0;
}
#endif /* CONFIG_USER_ONLY */<|MERGE_RESOLUTION|>--- conflicted
+++ resolved
@@ -71,7 +71,6 @@
 #include "qemu/timer.h"
 #include "exec/log.h"
 
-<<<<<<< HEAD
 #ifdef CONFIG_LLVM
 #include "panda/tcg-llvm.h"
 #endif
@@ -79,13 +78,9 @@
 #include "panda/rr/rr_log.h"
 #include "panda/callback_support.h"
 
-//#define DEBUG_TB_INVALIDATE
-//#define DEBUG_FLUSH
-=======
 /* #define DEBUG_TB_INVALIDATE */
 /* #define DEBUG_TB_FLUSH */
 /* #define DEBUG_LOCKING */
->>>>>>> c36ed06e
 /* make various TB consistency checks */
 /* #define DEBUG_TB_CHECK */
 
