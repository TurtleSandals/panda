--- conflicted
+++ resolved
@@ -43,19 +43,6 @@
 #define SMM_REVISION_ID 0x00020000
 #endif
 
-<<<<<<< HEAD
-void cpu_smm_update(X86CPU *cpu)
-{
-    CPUX86State *env = &cpu->env;
-    bool smm_enabled = (env->hflags & HF_SMM_MASK);
-
-    if (cpu->smram) {
-        memory_region_set_enabled(cpu->smram, smm_enabled);
-    }
-}
-
-=======
->>>>>>> ba87166e
 void do_smm_enter(X86CPU *cpu)
 {
     CPUX86State *env = &cpu->env;
@@ -73,11 +60,6 @@
     } else {
         env->hflags2 |= HF2_NMI_MASK;
     }
-<<<<<<< HEAD
-
-    cpu_smm_update(cpu);
-=======
->>>>>>> ba87166e
 
     sm_state = env->smbase + 0x8000;
 
@@ -341,10 +323,6 @@
     }
     env->hflags2 &= ~HF2_SMM_INSIDE_NMI_MASK;
     env->hflags &= ~HF_SMM_MASK;
-<<<<<<< HEAD
-    cpu_smm_update(cpu);
-=======
->>>>>>> ba87166e
 
     qemu_log_mask(CPU_LOG_INT, "SMM: after RSM\n");
     log_cpu_state_mask(CPU_LOG_INT, CPU(cpu), CPU_DUMP_CCOP);
