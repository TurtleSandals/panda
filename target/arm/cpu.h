--- conflicted
+++ resolved
@@ -2566,11 +2566,7 @@
 static inline void cpu_get_tb_cpu_state(CPUARMState *env, target_ulong *pc,
                                         target_ulong *cs_base, uint32_t *flags)
 {
-<<<<<<< HEAD
-    ARMMMUIdx mmu_idx = (ARMMMUIdx)cpu_mmu_index(env, false);
-=======
     ARMMMUIdx mmu_idx = core_to_arm_mmu_idx(env, cpu_mmu_index(env, false));
->>>>>>> ba87166e
     if (is_a64(env)) {
         *pc = env->pc;
         *flags = ARM_TBFLAG_AARCH64_STATE_MASK;
